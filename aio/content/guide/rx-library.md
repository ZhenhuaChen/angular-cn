--- conflicted
+++ resolved
@@ -82,21 +82,14 @@
 
 ### Common operators
 
-<<<<<<< HEAD
 ### 常用操作符
 
-RxJS provides many operators (over 150 of them), but only a handful are used frequently. Here is a list of common operators; for usage examples, see  [RxJS 5 Operators By Example](https://github.com/btroncone/learn-rxjs/blob/master/operators/complete.md) in RxJS documentation.
+RxJS provides many operators, but only a handful are used frequently. For a list of operators and usage samples, visit the [RxJS API Documentation](https://rxjs-dev.firebaseapp.com/api).
 
 RxJS 提供了很多操作符（超过 150 个），不过只有少数是常用的。
 下面是一个常用操作符的列表，要查看用法范例，参见 RxJS 文档中的 [RxJS 5 操作符范例](https://github.com/btroncone/learn-rxjs/blob/master/operators/complete.md)。
 
-<div class="l-sub-section">
-
-=======
-RxJS provides many operators, but only a handful are used frequently. For a list of operators and usage samples, visit the [RxJS API Documentation](https://rxjs-dev.firebaseapp.com/api).
-
 <div class="alert is-helpful">
->>>>>>> 601064e4
   Note that, for Angular apps, we prefer combining operators with pipes, rather than chaining. Chaining is used in many RxJS examples.
 
   注意，对于 Angular 应用来说，我们提倡使用管道来组合操作符，而不是使用链式写法。链式写法仍然在很多 RxJS 中使用着。
