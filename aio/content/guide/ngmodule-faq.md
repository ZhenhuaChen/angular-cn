# NgModule FAQs

# NgModule 常见问题

#### Prerequisites:

#### 前提条件：

A basic understanding of the following concepts:

对下列概念有基本的理解：

* [NgModules](guide/ngmodules).

<hr />

NgModules help organize an application into cohesive blocks of functionality.

NgModules 可以帮你把应用组织成一些紧密相关的代码块。

This page answers the questions many developers ask about NgModule design and implementation.

这里回答的是开发者常问起的关于 NgModule 的设计与实现问题。

## What classes should I add to the `declarations` array?

## 我应该把哪些类加到 *declarations* 中？

Add [declarable](guide/bootstrapping#the-declarations-array) classes&mdash;components, directives, and pipes&mdash;to a `declarations` list.

把[可声明](guide/bootstrapping#the-declarations-array)的类（组件、指令和管道）添加到 `declarations` 列表中。

Declare these classes in _exactly one_ module of the application.
Declare them in a module if they belong to that particular module.

这些类只能在应用程序的*一个并且只有一个*模块中声明。
只有当它们*从属于*某个模块时，才能把在*此*模块中声明它们。

<hr/>

{@a q-declarable}

## What is a _declarable_?

## 什么是*可声明的*？

Declarables are the class types&mdash;components, directives, and pipes&mdash;that
you can add to a module's `declarations` list.
They're the only classes that you can add to `declarations`.

*可声明的*就是组件、指令和管道这些可以被加到模块的 `declarations` 列表中的类。它们也是*所有*能被加到 `declarations` 中的类。

<hr/>

## What classes should I _not_ add to `declarations`?

## 哪些类*不*应该加到 `declarations` 中？

Add only [declarable](guide/bootstrapping#the-declarations-array) classes to an NgModule's `declarations` list.

只有[可声明的](guide/ngmodule-faq#q-declarable)类才能加到模块的 `declarations` 列表中。

Do *not* declare the following:

*不要*声明：

* A class that's already declared in another module, whether an app module, @NgModule, or third-party module.

   已经在其它模块中声明过的类。无论它来自应用自己的模块（@NgModule）还是第三方模块。

* An array of directives imported from another module.
For example, don't declare `FORMS_DIRECTIVES` from `@angular/forms` because the `FormsModule` already declares it.

   从其它模块中导入的指令。例如，不要声明来自 `@angular/forms` 的 FORMS_DIRECTIVES，因为 `FormsModule` 已经声明过它们了。

* Module classes.

   模块类。

* Service classes.

   服务类

* Non-Angular classes and objects, such as
strings, numbers, functions, entity models, configurations, business logic, and helper classes.

   非 Angular 的类和对象，比如：字符串、数字、函数、实体模型、配置、业务逻辑和辅助类。

<hr/>

## Why list the same component in multiple `NgModule` properties?

## 为什么要把同一个组件声明在不同的 *NgModule* 属性中？

`AppComponent` is often listed in both `declarations` and `bootstrap`.
You might see the same component listed in `declarations`, `exports`, and `entryComponents`.

`AppComponent` 经常被同时列在 `declarations` 和 `bootstrap` 中。
另外你还可能看到 `HeroComponent` 被同时列在 `declarations`、`exports` 和 `entryComponent` 中。

While that seems redundant, these properties have different functions.
Membership in one list doesn't imply membership in another list.

这*看起来*是多余的，不过这些函数具有不同的功能，从它出现在一个列表中无法推断出它也应该在另一个列表中。

* `AppComponent` could be declared in this module but not bootstrapped.

   `AppComponent` 可能被声明在此模块中，但可能不是引导组件。

* `AppComponent` could be bootstrapped in this module but declared in a different feature module.

   `AppComponent` 可能在此模块中引导，但可能是由另一个特性模块声明的。

* A component could be imported from another app module (so you can't declare it) and re-exported by this module.

   某个组件可能是从另一个应用模块中导入的（所以你没法声明它）并且被当前模块重新导出。

* A component could be exported for inclusion in an external component's template
as well as dynamically loaded in a pop-up dialog.

   某个组件可能被导出，以便用在外部组件的模板中，也可能同时被一个弹出式对话框加载。

<hr/>

## What does "Can't bind to 'x' since it isn't a known property of 'y'" mean?

## "_Can't bind to 'x' since it isn't a known property of 'y'_"是什么意思？

This error often means that you haven't declared the directive "x"
or haven't imported the NgModule to which "x" belongs.

这个错误通常意味着你或者忘了声明指令“x”，或者你没有导入“x”所属的模块。

<div class="alert is-helpful">

Perhaps you declared "x" in an application sub-module but forgot to export it.
The "x" class isn't visible to other modules until you add it to the `exports` list.

如果“x”其实不是属性，或者是组件的私有属性（比如它不带 `@Input` 或 `@Output` 装饰器），那么你也同样会遇到这个错误。

</div>

<hr/>

## What should I import?

## 我应该导入什么？

Import NgModules whose public (exported) [declarable classes](guide/bootstrapping#the-declarations-array)
you need to reference in this module's component templates.

导入你需要在当前模块的组件模板中使用的那些公开的（被导出的）[可声明类](guide/ngmodule-faq#q-declarable)。

This always means importing `CommonModule` from `@angular/common` for access to
the Angular directives such as `NgIf` and `NgFor`.
You can import it directly or from another NgModule that [re-exports](guide/ngmodule-faq#q-reexport) it.

这意味着要从 `@angular/common` 中导入 `CommonModule` 才能访问 Angular 的内置指令，比如 `NgIf` 和 `NgFor`。
你可以直接导入它或者从[重新导出](guide/ngmodule-faq#q-reexport)过该模块的其它模块中导入它。

Import `FormsModule` from `@angular/forms`
if your components have `[(ngModel)]` two-way binding expressions.

如果你的组件有 `[(ngModel)]` 双向绑定表达式，就要从 `@angular/forms` 中导入 `FormsModule`。

Import _shared_ and _feature_ modules when this module's components incorporate their
components, directives, and pipes.

如果当前模块中的组件包含了*共享*模块和*特性*模块中的组件、指令和管道，就导入这些模块。

Import [BrowserModule](guide/ngmodule-faq#q-browser-vs-common-module) only in the root `AppModule`.

只能在根模块 `AppModule` 中[导入_BrowserModule_](guide/ngmodule-faq#q-browser-vs-common-module)。

<hr/>

{@a q-browser-vs-common-module}

## Should I import `BrowserModule` or `CommonModule`?

## 我应该导入 *BrowserModule* 还是 *CommonModule*？

The root application module, `AppModule`, of almost every browser application
should import `BrowserModule` from `@angular/platform-browser`.

几乎所有要在浏览器中使用的应用的**根模块**（`AppModule`）都应该从 `@angular/platform-browser` 中导入 `BrowserModule`。

`BrowserModule` provides services that are essential to launch and run a browser app.

`BrowserModule` 提供了启动和运行浏览器应用的那些基本的服务提供商。

`BrowserModule` also re-exports `CommonModule` from `@angular/common`,
which means that components in the `AppModule` module also have access to
the Angular directives every app needs, such as `NgIf` and `NgFor`.

`BrowserModule` 还从 `@angular/common` 中重新导出了 `CommonModule`，这意味着 `AppModule` 中的组件也同样可以访问那些每个应用都需要的 Angular 指令，如 `NgIf` 和 `NgFor`。

Do not import `BrowserModule` in any other module.
*Feature modules* and *lazy-loaded modules* should import `CommonModule` instead.
They need the common directives. They don't need to re-install the app-wide providers.

在其它任何模块中都*不要导入*`BrowserModule`。
*特性模块*和*惰性加载模块*应该改成导入 `CommonModule`。
它们需要通用的指令。它们不需要重新初始化全应用级的提供商。

Importing `CommonModule` also frees feature modules for use on _any_ target platform, not just browsers.

特性模块中导入 `CommonModule` 可以让它能用在任何目标平台上，不仅是浏览器。那些跨平台库的作者应该喜欢这种方式的。

<hr/>

{@a q-reimport}

## What if I import the same module twice?

## 如果我两次导入同一个模块会怎么样？

That's not a problem. When three modules all import Module 'A',
Angular evaluates Module 'A' once, the first time it encounters it, and doesn't do so again.

没有任何问题。当三个模块全都导入模块'A'时，Angular 只会首次遇到时加载一次模块'A'，之后就不会这么做了。

That's true at whatever level `A` appears in a hierarchy of imported NgModules.
When Module 'B' imports Module 'A', Module 'C' imports 'B', and Module 'D' imports `[C, B, A]`,
then 'D' triggers the evaluation of 'C', which triggers the evaluation of 'B', which evaluates 'A'.
When Angular gets to the 'B' and 'A' in 'D', they're already cached and ready to go.

无论 `A` 出现在所导入模块的哪个层级，都会如此。
如果模块'B'导入模块'A'、模块'C'导入模块'B'，模块'D'导入 `[C, B, A]`，那么'D'会触发模块'C'的加载，'C'会触发'B'的加载，而'B'会加载'A'。
当 Angular 在'D'中想要获取'B'和'A'时，这两个模块已经被缓存过了，可以立即使用。

Angular doesn't like NgModules with circular references, so don't let Module 'A' import Module 'B', which imports Module 'A'.

Angular 不允许模块之间出现循环依赖，所以不要让模块'A'导入模块'B'，而模块'B'又导入模块'A'。

<hr/>

{@a q-reexport}

## What should I export?

## 我应该导出什么？

Export [declarable](guide/bootstrapping#the-declarations-array) classes that components in _other_ NgModules
are able to reference in their templates. These are your _public_ classes.
If you don't export a declarable class, it stays _private_, visible only to other components
declared in this NgModule.

导出那些*其它模块*希望在自己的模板中引用的[可声明类](guide/ngmodule-faq#q-declarable)。这些也是你的*公共*类。
如果你不导出某个类，它就是*私有的*，只对当前模块中声明的其它组件可见。

You _can_ export any declarable class&mdash;components, directives, and pipes&mdash;whether
it's declared in this NgModule or in an imported NgModule.

你*可以*导出任何可声明类（组件、指令和管道），而不用管它是声明在当前模块中还是某个导入的模块中。

You _can_ re-export entire imported NgModules, which effectively re-exports all of their exported classes.
An NgModule can even export a module that it doesn't import.

你*可以*重新导出整个导入过的模块，这将导致重新导出它们导出的所有类。重新导出的模块甚至不用先导入。

<hr/>

## What should I *not* export?

## 我*不应该*导出什么？

Don't export the following:

*不要*导出：

* Private components, directives, and pipes that you need only within components declared in this NgModule.
If you don't want another NgModule to see it, don't export it.

   那些你只想在当前模块中声明的那些组件中使用的私有组件、指令和管道。如果你不希望任何模块看到它，就不要导出。

* Non-declarable objects such as services, functions, configurations, and entity models.

   不可声明的对象，比如服务、函数、配置、实体模型等。

* Components that are only loaded dynamically by the router or by bootstrapping.
Such [entry components](guide/ngmodule-faq#q-entry-component-defined) can never be selected in another component's template.
While there's no harm in exporting them, there's also no benefit.

   那些只被路由器或引导函数动态加载的组件。
      比如[入口组件](guide/ngmodule-faq#q-entry-component-defined)可能从来不会在其它组件的模板中出现。
      导出它们没有坏处，但也没有好处。

* Pure service modules that don't have public (exported) declarations.
For example, there's no point in re-exporting `HttpClientModule` because it doesn't export anything.
Its only purpose is to add http service providers to the application as a whole.

   纯服务模块没有公开（导出）的声明。
  例如，没必要重新导出 `HttpClientModule`，因为它不导出任何东西。
  它唯一的用途是一起把 http 的那些服务提供商添加到应用中。

<hr/>

## Can I re-export classes and modules?

## 我可以重新导出类和模块吗？

Absolutely.

毫无疑问！

NgModules are a great way to selectively aggregate classes from other NgModules and
re-export them in a consolidated, convenience module.

模块是从其它模块中选取类并把它们重新导出成统一、便利的新模块的最佳方式。

An NgModule can re-export entire NgModules, which effectively re-exports all of their exported classes.
Angular's own `BrowserModule` exports a couple of NgModules like this:

模块可以重新导出其它模块，这会导致重新导出它们导出的所有类。
Angular 自己的 `BrowserModule` 就重新导出了一组模块，例如：

```typescript

  exports: [CommonModule, ApplicationModule]

```

An NgModule can export a combination of its own declarations, selected imported classes, and imported NgModules.

模块还能导出一个组合，它可以包含自己的声明、某些导入的类以及导入的模块。

Don't bother re-exporting pure service modules.
Pure service modules don't export [declarable](guide/bootstrapping#the-declarations-array) classes that another NgModule could use.
For example, there's no point in re-exporting `HttpClientModule` because it doesn't export anything.
Its only purpose is to add http service providers to the application as a whole.

不要费心去导出纯服务类。
纯服务类的模块不会导出任何可供其它模块使用的[可声明类](guide/ngmodule-faq#q-declarable)。
例如，不用重新导出 `HttpClientModule`，因为它没有导出任何东西。
它唯一的用途是把那些 http 服务提供商一起添加到应用中。

<hr/>

## What is the `forRoot()` method?

## *forRoot()*方法是什么？

The `forRoot()` static method is a convention that makes it easy for developers to configure services and providers that are intended to be singletons. A good example of `forRoot()` is the `RouterModule.forRoot()` method.

静态方法 `forRoot()` 是一个约定，它可以让开发人员更轻松的配置模块的想要单例使用的服务及其提供商。`RouterModule.forRoot()` 就是一个很好的例子。

Apps pass a `Routes` object to `RouterModule.forRoot()` in order to configure the app-wide `Router` service with routes.
`RouterModule.forRoot()` returns a [ModuleWithProviders](api/core/ModuleWithProviders).
You add that result to the `imports` list of the root `AppModule`.

<<<<<<< HEAD
应用把一个 `Routes` 对象传给 `RouterModule.forRoot()`，为的就是使用路由配置全应用级的 `Router` 服务。
`RouterModule.forRoot()` 返回一个[ModuleWithProviders](api/core/ModuleWithProviders)对象。
你把这个结果添加到根模块 `AppModule` 的 `imports` 列表中。

Only call and import a `.forRoot()` result in the root application module, `AppModule`.
Importing it in any other module, particularly in a lazy-loaded module,
is contrary to the intent and will likely produce a runtime error.
For more information, see [Singleton Services](guide/singleton-services).

只能在应用的根模块 `AppModule` 中调用并导入 `.forRoot()` 的结果。
在其它模块中导入它，特别是惰性加载模块中，是违反设计目标的并会导致一个运行时错误。
要了解更多，参见[单例服务](guide/singleton-services)。

For a service, instead of using `forRoot()`,  specify `providedIn: 'root'` on the service's `@Injectable()` decorator, which 
makes the service automatically available to the whole application and thus singleton by default.

对于服务来说，除了可以使用 `forRoot()`外，更好的方式是在该服务的 `@Injectable()` 装饰器中指定 `providedIn: 'root'`，它让该服务自动在全应用级可用，这样它也就默认是单例的。

`RouterModule` also offers a `forChild` static method for configuring the routes of lazy-loaded modules.
=======
Only call and import a `forRoot()` result in the root application module, `AppModule`.
Avoid importing it in any other module, particularly in a lazy-loaded module. For more
information on `forRoot()` see [the `forRoot()` pattern](guide/singleton-services#the-forroot-pattern) section of the [Singleton Services](guide/singleton-services) guide.

For a service, instead of using `forRoot()`,  specify `providedIn: 'root'` on the service's `@Injectable()` decorator, which
makes the service automatically available to the whole application and thus singleton by default.

`RouterModule` also offers a `forChild()` static method for configuring the routes of lazy-loaded modules.
>>>>>>> cb6dea47

`RouterModule` 也提供了静态方法 `forChild`，用于配置惰性加载模块的路由。

`forRoot()` and `forChild()` are conventional names for methods that
configure services in root and feature modules respectively.

<<<<<<< HEAD
`forRoot()` 和 `forChild()` 都是约定俗成的方法名，它们分别用于在根模块和特性模块中配置服务。

Angular doesn't recognize these names but Angular developers do.
=======
>>>>>>> cb6dea47
Follow this convention when you write similar modules with configurable service providers.

Angular 并不识别这些名字，但是 Angular 的开发人员可以。
当你写类似的需要可配置的服务提供商时，请遵循这个约定。

<hr/>

## Why is a service provided in a feature module visible everywhere?

## 为什么服务提供商在特性模块中的任何地方都是可见的？

Providers listed in the `@NgModule.providers` of a bootstrapped module have application scope.
Adding a service provider to `@NgModule.providers` effectively publishes the service to the entire application.

列在引导模块的 `@NgModule.providers` 中的服务提供商具有**全应用级作用域**。
往 `NgModule.providers` 中添加服务提供商将导致该服务被发布到整个应用中。

When you import an NgModule,
Angular adds the module's service providers (the contents of its `providers` list)
to the application root injector.

当你导入一个模块时，Angular 就会把该模块的服务提供商（也就是它的 `providers` 列表中的内容）加入该应用的*根注入器*中。

This makes the provider visible to every class in the application that knows the provider's lookup token, or name.

这会让该提供商对应用中所有知道该提供商令牌（token）的类都可见。

Extensibility through NgModule imports is a primary goal of the NgModule system.
Merging NgModule providers into the application injector
makes it easy for a module library to enrich the entire application with new services.
By adding the `HttpClientModule` once, every application component can make HTTP requests.

通过 NgModule 导入来实现可扩展性是 NgModule 体系的主要设计目标。
把 NgModule 的提供商并入应用程序的注入器可以让库模块使用新的服务来强化应用程序变得更容易。
只要添加一次 `HttpClientModule`，那么应用中的每个组件就都可以发起 Http 请求了。

However, this might feel like an unwelcome surprise if you expect the module's services
to be visible only to the components declared by that feature module.
If the `HeroModule` provides the `HeroService` and the root `AppModule` imports `HeroModule`,
any class that knows the `HeroService` _type_ can inject that service,
not just the classes declared in the `HeroModule`.

不过，如果你期望模块的服务只对那个特性模块内部声明的组件可见，那么这可能会带来一些不受欢迎的意外。
如果 `HeroModule` 提供了一个 `HeroService`，并且根模块 `AppModule` 导入了 `HeroModule`，那么任何知道 `HeroService`*类型*的类都可能注入该服务，而不仅是在 `HeroModule` 中声明的那些类。

To limit access to a service, consider lazy loading the NgModule that provides that service. See [How do I restrict service scope to a module?](guide/ngmodule-faq#service-scope) for more information.

要限制对某个服务的访问，可以考虑惰性加载提供该服务的 NgModule。参见[我要如何把服务的范围限定为某个模块？](guide/ngmodule-faq#service-scope)。

<hr/>

{@a q-lazy-loaded-module-provider-visibility}

## Why is a service provided in a lazy-loaded module visible only to that module?

## 为什么在惰性加载模块中声明的服务提供商只对该模块自身可见？

Unlike providers of the modules loaded at launch,
providers of lazy-loaded modules are *module-scoped*.

和启动时就加载的模块中的提供商不同，惰性加载模块中的提供商是*局限于模块*的。

When the Angular router lazy-loads a module, it creates a new execution context.
That [context has its own injector](guide/ngmodule-faq#q-why-child-injector "Why Angular creates a child injector"),
which is a direct child of the application injector.

当 Angular 路由器惰性加载一个模块时，它创建了一个新的运行环境。
那个环境[拥有自己的注入器](guide/ngmodule-faq#q-why-child-injector "为什么 Angular 会创建子注入器")，它是应用注入器的直属子级。

The router adds the lazy module's providers and the providers of its imported NgModules to this child injector.

路由器把该惰性加载模块的提供商和它导入的模块的提供商添加到这个子注入器中。

These providers are insulated from changes to application providers with the same lookup token.
When the router creates a component within the lazy-loaded context,
Angular prefers service instances created from these providers to the service instances of the application root injector.

这些提供商不会被拥有相同令牌的应用级别提供商的变化所影响。
当路由器在惰性加载环境中创建组件时，Angular 优先使用惰性加载模块中的服务实例，而不是来自应用的根注入器的。

<hr/>

## What if two modules provide the same service?

## 如果两个模块提供了*同一个*服务会怎么样？

When two imported modules, loaded at the same time, list a provider with the same token,
the second module's provider "wins". That's because both providers are added to the same injector.

当同时加载了两个导入的模块，它们都列出了使用同一个令牌的提供商时，后导入的模块会“获胜”，这是因为这两个提供商都被添加到了同一个注入器中。

When Angular looks to inject a service for that token,
it creates and delivers the instance created by the second provider.

当 Angular 尝试根据令牌注入服务时，它使用第二个提供商来创建并交付服务实例。

_Every_ class that injects this service gets the instance created by the second provider.
Even classes declared within the first module get the instance created by the second provider.

*每个*注入了该服务的类获得的都是由第二个提供商创建的实例。
即使是声明在第一个模块中的类，它取得的实例也是来自第二个提供商的。

If NgModule A provides a service for token 'X' and imports an NgModule B
that also provides a service for token 'X', then NgModule A's service definition "wins".

如果模块 A 提供了一个使用令牌'X'的服务，并且导入的模块 B 也用令牌'X'提供了一个服务，那么模块 A 中定义的服务“获胜”了。

The service provided by the root `AppModule` takes precedence over services provided by imported NgModules.
The `AppModule` always wins.

由根 `AppModule` 提供的服务相对于所导入模块中提供的服务有优先权。换句话说：`AppModule` 总会获胜。

<hr/>

{@a service-scope}

## How do I restrict service scope to a module?

## 我应该如何把服务的范围限制到模块中？

When a module is loaded at application launch,
its `@NgModule.providers` have *application-wide scope*;
that is, they are available for injection throughout the application.

如果一个模块在应用程序启动时就加载，它的 `@NgModule.providers` 具有***全应用级作用域***。
它们也可用于整个应用的注入中。

Imported providers are easily replaced by providers from another imported NgModule.
Such replacement might be by design. It could be unintentional and have adverse consequences.

导入的提供商很容易被由其它导入模块中的提供商替换掉。
这虽然是故意这样设计的，但是也可能引起意料之外的结果。

As a general rule, import modules with providers _exactly once_, preferably in the application's _root module_.
That's also usually the best place to configure, wrap, and override them.

作为一个通用的规则，应该*只导入一次*带提供商的模块，最好在应用的*根模块*中。
那里也是配置、包装和改写这些服务的最佳位置。

Suppose a module requires a customized `HttpBackend` that adds a special header for all Http requests.
If another module elsewhere in the application also customizes `HttpBackend`
or merely imports the `HttpClientModule`, it could override this module's `HttpBackend` provider,
losing the special header. The server will reject http requests from this module.

假设模块需要一个定制过的 `HttpBackend`，它为所有的 Http 请求添加一个特别的请求头。
  如果应用中其它地方的另一个模块也定制了 `HttpBackend` 或仅仅导入了 `HttpClientModule`，它就会改写当前模块的 `HttpBackend` 提供商，丢掉了这个特别的请求头。
  这样服务器就会拒绝来自该模块的请求。

To avoid this problem, import the `HttpClientModule` only in the `AppModule`, the application _root module_.

要消除这个问题，就只能在应用的根模块 `AppModule` 中导入 `HttpClientModule`。

If you must guard against this kind of "provider corruption", *don't rely on a launch-time module's `providers`.*

如果你必须防范这种“提供商腐化”现象，那就*不要依赖于“启动时加载”模块的 `providers`*。

Load the module lazily if you can.
Angular gives a [lazy-loaded module](guide/ngmodule-faq#q-lazy-loaded-module-provider-visibility) its own child injector.
The module's providers are visible only within the component tree created with this injector.

只要可能，就让模块惰性加载。
Angular 给了[惰性加载模块](guide/ngmodule-faq#q-lazy-loaded-module-provider-visibility)自己的子注入器。
该模块中的提供商只对由该注入器创建的组件树可见。

If you must load the module eagerly, when the application starts,
*provide the service in a component instead.*

如果你必须在应用程序启动时主动加载该模块，***就改成在组件中提供该服务***。

Continuing with the same example, suppose the components of a module truly require a private, custom `HttpBackend`.

继续看这个例子，假设某个模块的组件真的需要一个私有的、自定义的 `HttpBackend`。

Create a "top component" that acts as the root for all of the module's components.
Add the custom `HttpBackend` provider to the top component's `providers` list rather than the module's `providers`.
Recall that Angular creates a child injector for each component instance and populates the injector
with the component's own providers.

那就创建一个“顶级组件”来扮演该模块中所有组件的根。
把这个自定义的 `HttpBackend` 提供商添加到这个顶级组件的 `providers` 列表中，而不是该模块的 `providers` 中。
回忆一下，Angular 会为每个组件实例创建一个子注入器，并使用组件自己的 `providers` 来配置这个注入器。

When a child of this component asks for the `HttpBackend` service,
Angular provides the local `HttpBackend` service,
not the version provided in the application root injector.
Child components make proper HTTP requests no matter what other modules do to `HttpBackend`.

当该组件的子组件*想要*一个 `HttpBackend` 服务时，Angular 会提供一个局部的 `HttpBackend` 服务，而不是应用的根注入器创建的那个。
子组件将正确发起 http 请求，而不管其它模块对 `HttpBackend` 做了什么。

Be sure to create module components as children of this module's top component.

确保把模块中的组件都创建成这个顶级组件的子组件。

You can embed the child components in the top component's template.
Alternatively, make the top component a routing host by giving it a `<router-outlet>`.
Define child routes and let the router load module components into that outlet.

你可以把这些子组件都嵌在顶级组件的模板中。或者，给顶级组件一个 `<router-outlet>`，让它作为路由的宿主。
定义子路由，并让路由器把模块中的组件加载进该路由出口（outlet）中。

Though you can limit access to a service by providing it in a lazy loaded module or providing it in a component, providing services in a component can lead to multiple instances of those services. Thus, the lazy loading is preferable.

虽然通过在惰性加载模块中或组件中提供某个服务来限制它的访问都是可行的方式，但在组件中提供服务可能导致这些服务出现多个实例。因此，应该优先使用惰性加载的方式。

<hr/>

{@a q-root-component-or-module}

## Should I add application-wide providers to the root `AppModule` or the root `AppComponent`?

## 我应该把全应用级提供商添加到根模块 `AppModule` 中还是根组件 `AppComponent` 中？

 Define application-wide providers by specifying `providedIn: 'root'` on its `@Injectable()` decorator (in the case of services) or at `InjectionToken` construction (in the case where tokens are provided). Providers that are created this way automatically are made available to the entire application and don't need to be listed in any module.

通过在服务的 `@Injectable()` 装饰器中（例如服务）指定 `providedIn: 'root'` 来定义全应用级提供商，或者 `InjectionToken` 的构造器（例如提供令牌的地方），都可以定义全应用级提供商。
通过这种方式创建的服务提供商会自动在整个应用中可用，而不用把它列在任何模块中。

If a provider cannot be configured in this way (perhaps because it has no sensible default value), then register application-wide providers in the root `AppModule`, not in the `AppComponent`.

如果某个提供商不能用这种方式配置（可能因为它没有有意义的默认值），那就在根模块 `AppModule` 中注册这些全应用级服务，而不是在 `AppComponent` 中。

Lazy-loaded modules and their components can inject `AppModule` services;
they can't inject `AppComponent` services.

惰性加载模块及其组件可以注入 `AppModule` 中的服务，却不能注入 `AppComponent` 中的。

Register a service in `AppComponent` providers _only_ if the service must be hidden
from components outside the `AppComponent` tree. This is a rare use case.

*只有*当该服务必须对 `AppComponent` 组件树之外的组件不可见时，才应该把服务注册进 `AppComponent` 的 `providers` 中。
这是一个非常罕见的异常用法。

More generally, [prefer registering providers in NgModules](guide/ngmodule-faq#q-component-or-module) to registering in components.

更一般地说，[优先把提供商注册进模块中](guide/ngmodule-faq#q-component-or-module)，而不是组件中。

<h3 class="no-toc">Discussion</h3>

<h3 class="no-toc">讨论</h3>

Angular registers all startup module providers with the application root injector.
The services that root injector providers create have application scope, which
means they are available to the entire application.

Angular 把所有启动期模块的提供商都注册进了应用的根注入器中。
这些服务是由根注入器中的提供商创建的，并且在整个应用中都可用。
它们具有*应用级作用域*。

Certain services, such as the `Router`, only work when you register them in the application root injector.

某些服务（比如 `Router`）只有当注册进应用的根注入器时才能正常工作。

By contrast, Angular registers `AppComponent` providers with the `AppComponent`'s own injector.
`AppComponent` services are available only to that component and its component tree.
They have component scope.

相反，Angular 使用 `AppComponent` 自己的注入器注册了 `AppComponent` 的提供商。
`AppComponent` 服务只在该组件及其子组件树中才能使用。
它们具有*组件级作用域*。

The `AppComponent`'s injector is a child of the root injector, one down in the injector hierarchy.
For applications that don't use the router, that's almost the entire application.
But in routed applications, routing operates at the root level
where `AppComponent` services don't exist.
This means that lazy-loaded modules can't reach them.

`AppComponent` 的注入器是根注入器的*子级*，注入器层次中的下一级。
这对于没有路由器的应用来说*几乎是*整个应用了。
但对那些带路由的应用，路由操作位于顶层，那里不存在 `AppComponent` 服务。这意味着惰性加载模块不能使用它们。

<hr/>

{@a q-component-or-module}

## Should I add other providers to a module or a component?

## 我应该把其它提供商注册到模块中还是组件中？

Providers should be configured using `@Injectable` syntax. If possible, they should be provided in the application root (`providedIn: 'root'`). Services that are configured this way are lazily loaded if they are only used from a lazily loaded context.

<<<<<<< HEAD
提供商应该使用 `@Injectable` 语法进行配置。只要可能，就应该把它们在应用的根注入器中提供（`providedIn: 'root'`）。
如果它们只被惰性加载的上下文中使用，那么这种方式配置的服务就是惰性加载的。

If it's the consumer's decision whether a provider is available application-wide or not, 
=======
If it's the consumer's decision whether a provider is available application-wide or not,
>>>>>>> cb6dea47
then register providers in modules (`@NgModule.providers`) instead of registering in components (`@Component.providers`).

如果要由消费方来决定是否把它作为全应用级提供商，那么就要在模块中（`@NgModule.providers`）注册提供商，而不是组件中（`@Component.providers`）。

Register a provider with a component when you _must_ limit the scope of a service instance
to that component and its component tree.
Apply the same reasoning to registering a provider with a directive.

当你*必须*把服务实例的范围限制到某个组件及其子组件树时，就把提供商注册到该组件中。
指令的提供商也同样照此处理。

For example, an editing component that needs a private copy of a caching service should register
the service with the component.
Then each new instance of the component gets its own cached service instance.
The changes that editor makes in its service don't touch the instances elsewhere in the application.

例如，如果英雄编辑组件需要自己私有的缓存英雄服务实例，那就应该把 `HeroService` 注册进 `HeroEditorComponent` 中。
这样，每个新的 `HeroEditorComponent` 的实例都会得到一份自己的缓存服务实例。
编辑器的改动只会作用于它自己的服务，而不会影响到应用中其它地方的英雄实例。

[Always register _application-wide_ services with the root `AppModule`](guide/ngmodule-faq#q-root-component-or-module),
not the root `AppComponent`.

[总是在根模块 `AppModule` 中注册*全应用级*服务](guide/ngmodule-faq#q-root-component-or-module)，而不要在根组件 `AppComponent` 中。

<hr/>

{@a q-why-bad}

## Why is it bad if a shared module provides a service to a lazy-loaded module?

## 为什么在共享模块中为惰性加载模块提供服务是个馊主意？

### The eagerly loaded scenario

### 急性加载的场景

When an eagerly loaded module provides a service, for example a `UserService`, that service is available application-wide. If the root module provides `UserService` and
imports another module that provides the same `UserService`, Angular registers one of
them in the root app injector (see [What if I import the same module twice?](guide/ngmodule-faq#q-reimport)).

当急性加载的模块提供了服务时，比如 `UserService`，该服务是在全应用级可用的。如果根模块提供了 `UserService`，并导入了另一个也提供了同一个 `UserService` 的模块，Angular 就会把它们中的一个注册进应用的根注入器中（参见[如果两次导入了同一个模块会怎样？](guide/ngmodule-faq#q-reimport)）。

Then, when some component injects `UserService`, Angular finds it in the app root injector,
and delivers the app-wide singleton service. No problem.

然后，当某些组件注入 `UserService` 时，Angular 就会发现它已经在应用的根注入器中了，并交付这个全应用级的单例服务。这样不会出现问题。

### The lazy loaded scenario

### 惰性加载场景

Now consider a lazy loaded module that also provides a service called `UserService`.

现在，考虑一个惰性加载的模块，它也提供了一个名叫 `UserService` 的服务。

When the router lazy loads a module, it creates a child injector and registers the `UserService`
provider with that child injector. The child injector is _not_ the root injector.

当路由器准备惰性加载 `HeroModule` 的时候，它会创建一个子注入器，并且把 `UserService` 的提供商注册到那个子注入器中。子注入器和根注入器是*不同*的。

When Angular creates a lazy component for that module and injects `UserService`,
it finds a `UserService` provider in the lazy module's _child injector_
and creates a _new_ instance of the `UserService`.
This is an entirely different `UserService` instance
than the app-wide singleton version that Angular injected in one of the eagerly loaded components.

当 Angular 创建一个惰性加载的 `HeroComponent` 时，它必须注入一个 `UserService`。
这次，它会从惰性加载模块的*子注入器*中查找 `UserService` 的提供商，并用它创建一个 `UserService` 的新实例。
这个 `UserService` 实例与 Angular 在主动加载的组件中注入的那个全应用级单例对象截然不同。

This scenario causes your app to create a new instance every time, instead of using the singleton.

这个场景导致你的应用每次都创建一个新的服务实例，而不是使用单例的服务。

<!--KW--What does this cause? I wasn't able to get the suggestion of this to work from
the current FAQ:
To demonstrate, run the <live-example name="ngmodule">live example</live-example>.
Modify the `SharedModule` so that it provides the `UserService` rather than the `CoreModule`.
Then toggle between the "Contact" and "Heroes" links a few times.
The username goes bonkers as the Angular creates a new `UserService` instance each time.
I'd like to see the error so I can include it.-->

<hr/>

{@a q-why-child-injector}

## Why does lazy loading create a child injector?

## 为什么惰性加载模块会创建一个子注入器？

Angular adds `@NgModule.providers` to the application root injector, unless the NgModule is lazy-loaded.
For a lazy-loaded NgModule, Angular creates a _child injector_ and adds the module's providers to the child injector.

Angular 会把 `@NgModule.providers` 中的提供商添加到应用的根注入器中……
除非该模块是惰性加载的，这种情况下，Angular 会创建一*子注入器*，并且把该模块的提供商添加到这个子注入器中。

This means that an NgModule behaves differently depending on whether it's loaded during application start
or lazy-loaded later. Neglecting that difference can lead to [adverse consequences](guide/ngmodule-faq#q-why-bad).

这意味着模块的行为将取决于它是在应用启动期间加载的还是后来惰性加载的。如果疏忽了这一点，可能导致[严重后果](guide/ngmodule-faq#q-why-bad)。

Why doesn't Angular add lazy-loaded providers to the app root injector as it does for eagerly loaded NgModules?

为什么 Angular 不能像主动加载模块那样把惰性加载模块的提供商也添加到应用程序的根注入器中呢？为什么会出现这种不一致？

The answer is grounded in a fundamental characteristic of the Angular dependency-injection system.
An injector can add providers _until it's first used_.
Once an injector starts creating and delivering services, its provider list is frozen; no new providers are allowed.

归根结底，这来自于 Angular 依赖注入系统的一个基本特征：
在注入器还没有被第一次使用之前，可以不断为其添加提供商。
一旦注入器已经创建和开始交付服务，它的提供商列表就被冻结了，不再接受新的提供商。

When an applications starts, Angular first configures the root injector with the providers of all eagerly loaded NgModules
_before_ creating its first component and injecting any of the provided services.
Once the application begins, the app root injector is closed to new providers.

当应用启动时，Angular 会首先使用所有主动加载模块中的提供商来配置根注入器，这发生在它创建第一个组件以及注入任何服务之前。
一旦应用开始工作，应用的根注入器就不再接受新的提供商了。

Time passes and application logic triggers lazy loading of an NgModule.
Angular must add the lazy-loaded module's providers to an injector somewhere.
It can't add them to the app root injector because that injector is closed to new providers.
So Angular creates a new child injector for the lazy-loaded module context.

之后，应用逻辑开始惰性加载某个模块。
Angular 必须把这个惰性加载模块中的提供商添加到*某个*注入器中。
但是它无法将它们添加到应用的根注入器中，因为根注入器已经不再接受新的提供商了。
于是，Angular 在惰性加载模块的上下文中创建了一个新的子注入器。

<hr/>

{@a q-is-it-loaded}

## How can I tell if an NgModule or service was previously loaded?

## 我要如何知道一个模块或服务是否已经加载过了？

Some NgModules and their services should be loaded only once by the root `AppModule`.
Importing the module a second time by lazy loading a module could [produce errant behavior](guide/ngmodule-faq#q-why-bad)
that may be difficult to detect and diagnose.

某些模块及其服务只能被根模块 `AppModule` 加载一次。
  在惰性加载模块中再次导入这个模块会[导致错误的行为](guide/ngmodule-faq#q-why-bad)，这个错误可能非常难于检测和诊断。

To prevent this issue, write a constructor that attempts to inject the module or service
from the root app injector. If the injection succeeds, the class has been loaded a second time.
You can throw an error or take other remedial action.

为了防范这种风险，可以写一个构造函数，它会尝试从应用的根注入器中注入该模块或服务。如果这种注入成功了，那就说明这个类是被第二次加载的，你就可以抛出一个错误，或者采取其它挽救措施。

Certain NgModules, such as `BrowserModule`, implement such a guard.
Here is a custom constructor for an NgModule called `GreetingModule`.

<<<<<<< HEAD
某些 NgModule（例如 `BrowserModule`）就实现了那样一个守卫。
下面是一个名叫 `CoreModule` 的 NgModule 的 自定义构造函数。

<code-example path="ngmodule-faq/src/app/core/core.module.ts" region="ctor" header="src/app/core/core.module.ts (Constructor)" linenums="false">
=======
<code-example path="ngmodules/src/app/greeting/greeting.module.ts" region="ctor" header="src/app/greeting/greeting.module.ts (Constructor)" linenums="false">
>>>>>>> cb6dea47
</code-example>

<hr/>

{@a q-entry-component-defined}

## What is an `entry component`?

## 什么是*入口组件*？

An entry component is any component that Angular loads _imperatively_ by type.

Angular 根据组件类型*命令式*加载的组件是*入口组件*.

A component loaded _declaratively_ via its selector is _not_ an entry component.

而通过组件选择器*声明式*加载的组件则*不是*入口组件。

Angular loads a component declaratively when
using the component's selector to locate the element in the template.
Angular then creates the HTML representation of the component and inserts it into the DOM at the selected element. These aren't entry components.

Angular 会声明式的加载组件，它使用组件的选择器在模板中定位元素。
然后，Angular 会创建该组件的 HTML 表示，并把它插入 DOM 中所选元素的内部。它们不是入口组件。

The bootstrapped root `AppComponent` is an _entry component_.
True, its selector matches an element tag in `index.html`.
But `index.html` isn't a component template and the `AppComponent`
selector doesn't match an element in any component template.

而用于引导的根 `AppComponent` 则是一个*入口组件*。
虽然它的选择器匹配了 `index.html` 中的一个元素，但是 `index.html` 并不是组件模板，而且 `AppComponent` 选择器也不会在任何组件模板中出现。

Components in route definitions are also _entry components_.
A route definition refers to a component by its _type_.
The router ignores a routed component's selector, if it even has one, and
loads the component dynamically into a `RouterOutlet`.

在路由定义中用到的组件也同样是*入口组件*。
路由定义根据*类型*来引用组件。
路由器会忽略路由组件的选择器（即使它有选择器），并且把该组件动态加载到 `RouterOutlet` 中。

For more information, see [Entry Components](guide/entry-components).

要了解更多，参见[入口组件](guide/entry-components)一章。

<hr/>

## What's the difference between a _bootstrap_ component and an _entry component_?

## *引导组件*和*入口组件*有什么不同？

A bootstrapped component _is_ an [entry component](guide/ngmodule-faq#q-entry-component-defined)
that Angular loads into the DOM during the bootstrap process (application launch).
Other entry components are loaded dynamically by other means, such as with the router.

引导组件是[入口组件](guide/ngmodule-faq#q-entry-component-defined)的一种。
它是被 Angular 的引导（应用启动）过程加载到 DOM 中的入口组件。
其它入口组件则是被其它方式动态加载的，比如被路由器加载。

The `@NgModule.bootstrap` property tells the compiler that this is an entry component _and_
it should generate code to bootstrap the application with this component.

`@NgModule.bootstrap` 属性告诉编译器这是一个入口组件，同时它应该生成一些代码来用该组件引导此应用。

There's no need to list a component in both the `bootstrap` and `entryComponents` lists,
although doing so is harmless.

不需要把组件同时列在 `bootstrap` 和 `entryComponent` 列表中 —— 虽然这样做也没坏处。

For more information, see [Entry Components](guide/entry-components).

要了解更多，参见[入口组件](guide/entry-components)一章。

<hr/>

## When do I add components to _entryComponents_?

## 什么时候我应该把组件加到 `entryComponents` 中？

Most application developers won't need to add components to the `entryComponents`.

大多数应用开发者都不需要把组件添加到 `entryComponents` 中。

Angular adds certain components to _entry components_ automatically.
Components listed in `@NgModule.bootstrap` are added automatically.
Components referenced in router configuration are added automatically.
These two mechanisms account for almost all entry components.

Angular 会自动把恰当的组件添加到*入口组件*中。
列在 `@NgModule.bootstrap` 中的组件会自动加入。
由路由配置引用到的组件会被自动加入。
用这两种机制添加的组件在入口组件中占了绝大多数。

If your app happens to bootstrap or dynamically load a component _by type_ in some other manner,
you must add it to `entryComponents` explicitly.

如果你的应用要用其它手段来*根据类型*引导或动态加载组件，那就得把它显式添加到 `entryComponents` 中。

Although it's harmless to add components to this list,
it's best to add only the components that are truly _entry components_.
Don't include components that [are referenced](guide/ngmodule-faq#q-template-reference)
in the templates of other components.

虽然把组件加到这个列表中也没什么坏处，不过最好还是只添加真正的*入口组件*。
不要添加那些被其它组件的模板[引用过](guide/ngmodule-faq#q-template-reference)的组件。

For more information, see [Entry Components](guide/entry-components).

要了解更多，参见[入口组件](guide/entry-components)一章。

<hr/>

## Why does Angular need _entryComponents_?

## 为什么 Angular 需要*入口组件*？

The reason is _tree shaking_. For production apps you want to load the smallest, fastest code possible. The code should contain only the classes that you actually need.
It should exclude a component that's never used, whether or not that component is declared.

原因在于*摇树优化*。对于产品化应用，你会希望加载尽可能小而快的代码。
代码中应该仅仅包括那些实际用到的类。
它应该排除那些从未用过的组件，无论该组件是否被声明过。

In fact, many libraries declare and export components you'll never use.
If you don't reference them, the tree shaker drops these components from the final code package.

事实上，大多数库中声明和导出的组件你都用不到。
如果你从未引用它们，那么*摇树优化器*就会从最终的代码包中把这些组件砍掉。

If the [Angular compiler](guide/ngmodule-faq#q-angular-compiler) generated code for every declared component, it would defeat the purpose of the tree shaker.

如果[Angular 编译器](guide/ngmodule-faq#q-angular-compiler)为每个声明的组件都生成了代码，那么摇树优化器的作用就没有了。

Instead, the compiler adopts a recursive strategy that generates code only for the components you use.

所以，编译器转而采用一种递归策略，它只为你用到的那些组件生成代码。

The compiler starts with the entry components,
then it generates code for the declared components it [finds](guide/ngmodule-faq#q-template-reference) in an entry component's template,
then for the declared components it discovers in the templates of previously compiled components,
and so on. At the end of the process, the compiler has generated code for every entry component
and every component reachable from an entry component.

编译器从入口组件开始工作，为它在入口组件的模板中[找到的](guide/ngmodule-faq#q-template-reference)那些组件生成代码，然后又为在这些组件中的模板中发现的组件生成代码，以此类推。
当这个过程结束时，它就已经为每个入口组件以及从入口组件可以抵达的每个组件生成了代码。

If a component isn't an _entry component_ or wasn't found in a template,
the compiler omits it.

如果该组件不是*入口组件*或者没有在任何模板中发现过，编译器就会忽略它。

<hr/>

## What kinds of modules should I have and how should I use them?

## 有哪些类型的模块？我应该如何使用它们？

Every app is different. Developers have various levels of experience and comfort with the available choices.
Some suggestions and guidelines appear to have wide appeal.

每个应用都不一样。根据不同程度的经验，开发者会做出不同的选择。下列建议和指导原则广受欢迎。

### `SharedModule`

`SharedModule` is a conventional name for an `NgModule` with the components, directives, and pipes that you use
everywhere in your app. This module should consist entirely of `declarations`,
most of them exported.

为那些可能会在应用中到处使用的组件、指令和管道创建 `SharedModule`。
  这种模块应该只包含 `declarations`，并且应该导出几乎所有 `declarations` 里面的声明。

The `SharedModule` may re-export other widget modules, such as `CommonModule`,
`FormsModule`, and NgModules with the UI controls that you use most widely.

`SharedModule` 可以重新导出其它小部件模块，比如 `CommonModule`、`FormsModule` 和提供你广泛使用的 UI 控件的那些模块。

The `SharedModule` should not have `providers` for reasons [explained previously](guide/ngmodule-faq#q-why-bad).
Nor should any of its imported or re-exported modules have `providers`.

`SharedModule`***不应该***带有 `providers`，原因[在前面解释过了](guide/ngmodule-faq#q-why-bad)。
它的导入或重新导出的模块中也不应该有 `providers`。
如果你要违背这条指导原则，请务必想清楚你在做什么，并要有充分的理由。

Import the `SharedModule` in your _feature_ modules,
both those loaded when the app starts and those you lazy load later.

<<<<<<< HEAD
在任何特性模块中（无论是你在应用启动时主动加载的模块还是之后惰性加载的模块），你都可以随意导入这个 `SharedModule`。

### `CoreModule`

`CoreModule` is a conventional name for an `NgModule` with `providers` for
the singleton services you load when the application starts.

为你要在应用启动时加载的那些服务创建一个带 `providers` 的 `CoreModule`。

Import `CoreModule` in the root `AppModule` only.
Never import `CoreModule` in any other module.

只能在根模块 `AppModule` 中导入 `CoreModule`。
永远不要在除根模块 `AppModule` 之外的任何模块中导入 `CoreModule`。

Consider making `CoreModule` a pure services module
with no `declarations`.

考虑把 `CoreModule` 做成一个没有 `declarations` 的纯服务模块。

For more information, see [Sharing NgModules](guide/sharing-ngmodules)
and [Singleton Services](guide/singleton-services).

要了解更多，参见[共享模块](guide/sharing-ngmodules)和[单例服务](guide/singleton-services)。

=======
>>>>>>> cb6dea47
### Feature Modules

### 特性模块

Feature modules are modules you create around specific application business domains, user workflows, and utility collections. They support your app by containing a particular feature,
such as routes, services, widgets, etc. To conceptualize what a feature module might be in your
app, consider that if you would put the files related to a certain functionality, like a search,
in one folder, that the contents of that folder would be a feature module that you might call
your `SearchModule`. It would contain all of the components, routing, and templates that
would make up the search functionality.

特性模块是你围绕特定的应用业务领域创建的模块，比如用户工作流、小工具集等。它们包含指定的特性，并为你的应用提供支持，比如路由、服务、窗口部件等。
要对你的应用中可能会有哪些特性模块有个概念，考虑如果你要把与特定功能（比如搜索）有关的文件放进一个目录下，该目录的内容就可能是一个名叫 `SearchModule` 的特性模块。
它将会包含构成搜索功能的全部组件、路由和模板。

For more information, see [Feature Modules](guide/feature-modules) and
[Module Types](guide/module-types)

要了解更多，参见[特性模块](guide/feature-modules)和[模块的分类](guide/module-types)。

## What's the difference between NgModules and JavaScript Modules?

## 在 NgModule 和 JavaScript 模块之间有什么不同？

In an Angular app, NgModules and JavaScript modules work together.

在 Angular 应用中，NgModule 会和 JavaScript 的模块一起工作。

In modern JavaScript, every file is a module
(see the [Modules](http://exploringjs.com/es6/ch_modules.html) page of the Exploring ES6 website).
Within each file you write an `export` statement to make parts of the module public.

在现代 JavaScript 中，每个文件都是模块（参见[模块](http://exploringjs.com/es6/ch_modules.html)）。
在每个文件中，你要写一个 `export` 语句将模块的一部分公开。

An Angular NgModule is a class with the `@NgModule` decorator&mdash;JavaScript modules
don't have to have the `@NgModule` decorator. Angular's `NgModule` has `imports` and `exports` and they serve a similar purpose.

Angular 模块是一个带有 `@NgModule` 装饰器的类，而 JavaScript 模块则没有。
Angular 的 `NgModule` 有自己的 `imports` 和 `exports` 来达到类似的目的。

You _import_ other NgModules so you can use their exported classes in component templates.
You _export_ this NgModule's classes so they can be imported and used by components of _other_ NgModules.

你可以*导入*其它 NgModules，以便在当前模块的组件模板中使用它们导出的类。
你可以*导出*当前 NgModules 中的类，以便*其它* NgModules 可以导入它们，并用在自己的组件模板中。

For more information, see [JavaScript Modules vs. NgModules](guide/ngmodule-vs-jsmodule).

要了解更多，参见 [JavaScript 模块 vs. NgModules](guide/ngmodule-vs-jsmodule) 一章

<hr/>

{@a q-template-reference}

## How does Angular find components, directives, and pipes in a template?<br>What is a <i><b>template reference</b></i>?

## Angular 如何查找模板中的组件、指令和管道？什么是 ***模板引用*** ？

The [Angular compiler](guide/ngmodule-faq#q-angular-compiler) looks inside component templates
for other components, directives, and pipes. When it finds one, that's a template reference.

[Angular 编译器](guide/ngmodule-faq#q-angular-compiler)在组件模板内查找其它组件、指令和管道。一旦找到了，那就是一个“模板引用”。

The Angular compiler finds a component or directive in a template when it can match the *selector* of that component or directive to some HTML in that template.

Angular 编译器通过在一个模板的 HTML 中匹配组件或指令的**选择器（selector）**，来查找组件或指令。

The compiler finds a pipe if the pipe's *name* appears within the pipe syntax of the template HTML.

编译器通过分析模板 HTML 中的管道语法中是否出现了特定的管道名来查找对应的管道。

Angular only matches selectors and pipe names for classes that are declared by this module
or exported by a module that this module imports.

Angular 只查询两种组件、指令或管道：1）那些在当前模块中声明过的，以及 2）那些被当前模块导入的模块所导出的。

<hr/>

{@a q-angular-compiler}

## What is the Angular compiler?

## 什么是 Angular 编译器？

The Angular compiler converts the application code you write into highly performant JavaScript code.
The `@NgModule` metadata plays an important role in guiding the compilation process.

*Angular 编译器*会把你所编写的应用代码转换成高性能的 JavaScript 代码。
在编译过程中，`@NgModule` 的元数据扮演了很重要的角色。

The code you write isn't immediately executable. For example, components have templates that contain custom elements, attribute directives, Angular binding declarations,
and some peculiar syntax that clearly isn't native HTML.

你写的代码是无法直接执行的。
比如**组件**。
组件有一个模板，其中包含了自定义元素、属性型指令、Angular 绑定声明和一些显然不属于原生 HTML 的古怪语法。

The Angular compiler reads the template markup,
combines it with the corresponding component class code, and emits _component factories_.

*Angular 编译器*读取模板的 HTML，把它和相应的组件类代码组合在一起，并产出*组件工厂*。

A component factory creates a pure, 100% JavaScript representation
of the component that incorporates everything described in its `@Component` metadata:
the HTML, the binding instructions, the attached styles.

组件工厂为组件创建纯粹的、100% JavaScript 的表示形式，它包含了 `@Component` 元数据中描述的一切：HTML、绑定指令、附属的样式等……

Because directives and pipes appear in component templates,
the Angular compiler incorporates them into compiled component code too.

由于**指令**和**管道**都出现在组件模板中，*Angular 编译器**也同样会把它们组合进编译后的组件代码中。

`@NgModule` metadata tells the Angular compiler what components to compile for this module and
how to link this module with other modules.

`@NgModule` 元数据告诉*Angular 编译器*要为当前模块编译哪些组件，以及如何把当前模块和其它模块链接起来。<|MERGE_RESOLUTION|>--- conflicted
+++ resolved
@@ -349,51 +349,34 @@
 `RouterModule.forRoot()` returns a [ModuleWithProviders](api/core/ModuleWithProviders).
 You add that result to the `imports` list of the root `AppModule`.
 
-<<<<<<< HEAD
 应用把一个 `Routes` 对象传给 `RouterModule.forRoot()`，为的就是使用路由配置全应用级的 `Router` 服务。
 `RouterModule.forRoot()` 返回一个[ModuleWithProviders](api/core/ModuleWithProviders)对象。
 你把这个结果添加到根模块 `AppModule` 的 `imports` 列表中。
 
-Only call and import a `.forRoot()` result in the root application module, `AppModule`.
-Importing it in any other module, particularly in a lazy-loaded module,
-is contrary to the intent and will likely produce a runtime error.
-For more information, see [Singleton Services](guide/singleton-services).
+Only call and import a `forRoot()` result in the root application module, `AppModule`.
+Avoid importing it in any other module, particularly in a lazy-loaded module. For more
+information on `forRoot()` see [the `forRoot()` pattern](guide/singleton-services#the-forroot-pattern) section of the [Singleton Services](guide/singleton-services) guide.
 
 只能在应用的根模块 `AppModule` 中调用并导入 `.forRoot()` 的结果。
 在其它模块中导入它，特别是惰性加载模块中，是违反设计目标的并会导致一个运行时错误。
 要了解更多，参见[单例服务](guide/singleton-services)。
 
-For a service, instead of using `forRoot()`,  specify `providedIn: 'root'` on the service's `@Injectable()` decorator, which 
-makes the service automatically available to the whole application and thus singleton by default.
-
-对于服务来说，除了可以使用 `forRoot()`外，更好的方式是在该服务的 `@Injectable()` 装饰器中指定 `providedIn: 'root'`，它让该服务自动在全应用级可用，这样它也就默认是单例的。
-
-`RouterModule` also offers a `forChild` static method for configuring the routes of lazy-loaded modules.
-=======
-Only call and import a `forRoot()` result in the root application module, `AppModule`.
-Avoid importing it in any other module, particularly in a lazy-loaded module. For more
-information on `forRoot()` see [the `forRoot()` pattern](guide/singleton-services#the-forroot-pattern) section of the [Singleton Services](guide/singleton-services) guide.
-
 For a service, instead of using `forRoot()`,  specify `providedIn: 'root'` on the service's `@Injectable()` decorator, which
 makes the service automatically available to the whole application and thus singleton by default.
 
+对于服务来说，除了可以使用 `forRoot()`外，更好的方式是在该服务的 `@Injectable()` 装饰器中指定 `providedIn: 'root'`，它让该服务自动在全应用级可用，这样它也就默认是单例的。
+
 `RouterModule` also offers a `forChild()` static method for configuring the routes of lazy-loaded modules.
->>>>>>> cb6dea47
 
 `RouterModule` 也提供了静态方法 `forChild`，用于配置惰性加载模块的路由。
 
 `forRoot()` and `forChild()` are conventional names for methods that
 configure services in root and feature modules respectively.
 
-<<<<<<< HEAD
 `forRoot()` 和 `forChild()` 都是约定俗成的方法名，它们分别用于在根模块和特性模块中配置服务。
 
-Angular doesn't recognize these names but Angular developers do.
-=======
->>>>>>> cb6dea47
 Follow this convention when you write similar modules with configurable service providers.
 
-Angular 并不识别这些名字，但是 Angular 的开发人员可以。
 当你写类似的需要可配置的服务提供商时，请遵循这个约定。
 
 <hr/>
@@ -672,14 +655,10 @@
 
 Providers should be configured using `@Injectable` syntax. If possible, they should be provided in the application root (`providedIn: 'root'`). Services that are configured this way are lazily loaded if they are only used from a lazily loaded context.
 
-<<<<<<< HEAD
 提供商应该使用 `@Injectable` 语法进行配置。只要可能，就应该把它们在应用的根注入器中提供（`providedIn: 'root'`）。
 如果它们只被惰性加载的上下文中使用，那么这种方式配置的服务就是惰性加载的。
 
-If it's the consumer's decision whether a provider is available application-wide or not, 
-=======
 If it's the consumer's decision whether a provider is available application-wide or not,
->>>>>>> cb6dea47
 then register providers in modules (`@NgModule.providers`) instead of registering in components (`@Component.providers`).
 
 如果要由消费方来决定是否把它作为全应用级提供商，那么就要在模块中（`@NgModule.providers`）注册提供商，而不是组件中（`@Component.providers`）。
@@ -835,14 +814,10 @@
 Certain NgModules, such as `BrowserModule`, implement such a guard.
 Here is a custom constructor for an NgModule called `GreetingModule`.
 
-<<<<<<< HEAD
 某些 NgModule（例如 `BrowserModule`）就实现了那样一个守卫。
 下面是一个名叫 `CoreModule` 的 NgModule 的 自定义构造函数。
 
-<code-example path="ngmodule-faq/src/app/core/core.module.ts" region="ctor" header="src/app/core/core.module.ts (Constructor)" linenums="false">
-=======
 <code-example path="ngmodules/src/app/greeting/greeting.module.ts" region="ctor" header="src/app/greeting/greeting.module.ts (Constructor)" linenums="false">
->>>>>>> cb6dea47
 </code-example>
 
 <hr/>
@@ -1030,34 +1005,8 @@
 Import the `SharedModule` in your _feature_ modules,
 both those loaded when the app starts and those you lazy load later.
 
-<<<<<<< HEAD
 在任何特性模块中（无论是你在应用启动时主动加载的模块还是之后惰性加载的模块），你都可以随意导入这个 `SharedModule`。
 
-### `CoreModule`
-
-`CoreModule` is a conventional name for an `NgModule` with `providers` for
-the singleton services you load when the application starts.
-
-为你要在应用启动时加载的那些服务创建一个带 `providers` 的 `CoreModule`。
-
-Import `CoreModule` in the root `AppModule` only.
-Never import `CoreModule` in any other module.
-
-只能在根模块 `AppModule` 中导入 `CoreModule`。
-永远不要在除根模块 `AppModule` 之外的任何模块中导入 `CoreModule`。
-
-Consider making `CoreModule` a pure services module
-with no `declarations`.
-
-考虑把 `CoreModule` 做成一个没有 `declarations` 的纯服务模块。
-
-For more information, see [Sharing NgModules](guide/sharing-ngmodules)
-and [Singleton Services](guide/singleton-services).
-
-要了解更多，参见[共享模块](guide/sharing-ngmodules)和[单例服务](guide/singleton-services)。
-
-=======
->>>>>>> cb6dea47
 ### Feature Modules
 
 ### 特性模块
