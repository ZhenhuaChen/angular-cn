--- conflicted
+++ resolved
@@ -65,13 +65,9 @@
 
 The most recent stable released version of Angular appears in the [Angular documentation](https://angular.io/docs "Angular documentation") at the bottom of the left side navigation. For example, `stable (v5.2.9)`.
 
-<<<<<<< HEAD
 在 [Angular 文档站](https://angular.io/docs "Angular documentation")左侧导航栏的底部可以看到 Angular 最新的稳定版版本号。比如 `stable (v5.2.9)`。
 
-You can also find the most current version of Angular by using the [CLI command `ng update`](https://github.com/angular/angular-cli/wiki/update "Angular CLI update documentation"). By default, `ng update` (without additional arguments) lists the updates that are available to you.  
-=======
 You can also find the most current version of Angular by using the CLI command [`ng update`](cli/update). By default, `ng update` (without additional arguments) lists the updates that are available to you.  
->>>>>>> 331989ce
 
 你还可以使用 [CLI 命令 `ng update`](https://github.com/angular/angular-cli/wiki/update "Angular CLI update documentation") 发现 Angular 的最新版本。默认情况下，`ng update`（不需要其它参数）会列出你可用的所有更新。
 
@@ -87,13 +83,9 @@
 
 The Angular Update Guide provides customized update instructions, based on the current and target versions that you specify. It includes basic and advanced update paths, to match the complexity of your applications. It also includes troubleshooting information and any recommended manual changes to help you get the most out of the new release. 
 
-<<<<<<< HEAD
 Angular 升级指南提供了自定义的升级指令，基于当前版本和你指定的目标版本。它包括简单的和高级的升级路径，以适应你应用中的各种复杂情况。它还包括诊断信息和建议的手动修改动作，以帮助你获得最新版本。
 
-For simple updates, the [CLI command `ng update`](https://github.com/angular/angular-cli/wiki/update "Angular CLI update documentation") is all you need. Without additional arguments, `ng update` lists the updates that are available to you and provides recommended steps to update your application to the most current version. 
-=======
 For simple updates, the CLI command [`ng update`](cli/update) is all you need. Without additional arguments, `ng update` lists the updates that are available to you and provides recommended steps to update your application to the most current version. 
->>>>>>> 331989ce
 
 对于简单的升级工作，执行[CLI 命令 `ng update`](https://github.com/angular/angular-cli/wiki/update "Angular CLI update documentation")就是你所要做的一切。不带额外参数时，`ng update` 会列出你可用的更新版本，并提供建议的升级步骤，来把你的应用升级到最新版本上来。
 
@@ -117,13 +109,9 @@
 
 * Update instructions: [Angular Update Guide](https://update.angular.io/ "Angular Update Guide")
 
-<<<<<<< HEAD
    升级指南：[Angular 升级向导](https://update.angular.io/ "Angular Update Guide")
 
-* Update command reference: [Angular CLI update documentation](https://github.com/angular/angular-cli/wiki/update "Angular CLI update documentation")
-=======
 * Update command reference: [Angular CLI `ng update` command reference](cli/update)
->>>>>>> 331989ce
 
    升级命令参考文档：[Angular CLI 升级文档](https://github.com/angular/angular-cli/wiki/update "Angular CLI update documentation")
 
