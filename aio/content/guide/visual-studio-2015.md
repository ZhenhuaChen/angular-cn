# Using Angular with Visual Studio 2015

# Visual Studio 2015 快速上手

{@a top}

Some developers prefer Visual Studio as their Integrated Development Environment (IDE).

有些开发者喜欢用 Visual Studio。

This cookbook describes the steps required to set up and use the
Angular [Getting Started](guide/quickstart) files in Visual Studio 2015 within an ASP.NET 4.x project.

本文介绍了在**Visual Studio 2015 的 ASP.NET 4.x 项目中**，用 Angular 实现“快速上手”所需的步骤。

<div class="alert is-helpful">

There is no *live example* for this cookbook because it describes Visual Studio, not 
the Angular Getting Started application itself.

本文中没有*在线例子*，因为它介绍的是 Visual Studio，而不是《快速上手》应用程序本身。

</div>

{@a asp-net-4}

## ASP.NET 4.x Project

<<<<<<< HEAD
## ASP.NET 4.x 项目

To set up the QuickStart files with an **ASP.NET 4.x project** in
=======
To set up the Getting Started files with an **ASP.NET 4.x project** in
>>>>>>> 331989ce
Visual Studio 2015, follow these steps:

要用 Visual Studio 2015 在**ASP.NET 4.x 项目**中设置**《快速上手》**文件，请遵循如下步骤：

<div class="alert is-helpful">

If you prefer a `File | New Project` experience and are using **ASP.NET Core**, 
then consider the _experimental_
<a href="http://blog.stevensanderson.com/2016/10/04/angular2-template-for-visual-studio/">ASP.NET Core + Angular template for Visual Studio 2015</a>. 
Note that the resulting code does not map to the docs. Adjust accordingly.   

如果你希望使用**ASP.NET Core**并体验全新项目，
    参见*预览版*<a href="http://blog.stevensanderson.com/2016/10/04/angular2-template-for-visual-studio/" target="_blank">ASP.NET Core + Angular 的 Visual Studio 2015 模板</a>。 
    注意，最终代码与本文不对应，请适当调节。

</div>

<h2 id='prereq1'>Prerequisite: Node.js</h2>

<h2 id='prereq1'>前提条件: Node.js</h2>

Install **[Node.js® and npm](https://nodejs.org/en/download/)**
if they are not already on your machine.
<<<<<<< HEAD

如果你的电脑里没有 Node.js®和 npm，请安装**[它们](https://nodejs.org/en/download/)**。
=======
See [Getting Started](guide/quickstart) for supported versions and instructions. 
>>>>>>> 331989ce

<div class="alert is-helpful">

<<<<<<< HEAD
**Verify that you are running Node.js version `8.x` or greater, and npm `5.x` or greater**
by running `node -v` and `npm -v` in a terminal window.
Older versions produce errors.

在终端或者控制台中运行 `node -v` 和 `npm -v`，**请确认你的 Node.js 版本为 `8.x` 或更高，npm 的版本为 `5.x` 或更高**。老版本会引起错误。

</div>
=======
>>>>>>> 331989ce

<h2 id='prereq2'>Prerequisite: Visual Studio 2015 Update 3</h2>

<h2 id='prereq2'>前提条件: Visual Studio 2015 Update 3</h2>

The minimum requirement for developing Angular applications with Visual Studio is Update 3.
Earlier versions do not follow the best practices for developing applications with TypeScript.
To view your version of Visual Studio 2015, go to `Help | About Visual Studio`.

使用 Visual Studio 开发 Angular 应用程序的最低要求是 Update 3。
早期版本没有遵循使用 TypeScript 开发应用程序的最佳实践。
要查看你的 Visual Studio 2015 版本号，到 `Help | About Visual Studio`。

If you don't have it, install **[Visual Studio 2015 Update 3](https://www.visualstudio.com/en-us/news/releasenotes/vs2015-update3-vs)**.
Or use `Tools | Extensions and Updates` to update to Update 3 directly from Visual Studio 2015.

如果还没有，安装**[Visual Studio 2015 Update 3](https://www.visualstudio.com/en-us/news/releasenotes/vs2015-update3-vs)**。或者使用 `Tools | Extensions and Updates` 来直接在 Visual Studio 2015 中更新到 Update 3。

<h2 id='prereq3'>Prerequisite: Configure External Web tools</h2>

<h2 id='prereq3'>前提条件: 配置 External Web tools</h2>

Configure Visual Studio to use the global external web tools instead of the tools that ship with Visual Studio:

配置 Visual Studio 来使用全局 External Web Tools，而非 Visual Studio 默认的工具：

  * Open the **Options** dialog with `Tools` | `Options`.

     到 `Tools` | `Options` 打开 **Options** 对话框

  * In the tree on the left, select `Projects and Solutions` | `External Web Tools`.

     在左边树型项目中，选择 `Projects and Solutions` | `External Web Tools`。

  * On the right, move the `$(PATH)` entry above the `$(DevEnvDir`) entries. This tells Visual Studio to
    use the external tools (such as npm) found in the global path before using its own version of the external tools.

     在右侧，将 `$(PATH)` 移动到 `$(DevEnvDir`)上面。这样，Visual Stuio 就会在使用自带的外部工具时，优先使用全局路径中的外部工具（比如 npm）。

  * Click OK to close the dialog.

     点击 OK 关闭对话框。

  * Restart Visual Studio for this change to take effect.

     重启 Visual Studio，以让设置变化生效。

Visual Studio now looks first for external tools in the current workspace and 
if it doesn't find them, it looks in the global path. If Visual Studio doesn't 
find them in either location, it will use its own versions of the tools.

Visual Studio 将优先在当前的工作区查找外部工具，如果没有找到，便查找全局路径，如果还没有找到，Visual Studio 就使用自带的工具版本。

<h2 id='prereq4'>Prerequisite: Install TypeScript 2.2 for Visual Studio 2015</h2>

<<<<<<< HEAD
<h2 id='prereq4'>前提条件: 安装 TypeScript 2.2 for Visual Studio 2015</h2>
=======
<h2 id='prereq4'>
  Prerequisite: Install TypeScript for Visual Studio 2015
</h2>


>>>>>>> 331989ce

While Visual Studio Update 3 ships with TypeScript support out of the box, it currently doesn’t ship with TypeScript 3.1, 
which you need to develop Angular applications.

<<<<<<< HEAD
Visual Studio Update 3 自带 TypeScript 支持，但是它的 TypeScript 版本开发 Angular 应用需要的不是 2.2。

To install TypeScript 2.2:

要安装 TypeScript 2.2：

 * Download and install **[TypeScript 2.2 for Visual Studio 2015](https://www.microsoft.com/en-us/download/details.aspx?id=48593)**

    下载并安装 **[TypeScript 2.2 for Visual Studio 2015](https://www.microsoft.com/en-us/download/details.aspx?id=48593)**

 * OR install it with npm: `npm install -g typescript@2.2`.

    或通过 npm 安装：`npm install -g typescript@2.2`。

You can find out more about TypeScript 2.2 support in Visual studio **[here](https://blogs.msdn.microsoft.com/typescript/2017/02/22/announcing-typescript-2-2/)**.
=======
To install TypeScript 3.1:

 * Download and install [TypeScript 3.1 for Visual Studio 2015](https://www.microsoft.com/en-us/download/details.aspx?id=48593),

 * OR install it with npm: `npm install -g typescript@3.1`.

You can find out more about TypeScript 3.1 support in Visual Studio **[here](https://blogs.msdn.microsoft.com/typescript/announcing-typescript-3-1/)**.
>>>>>>> 331989ce

你可以在**[这儿](https://blogs.msdn.microsoft.com/typescript/2017/02/22/announcing-typescript-2-2/)**查看更多 Visual Studio 中 TypeScript 2.2 的支持。

At this point, Visual Studio is ready. It’s a good idea to close Visual Studio and 
restart it to make sure everything is clean.

至此，Visual Studio 已经准备好了。重新启动 Visual Studio，这样就可以有一个崭新的开始了。

<h2 id='download'>Step 1: Download the QuickStart files</h2>

<<<<<<< HEAD
<h2 id='download'>第一步: 现在“快速上手”文件</h2>

[Download the QuickStart source](https://github.com/angular/quickstart)
from GitHub. If you downloaded as a zip file, extract the files.
=======
<h2 id='download'>
  Step 1: Download the Angular Getting Started app
</h2>


Go to the final code review in [Getting Started](guide/quickstart) and download the solution app project. These files contain a starter Angular app.
>>>>>>> 331989ce

从 GitHub[下载“快速上手”的源代码](https://github.com/angular/quickstart)。如果下载的是一个压缩的 zip 文件，解压它。

<h2 id='create-project'>Step 2: Create the Visual Studio ASP.NET project</h2>

<h2 id='create-project'>第二步：创建 Visual Studio ASP.net 项目</h2>

Create the ASP.NET 4.x project in the usual way as follows:

按照下列步骤创建 ASP.NET 4.x 项目：

* In Visual Studio, select `File` | `New` | `Project` from the menu.

   在 Visual Studio 中，选择 `File` | `New` | `Project` 菜单。

* In the template tree, select `Templates` | `Visual C#` (or `Visual Basic`) | `Web`.

   在模板树中，选择 `Templates` | `Visual C#`(或 `Visual Basic`) | `Web` 菜单。

* Select the `ASP.NET Web Application` template, give the project a name, and click OK.

   选择 `ASP.NET Web Application` 模板，输入项目名，点击“OK”按钮。

* Select the desired ASP.NET 4.5.2 template and click OK.

   选择自己喜欢的 ASP.NET 4.5.2 模板，点击 OK。

<div class="alert is-helpful">

This cookbook uses the `Empty` template with no added folders, 
no authentication, and no hosting. Pick the template and options appropriate for your project.

本文选择了 `Empty` 模板，它没有添加过任何目录，没有身份验证，没有服务器托管。为你的项目选择合适的模板和选项。

</div>

<h2 id='copy'>Step 3: Copy the QuickStart files into the ASP.NET project folder</h2>

<<<<<<< HEAD
<h2 id='copy'>第三步: 把“快速上手”的文件复制到 ASP.NET 项目所在的目录</h2>

Copy the QuickStart files you downloaded from GitHub into the folder containing the `.csproj` file.
=======


<h2 id='copy'>
  Step 3: Copy the Angular Getting Started project files into the ASP.NET project folder
</h2>

Copy the files you downloaded from [Getting Started](guide/quickstart) into the folder containing the `.csproj` file.
>>>>>>> 331989ce
Include the files in the Visual Studio project as follows:

拷贝从 GitHub 下载的“快速上手”文件到包含 `.csproj` 文件的目录中。按照下面的步骤把它们加到 Visual Studio 中：

* Click the `Show All Files` button in Solution Explorer to reveal all of the hidden files in the project.

   在 Solution Explorer 中点击 `Show All Files` 按钮，显示项目中所有隐藏文件。

* Right-click on each folder/file to be included in the project and select `Include in Project`.
  Minimally, include the following folder/files:

   右键点击每个目录和文件，选择 `Include in Project`。
  最少要添加下列文件：

  * src/app folder (answer *No*  if asked to search for TypeScript Typings)

     src/app 目录（如果询问是否要搜索 TypeScript 类型，回答 *No*）

  * src/styles.css

  * src/index.html

  * package.json

  * src/tsconfig.json

<h2 id='restore'>Step 4: Restore the required packages</h2>

<h2 id='restore'>第四步: 恢复需要的包 </h2>

Restore the packages required for an Angular application as follows:

按下面的步骤恢复 Angular 应用程序需要的包：

* Right-click on the `package.json` file in Solution Explorer and select `Restore Packages`.
  <br>This uses `npm` to install all of the packages defined in the `package.json` file. 
  It may take some time.

   在 Solution Explorer 中右键点击 `package.json`，选择 `Restore Packages`。
  <br>这样，Visual Studio 会使用 `npm` 来安装在 `package.json` 中定义的所有包. 
  这可能需要花一点时间。

* If desired, open the Output window (`View` | `Output`) to watch the npm commands execute.

   如果愿意，打开 Output 窗口(`View` | `Output`)来监控 npm 命令的执行情况。

* Ignore the warnings.

   忽略所有警告。

* When the restore is finished, a message in the bottom message bar of Visual Studio 
  should say: `Installing packages complete`. Be patient. This could take a while.

   当恢复完成后，将会出现一条消息：`Installing packages complete`。耐心点，这相当耗时间。

* Click the `Refresh` icon in Solution Explorer.

   在 Solution Explorer 里，点击 `Refresh` 图标。

* **Do not** include the `node_modules` folder in the project. Let it be a hidden project folder.

   **不要**将 `node_modules` 目录添加到项目中，让它隐藏。

<h2 id='build-and-run'>Step 5: Build and run the app</h2>

<h2 id='build-and-run'>第五步：构建和运行应用</h2>

First, ensure that `src/index.html` is set as the start page.
Right-click `index.html` in Solution Explorer and select option `Set As Start Page`.

首先，确认 `src/index.html` 已被设置为开始页面。
  在 Solution Explorer 中，右键点击 `index.html`，选择选项 `Set As Start Page`。

### To run in VS with F5

### 按 F5 以在 VS 中运行

Most Visual Studio developers like to press the F5 key and see the IIS server come up. 
To use the IIS server with the Getting Started app, you must make the following three changes. 

大多数 Visual Studio 开发者喜欢按 F5 键来启动 IIS 服务器。
要在这个《快速上手》应用中使用 IIS 服务器，你要做下列修改：

1. In `index.html`, change base href from `<base href="/">` to `<base href="/src/">`.

   在 `index.html` 中，把基地址从 `<base href="/">` 改为 `<base href="/src/">` 。

2. Also in `index.html`, change  the scripts to use `/node_modules` with a slash 
instead of `node_modules` without the slash. 

   同样在 `index.html` 中，修改脚本来用带有斜杠的 `/node_modules` 代替不带斜杠的 `node_modules`。

3. In `src/systemjs.config.js`, near the top of the file, 
change the npm `path` to `/node_modules/` with a slash.

   在 `src/systemjs.config.js` 的顶部，把 npm 的 `path` 设置为带斜杠的 `/node_modules/`。

<div class="alert is-important">

After these changes, `npm start` no longer works.
You must choose to configure _either_ for F5 with IIS _or_ for  `npm start` with the lite-server.

做完这些修改之后，`npm start` 不再工作了。你必须选择配置为 IIS + F5，还是 `npm start` + lite-server。

</div>

### For apps that use routing

### 为了使用路由的应用

If your app uses routing, you need to teach the server to always return 
`index.html` when the user asks for an HTML page
for reasons explained in the [Deployment](guide/deployment#fallback) guide.

如果应用要使用路由，就要让服务器在用户要求 HTML 页面时始终返回 `index.html`。
此中原因，在[发布](guide/deployment#fallback)一章中有解释。

Everything seems fine while you move about _within_ the app. 
But you'll see the problem right away if you refresh the browser
or paste a link to an app page (called a "deep link") into the browser address bar.

当你在应用*内部*移动时，看起来一切正常。但是如果刷新浏览器，或者在地址栏中输入一个到具体页面的地址（也就是"深链接"）时，问题就来了。

You'll most likely get a *404 - Page Not Found* response from the server
for any address other than `/` or `/index.html`.

你很可能从服务器得到得到*404 - 页面不存在* —— 只有 `/` 或 `/index.html` 例外。

You have to configure the server to return `index.html` for requests to these "unknown" pages.
The `lite-server` development server does out-of-the-box.
If you've switched over to F5 and IIS, you have to configure IIS to do it.
This section walks through the steps to adapt the Getting Started application.

你就要配置服务器，为那些"未知"的页面返回 `index.html`。
`lite-server` 开发服务器内置了这项功能。如果要切换到 F5 + IIS，你就要自己来配置 IIS 实现它了。
接下来看看对快速起步应用做配置的步骤。

#### Configure IIS rewrite rules

#### 配置 IIS 重写规则

Visual Studio ships with IIS Express, which has the rewrite module baked in. 
However, if you're using regular IIS you'll have to install the rewrite 
module.  

Visual Studio 自带了一个 IIS Express，其中有一个重写（rewrite）模块。
不过，如果使用标准版的 IIS ，就要自己去安装这个重写模块了。

Tell Visual Studio how to handle requests for route app pages by adding these 
rewrite rules near the bottom of the `web.config`:

通过把下列重写规则添加到 `web.config` 的底部，就可以告诉 Visual Studio 如何处理到应用页面的请求。

<code-example format='.'>
  &lt;system.webServer&gt;
    &lt;rewrite&gt;
      &lt;rules&gt;
        &lt;rule name="Angular Routes" stopProcessing="true"&gt;
          &lt;match url=".*" /&gt;
          &lt;conditions logicalGrouping="MatchAll"&gt;
            &lt;add input="{REQUEST_FILENAME}" matchType="IsFile" negate="true" /&gt;
            &lt;add input="{REQUEST_FILENAME}" matchType="IsDirectory" negate="true" /&gt;
          &lt;/conditions&gt;
          &lt;action type="Rewrite" url="/src/" /&gt;
        &lt;/rule&gt;
      &lt;/rules&gt;
    &lt;/rewrite&gt;
  &lt;/system.webServer&gt;

</code-example>

<div class="alert is-helpful">

The match url, `<match url=".*" />`, will rewrite every request. You'll have to adjust this if 
you want some requests to get through, such as web API requests. 

匹配 url `<match url=".*" />` 语句将会重写每一个请求。如果需要直接放行某些请求，比如一些 Web API 请求，你就必须调整它才行。

The URL in `<action type="Rewrite" url="/src/"/>` should 
match the base href in `index.html`.

`<action type="Rewrite" url="/src/"/>` 中的 url 将会匹配 `index.html` 中的基地址（base href）。

</div>

Build and launch the app with debugger by clicking the **Run** button or by pressing `F5`.

点击 **Run** 按钮或者按 `F5` 键，用调试器构建和启动应用。

<div class="alert is-helpful">

It's faster to run without the debugger by pressing `Ctrl-F5`.

按 `Ctrl-F5` 不带调试器的运行应用，速度会更快。

</div>

The default browser opens and displays the Getting Started sample application.

默认浏览器打开并显示《快速上手》例子应用。

Try editing any of the project files. Save and refresh the browser to
see the changes.

尝试编辑任何项目文件，*保存*并刷新浏览器来查看效果。<|MERGE_RESOLUTION|>--- conflicted
+++ resolved
@@ -26,13 +26,9 @@
 
 ## ASP.NET 4.x Project
 
-<<<<<<< HEAD
 ## ASP.NET 4.x 项目
 
-To set up the QuickStart files with an **ASP.NET 4.x project** in
-=======
 To set up the Getting Started files with an **ASP.NET 4.x project** in
->>>>>>> 331989ce
 Visual Studio 2015, follow these steps:
 
 要用 Visual Studio 2015 在**ASP.NET 4.x 项目**中设置**《快速上手》**文件，请遵循如下步骤：
@@ -56,25 +52,13 @@
 
 Install **[Node.js® and npm](https://nodejs.org/en/download/)**
 if they are not already on your machine.
-<<<<<<< HEAD
+See [Getting Started](guide/quickstart) for supported versions and instructions. 
 
 如果你的电脑里没有 Node.js®和 npm，请安装**[它们](https://nodejs.org/en/download/)**。
-=======
-See [Getting Started](guide/quickstart) for supported versions and instructions. 
->>>>>>> 331989ce
-
-<div class="alert is-helpful">
-
-<<<<<<< HEAD
-**Verify that you are running Node.js version `8.x` or greater, and npm `5.x` or greater**
-by running `node -v` and `npm -v` in a terminal window.
-Older versions produce errors.
-
-在终端或者控制台中运行 `node -v` 和 `npm -v`，**请确认你的 Node.js 版本为 `8.x` 或更高，npm 的版本为 `5.x` 或更高**。老版本会引起错误。
-
-</div>
-=======
->>>>>>> 331989ce
+参见[快速上手](guide/quickstart)以了解所支持的版本和安装步骤。
+
+
+
 
 <h2 id='prereq2'>Prerequisite: Visual Studio 2015 Update 3</h2>
 
@@ -128,46 +112,28 @@
 
 Visual Studio 将优先在当前的工作区查找外部工具，如果没有找到，便查找全局路径，如果还没有找到，Visual Studio 就使用自带的工具版本。
 
-<h2 id='prereq4'>Prerequisite: Install TypeScript 2.2 for Visual Studio 2015</h2>
-
-<<<<<<< HEAD
+<h2 id='prereq4'>Prerequisite: Install TypeScript for Visual Studio 2015</h2>
+
 <h2 id='prereq4'>前提条件: 安装 TypeScript 2.2 for Visual Studio 2015</h2>
-=======
-<h2 id='prereq4'>
-  Prerequisite: Install TypeScript for Visual Studio 2015
-</h2>
-
-
->>>>>>> 331989ce
 
 While Visual Studio Update 3 ships with TypeScript support out of the box, it currently doesn’t ship with TypeScript 3.1, 
 which you need to develop Angular applications.
 
-<<<<<<< HEAD
 Visual Studio Update 3 自带 TypeScript 支持，但是它的 TypeScript 版本开发 Angular 应用需要的不是 2.2。
 
-To install TypeScript 2.2:
+To install TypeScript 3.1:
 
 要安装 TypeScript 2.2：
 
- * Download and install **[TypeScript 2.2 for Visual Studio 2015](https://www.microsoft.com/en-us/download/details.aspx?id=48593)**
+ * Download and install [TypeScript 3.1 for Visual Studio 2015](https://www.microsoft.com/en-us/download/details.aspx?id=48593),
 
     下载并安装 **[TypeScript 2.2 for Visual Studio 2015](https://www.microsoft.com/en-us/download/details.aspx?id=48593)**
 
- * OR install it with npm: `npm install -g typescript@2.2`.
+ * OR install it with npm: `npm install -g typescript@3.1`.
 
     或通过 npm 安装：`npm install -g typescript@2.2`。
 
-You can find out more about TypeScript 2.2 support in Visual studio **[here](https://blogs.msdn.microsoft.com/typescript/2017/02/22/announcing-typescript-2-2/)**.
-=======
-To install TypeScript 3.1:
-
- * Download and install [TypeScript 3.1 for Visual Studio 2015](https://www.microsoft.com/en-us/download/details.aspx?id=48593),
-
- * OR install it with npm: `npm install -g typescript@3.1`.
-
 You can find out more about TypeScript 3.1 support in Visual Studio **[here](https://blogs.msdn.microsoft.com/typescript/announcing-typescript-3-1/)**.
->>>>>>> 331989ce
 
 你可以在**[这儿](https://blogs.msdn.microsoft.com/typescript/2017/02/22/announcing-typescript-2-2/)**查看更多 Visual Studio 中 TypeScript 2.2 的支持。
 
@@ -176,21 +142,10 @@
 
 至此，Visual Studio 已经准备好了。重新启动 Visual Studio，这样就可以有一个崭新的开始了。
 
-<h2 id='download'>Step 1: Download the QuickStart files</h2>
-
-<<<<<<< HEAD
+<h2 id='download'>Step 1: Download the Angular Getting Started app</h2>
+
 <h2 id='download'>第一步: 现在“快速上手”文件</h2>
-
-[Download the QuickStart source](https://github.com/angular/quickstart)
-from GitHub. If you downloaded as a zip file, extract the files.
-=======
-<h2 id='download'>
-  Step 1: Download the Angular Getting Started app
-</h2>
-
-
 Go to the final code review in [Getting Started](guide/quickstart) and download the solution app project. These files contain a starter Angular app.
->>>>>>> 331989ce
 
 从 GitHub[下载“快速上手”的源代码](https://github.com/angular/quickstart)。如果下载的是一个压缩的 zip 文件，解压它。
 
@@ -227,21 +182,11 @@
 
 </div>
 
-<h2 id='copy'>Step 3: Copy the QuickStart files into the ASP.NET project folder</h2>
-
-<<<<<<< HEAD
+<h2 id='copy'>Step 3: Copy the Angular Getting Started project files into the ASP.NET project folder</h2>
+
 <h2 id='copy'>第三步: 把“快速上手”的文件复制到 ASP.NET 项目所在的目录</h2>
 
-Copy the QuickStart files you downloaded from GitHub into the folder containing the `.csproj` file.
-=======
-
-
-<h2 id='copy'>
-  Step 3: Copy the Angular Getting Started project files into the ASP.NET project folder
-</h2>
-
 Copy the files you downloaded from [Getting Started](guide/quickstart) into the folder containing the `.csproj` file.
->>>>>>> 331989ce
 Include the files in the Visual Studio project as follows:
 
 拷贝从 GitHub 下载的“快速上手”文件到包含 `.csproj` 文件的目录中。按照下面的步骤把它们加到 Visual Studio 中：
