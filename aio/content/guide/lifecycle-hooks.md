# Lifecycle Hooks

# 生命周期钩子

A component has a lifecycle managed by Angular.

每个组件都有一个被 Angular 管理的生命周期。

Angular creates it, renders it, creates and renders its children,
checks it when its data-bound properties change, and destroys it before removing it from the DOM.

Angular 创建它，渲染它，创建并渲染它的子组件，在它被绑定的属性发生变化时检查它，并在它从 DOM 中被移除前销毁它。

Angular offers **lifecycle hooks**
that provide visibility into these key life moments and the ability to act when they occur.

Angular 提供了**生命周期钩子**，把这些关键生命时刻暴露出来，赋予你在它们发生时采取行动的能力。

A directive has the same set of lifecycle hooks.

除了那些组件内容和视图相关的钩子外,指令有相同生命周期钩子。

{@a hooks-overview}

## Component lifecycle hooks overview

## 组件生命周期钩子概览

Directive and component instances have a lifecycle
as Angular creates, updates, and destroys them.
Developers can tap into key moments in that lifecycle by implementing
one or more of the *lifecycle hook* interfaces in the Angular `core` library.

指令和组件的实例有一个生命周期：新建、更新和销毁。
通过实现一个或多个 Angular `core` 库里定义的*生命周期钩子*接口，开发者可以介入该生命周期中的这些关键时刻。

Each interface has a single hook method whose name is the interface name prefixed with `ng`.
For example, the `OnInit` interface has a hook method named `ngOnInit()`
that Angular calls shortly after creating the component:

每个接口都有唯一的一个钩子方法，它们的名字是由接口名再加上 `ng` 前缀构成的。比如，`OnInit` 接口的钩子方法叫做 `ngOnInit`，
Angular 在创建组件后立刻调用它，：

<code-example path="lifecycle-hooks/src/app/peek-a-boo.component.ts" region="ngOnInit" title="peek-a-boo.component.ts (excerpt)" linenums="false"></code-example>

No directive or component will implement all of the lifecycle hooks.
Angular only calls a directive/component hook method *if it is defined*.

没有指令或者组件会实现所有这些接口，并且有些钩子只对组件有意义。只有在指令/组件中*定义过的*那些钩子方法才会被 Angular 调用。

{@a hooks-purpose-timing}

## Lifecycle sequence

## 生命周期的顺序

*After* creating a component/directive by calling its constructor, Angular
calls the lifecycle hook methods in the following sequence at specific moments:

当 Angular 使用构造函数新建一个组件或指令后，就会按下面的顺序在特定时刻调用这些生命周期钩子方法：

<table width="100%">
  <col width="20%"></col>
  <col width="80%"></col>
  <tr>

    <th>

        Hook

        钩子

    </th>

    <th>

        Purpose and Timing

        用途及时机

    </th>

  </tr>
  <tr style='vertical-align:top'>

    <td>

      <code>ngOnChanges()</code>

    </td>

    <td>

      Respond when Angular (re)sets data-bound input properties.
      The method receives a `SimpleChanges` object of current and previous property values.

      当 Angular（重新）设置数据绑定输入属性时响应。
      该方法接受当前和上一属性值的 `SimpleChanges` 对象

      Called before `ngOnInit()` and whenever one or more data-bound input properties change.

      当被绑定的输入属性的值发生变化时调用，首次调用一定会发生在 `ngOnInit()` 之前。

    </td>

  </tr>
  <tr style='vertical-align:top'>

    <td>

      <code>ngOnInit()</code>

    </td>

    <td>

      Initialize the directive/component after Angular first displays the data-bound properties
      and sets the directive/component's input properties.

      在 Angular 第一次显示数据绑定和设置指令/组件的输入属性之后，初始化指令/组件。

      Called _once_, after the _first_ `ngOnChanges()`.

      在第一轮 `ngOnChanges()` 完成之后调用，只调用**一次**。

    </td>

  </tr>
  <tr style='vertical-align:top'>

    <td>

      <code>ngDoCheck()</code>

    </td>

    <td>

      Detect and act upon changes that Angular can't or won't detect on its own.

      检测，并在发生 Angular 无法或不愿意自己检测的变化时作出反应。

      Called during every change detection run, immediately after `ngOnChanges()` and `ngOnInit()`.

      在每个 Angular 变更检测周期中调用，`ngOnChanges()` 和 `ngOnInit()` 之后。

    </td>

  </tr>
  <tr style='vertical-align:top'>

    <td>

      <code>ngAfterContentInit()</code>

    </td>

    <td>

      Respond after Angular projects external content into the component's view / the view that a directive is in.

      当把内容投影进组件之后调用。

      Called _once_ after the first `ngDoCheck()`.

      第一次 `ngDoCheck()` 之后调用，只调用一次。

    </td>

  </tr>
  <tr style='vertical-align:top'>

    <td>

      <code>ngAfterContentChecked()</code>

    </td>

    <td>

      Respond after Angular checks the content projected into the directive/component.

      每次完成被投影组件内容的变更检测之后调用。

      Called after the `ngAfterContentInit()` and every subsequent `ngDoCheck()`.

      `ngAfterContentInit()` 和每次 `ngDoCheck()` 之后调用

    </td>

  </tr>
  <tr style='vertical-align:top'>

    <td>

      <code>ngAfterViewInit()</code>

    </td>

    <td>

      Respond after Angular initializes the component's views and child views / the view that a directive is in.

      初始化完组件视图及其子视图之后调用。

      Called _once_ after the first `ngAfterContentChecked()`.

      第一次 `ngAfterContentChecked()` 之后调用，只调用一次。

    </td>

  </tr>
  <tr style='vertical-align:top'>

    <td>

      <code>ngAfterViewChecked()</code>

    </td>

    <td>

      Respond after Angular checks the component's views and child views / the view that a directive is in.

      每次做完组件视图和子视图的变更检测之后调用。

      Called after the `ngAfterViewInit` and every subsequent `ngAfterContentChecked()`.

      `ngAfterViewInit()` 和每次 `ngAfterContentChecked()` 之后调用。

    </td>

  </tr>
  <tr style='vertical-align:top'>

    <td>

      <code>ngOnDestroy()</code>

    </td>

    <td>

      Cleanup just before Angular destroys the directive/component.
      Unsubscribe Observables and detach event handlers to avoid memory leaks.

      当 Angular 每次销毁指令/组件之前调用并清扫。
      在这儿反订阅可观察对象和分离事件处理器，以防内存泄漏。

      Called _just before_ Angular destroys the directive/component.

      在 Angular 销毁指令/组件之前调用。

    </td>

  </tr>
</table>

{@a interface-optional}

## Interfaces are optional (technically)

## 接口是可选的（严格来说）

The interfaces are optional for JavaScript and Typescript developers from a purely technical perspective.
The JavaScript language doesn't have interfaces.
Angular can't see TypeScript interfaces at runtime because they disappear from the transpiled JavaScript.

从纯技术的角度讲，接口对 JavaScript 和 TypeScript 的开发者都是可选的。JavaScript 语言本身没有接口。
Angular 在运行时看不到 TypeScript 接口，因为它们在编译为 JavaScript 的时候已经消失了。

Fortunately, they aren't necessary.
You don't have to add the lifecycle hook interfaces to directives and components to benefit from the hooks themselves.

幸运的是，它们并不是必须的。
你并不需要在指令和组件上添加生命周期钩子接口就能获得钩子带来的好处。

Angular instead inspects directive and component classes and calls the hook methods *if they are defined*.
Angular finds and calls methods like `ngOnInit()`, with or without the interfaces.

Angular 会去检测这些指令和组件的类，一旦发现钩子方法被定义了，就调用它们。
Angular 会找到并调用像 `ngOnInit()` 这样的钩子方法，有没有接口无所谓。

Nonetheless, it's good practice to add interfaces to TypeScript directive classes
in order to benefit from strong typing and editor tooling.

虽然如此，在 TypeScript 指令类中添加接口是一项最佳实践，它可以获得强类型和 IDE 等编辑器带来的好处。

{@a other-lifecycle-hooks}

## Other Angular lifecycle hooks

## 其它生命周期钩子

Other Angular sub-systems may have their own lifecycle hooks apart from these component hooks.

Angular 的其它子系统除了有这些组件钩子外，还可能有它们自己的生命周期钩子。

3rd party libraries might implement their hooks as well in order to give developers more
control over how these libraries are used.

第三方库也可能会实现它们自己的钩子，以便让这些开发者在使用时能做更多的控制。

{@a the-sample}

## Lifecycle examples

## 生命周期范例

The <live-example></live-example>
demonstrates the lifecycle hooks in action through a series of exercises
presented as components under the control of the root `AppComponent`.

<live-example></live-example>通过在受控于根组件 `AppComponent` 的一些组件上进行的一系列练习，演示了生命周期钩子的运作方式。

They follow a common pattern: a *parent* component serves as a test rig for
a *child* component that illustrates one or more of the lifecycle hook methods.

它们遵循了一个常用的模式：用*子组件*演示一个或多个生命周期钩子方法，而*父组件*被当作该*子组件*的测试台。

Here's a brief description of each exercise:

下面是每个练习简短的描述：

<table width="100%">
  <col width="20%"></col>
  <col width="80%"></col>
  <tr>

    <th>

        Component

        组件

    </th>

    <th>

        Description

        说明

    </th>

  </tr>
  <tr style='vertical-align:top'>

    <td>

      <a href="#peek-a-boo">Peek-a-boo</a>

    </td>

    <td>

      Demonstrates every lifecycle hook.
      Each hook method writes to the on-screen log.

      展示每个生命周期钩子，每个钩子方法都会在屏幕上显示一条日志。

    </td>

  </tr>
  <tr style='vertical-align:top'>

    <td>

      <a href="#spy">Spy</a>

    </td>

    <td>

      Directives have lifecycle hooks too.
      A `SpyDirective` can log when the element it spies upon is
      created or destroyed using the `ngOnInit` and `ngOnDestroy` hooks.

      指令也同样有生命周期钩子。`SpyDirective` 可以利用 `ngOnInit` 和 `ngOnDestroy` 钩子在它所监视的每个元素被创建或销毁时输出日志。

      This example applies the `SpyDirective` to a `<div>` in an `ngFor` *hero* repeater
      managed by the parent `SpyComponent`.

      本例把 `SpyDirective` 应用到父组件里的 `ngFor`*英雄*重复器(repeater)的 `<div>` 里面。

    </td>

  </tr>
  <tr style='vertical-align:top'>

    <td>

      <a href="#onchanges">OnChanges</a>

    </td>

    <td>

      See how Angular calls the `ngOnChanges()` hook with a `changes` object
      every time one of the component input properties changes.
      Shows how to interpret the `changes` object.

      这里将会看到：每当组件的输入属性发生变化时，Angular 会如何以 `changes` 对象作为参数去调用 `ngOnChanges()` 钩子。
      展示了该如何理解和使用 `changes` 对象。

    </td>

  </tr>
  <tr style='vertical-align:top'>

    <td>

      <a href="#docheck">DoCheck</a>

    </td>

    <td>

      Implements an `ngDoCheck()` method with custom change detection.
      See how often Angular calls this hook and watch it post changes to a log.

      实现了一个 `ngDoCheck()` 方法，通过它可以自定义变更检测逻辑。
      这里将会看到：Angular 会用什么频度调用这个钩子，监视它的变化，并把这些变化输出成一条日志。

    </td>

  </tr>
  <tr style='vertical-align:top'>

    <td>

      <a href="#afterview">AfterView</a>

    </td>

    <td>

      Shows what Angular means by a *view*.
      Demonstrates the `ngAfterViewInit` and `ngAfterViewChecked` hooks.

      显示 Angular 中的*视图*所指的是什么。
      演示了 `ngAfterViewInit` 和 `ngAfterViewChecked` 钩子。

    </td>

  </tr>
  <tr style='vertical-align:top'>

    <td>

      <a href="#aftercontent">AfterContent</a>

    </td>

    <td>

      Shows how to project external content into a component and
      how to distinguish projected content from a component's view children.
      Demonstrates the `ngAfterContentInit` and `ngAfterContentChecked` hooks.

      展示如何把外部内容投影进组件中，以及如何区分“投影进来的内容”和“组件的子视图”。
      演示了 `ngAfterContentInit` 和 `ngAfterContentChecked` 钩子。

    </td>

  </tr>
  <tr style='vertical-align:top'>

    <td>

      Counter

      计数器

    </td>

    <td>

      Demonstrates a combination of a component and a directive
      each with its own hooks.

      演示了组件和指令的组合，它们各自有自己的钩子。

      In this example, a `CounterComponent` logs a change (via `ngOnChanges`)
      every time the parent component increments its input counter property.
      Meanwhile, the `SpyDirective` from the previous example is applied
      to the `CounterComponent` log where it watches log entries being created and destroyed.

      在这个例子中，每当父组件递增它的输入属性 `counter` 时，`CounterComponent` 就会通过 `ngOnChanges` 记录一条变更。
      同时，前一个例子中的 `SpyDirective` 被用于在 `CounterComponent` 上提供日志，它可以同时观察到日志的创建和销毁过程。

    </td>

  </tr>
</table>

The remainder of this page discusses selected exercises in further detail.

本文剩下的部分将详细讨论这些练习。

{@a peek-a-boo}

## Peek-a-boo: all hooks

## Peek-a-boo：全部钩子

The `PeekABooComponent` demonstrates all of the hooks in one component.

`PeekABooComponent` 组件演示了组件中所有可能存在的钩子。

You would rarely, if ever, implement all of the interfaces like this.
The peek-a-boo exists to show how Angular calls the hooks in the expected order.

你可能很少、或者永远不会像这里一样实现所有这些接口。
之所以在 peek-a-boo 中这么做，是为了演示 Angular 是如何按照期望的顺序调用这些钩子的。

This snapshot reflects the state of the log after the user clicked the *Create...* button and then the *Destroy...* button.

用户点击**Create...**按钮，然后点击**Destroy...**按钮后，日志的状态如下图所示：

<figure>
  <img src="generated/images/guide/lifecycle-hooks/peek-a-boo.png" alt="Peek-a-boo">
</figure>

The sequence of log messages follows the prescribed hook calling order:
`OnChanges`, `OnInit`, `DoCheck`&nbsp;(3x), `AfterContentInit`, `AfterContentChecked`&nbsp;(3x),
`AfterViewInit`, `AfterViewChecked`&nbsp;(3x), and `OnDestroy`.

<<<<<<< HEAD
日志信息的日志和所规定的钩子调用顺序是一致的：
`OnChanges`、`OnInit`、`DoCheck`&nbsp;(3x)、`AfterContentInit`、`AfterContentChecked`&nbsp;(3x)、
`AfterViewInit`、`AfterViewChecked`&nbsp;(3x)和 `OnDestroy`

<div class="l-sub-section">
=======
<div class="alert is-helpful">
>>>>>>> 601064e4

  The constructor isn't an Angular hook *per se*.
  The log confirms that input properties (the `name` property in this case) have no assigned values at construction.

  构造函数本质上不应该算作 Angular 的钩子。
记录确认了在创建期间那些输入属性(这里是 `name` 属性)没有被赋值。

</div>

Had the user clicked the *Update Hero* button, the log would show another `OnChanges` and two more triplets of
`DoCheck`, `AfterContentChecked` and `AfterViewChecked`.
Clearly these three hooks fire *often*. Keep the logic in these hooks as lean as possible!

如果用户点击*Update Hero*按钮，就会看到另一个 `OnChanges` 和至少两组 `DoCheck`、`AfterContentChecked` 和 `AfterViewChecked` 钩子。
显然，这三种钩子被触发了*很多次*，必须让这三种钩子里的逻辑尽可能的精简！

The next examples focus on hook details.

下一个例子就聚焦于这些钩子的细节上。

{@a spy}

## Spying *OnInit* and *OnDestroy*

## 窥探 *OnInit* 和 *OnDestroy*

Go undercover with these two spy hooks to discover when an element is initialized or destroyed.

潜入这两个 spy 钩子来发现一个元素是什么时候被初始化或者销毁的。

This is the perfect infiltration job for a directive.
The heroes will never know they're being watched.

<<<<<<< HEAD
指令是一种完美的渗透方式，这些英雄们永远不会知道该指令的存在。

<div class="l-sub-section">
=======
<div class="alert is-helpful">
>>>>>>> 601064e4

  Kidding aside, pay attention to two key points:

  不开玩笑了，注意下面两个关键点：

  1. Angular calls hook methods for *directives* as well as components.<br><br>

     就像对组件一样，Angular 也会对*指令*调用这些钩子方法。<br><br>

  2. A spy directive can provide insight into a DOM object that you cannot change directly.
  Obviously you can't touch the implementation of a native `<div>`.
  You can't modify a third party component either.
  But you can watch both with a directive.

     一个侦探(spy)指令可以让你在无法直接修改 DOM 对象实现代码的情况下，透视其内部细节。
显然，你不能修改一个原生 `<div>` 元素的实现代码。
你同样不能修改第三方组件。
但你用一个指令就能监视它们了。

</div>

The sneaky spy directive is simple, consisting almost entirely of `ngOnInit()` and `ngOnDestroy()` hooks
that log messages to the parent via an injected `LoggerService`.

这个鬼鬼祟祟的侦探指令很简单，几乎完全由 `ngOnInit()` 和 `ngOnDestroy()` 钩子组成，它通过一个注入进来的 `LoggerService` 来把消息记录到父组件中去。

<code-example path="lifecycle-hooks/src/app/spy.directive.ts" region="spy-directive" title="src/app/spy.directive.ts" linenums="false"></code-example>

You can apply the spy to any native or component element and it'll be initialized and destroyed
at the same time as that element.
Here it is attached to the repeated hero `<div>`:

你可以把这个侦探指令写到任何原生元素或组件元素上，它将与所在的组件同时初始化和销毁。
下面是把它附加到用来重复显示英雄数据的这个 `<div>` 上。

<code-example path="lifecycle-hooks/src/app/spy.component.html" region="template" title="src/app/spy.component.html" linenums="false"></code-example>

Each spy's birth and death marks the birth and death of the attached hero `<div>`
with an entry in the *Hook Log* as seen here:

每个“侦探”的出生和死亡也同时标记出了存放英雄的那个 `<div>` 的出生和死亡。*钩子记录*中的结构是这样的：

<figure>
  <img src='generated/images/guide/lifecycle-hooks/spy-directive.gif' alt="Spy Directive">
</figure>

Adding a hero results in a new hero `<div>`. The spy's `ngOnInit()` logs that event.

添加一个英雄就会产生一个新的英雄 `<div>`。侦探的 `ngOnInit()` 记录下了这个事件。

The *Reset* button clears the `heroes` list.
Angular removes all hero `<div>` elements from the DOM and destroys their spy directives at the same time.
The spy's `ngOnDestroy()` method reports its last moments.

*Reset* 按钮清除了这个 `heroes` 列表。
Angular 从 DOM 中移除了所有英雄的 div，并且同时销毁了附加在这些 div 上的侦探指令。
侦探的 `ngOnDestroy()` 方法汇报了它自己的临终时刻。

The `ngOnInit()` and `ngOnDestroy()` methods have more vital roles to play in real applications.

在真实的应用程序中，`ngOnInit()` 和 `ngOnDestroy()` 方法扮演着更重要的角色。

{@a oninit}

### _OnInit()_

### _OnInit()钩子_

Use `ngOnInit()` for two main reasons:

使用 `ngOnInit()` 有两个原因：

1. To perform complex initializations shortly after construction.

   在构造函数之后马上执行复杂的初始化逻辑

1. To set up the component after Angular sets the input properties.

   在 Angular 设置完输入属性之后，对该组件进行准备。

Experienced developers agree that components should be cheap and safe to construct.

<<<<<<< HEAD
有经验的开发者会认同组件的构建应该很便宜和安全。

<div class="l-sub-section">
=======
<div class="alert is-helpful">
>>>>>>> 601064e4

  Misko Hevery, Angular team lead,
  [explains why](http://misko.hevery.com/code-reviewers-guide/flaw-constructor-does-real-work/)
  you should avoid complex constructor logic.

  Misko Hevery，Angular 项目的组长，在[这里解释](http://misko.hevery.com/code-reviewers-guide/flaw-constructor-does-real-work/)了你为什么应该避免复杂的构造函数逻辑。

</div>

Don't fetch data in a component constructor.
You shouldn't worry that a new component will try to contact a remote server when
created under test or before you decide to display it.
Constructors should do no more than set the initial local variables to simple values.

不要在组件的构造函数中获取数据？
在测试环境下新建组件时或在你决定要显示它之前，不应该担心它会尝试联系远程服务器。
构造函数中除了使用简单的值对局部变量进行初始化之外，什么都不应该做。

An `ngOnInit()` is a good place for a component to fetch its initial data. The
[Tour of Heroes Tutorial](tutorial/toh-pt4#oninit) guide shows how.

`ngOnInit()` 是组件获取初始数据的好地方。[指南](tutorial/toh-pt4#oninit)中讲解了如何这样做。

Remember also that a directive's data-bound input properties are not set until _after construction_.
That's a problem if you need to initialize the directive based on those properties.
They'll have been set when `ngOnInit()` runs.

<<<<<<< HEAD
另外还要记住，在指令的*构造函数完成之前*，那些被绑定的输入属性还都没有值。
如果你需要基于这些属性的值来初始化这个指令，这种情况就会出问题。
而当 `ngOnInit()` 执行的时候，这些属性都已经被正确的赋值过了。

<div class="l-sub-section">
=======
<div class="alert is-helpful">
>>>>>>> 601064e4

  The `ngOnChanges()` method is your first opportunity to access those properties.
  Angular calls `ngOnChanges()` before `ngOnInit()` and many times after that.
  It only calls `ngOnInit()` once.

  `ngOnChanges()` 方法是你访问这些属性的第一次机会，Angular 会在 `ngOnInit()` 之前调用它。
但是在那之后，Angular 还会调用 `ngOnChanges()` 很多次。而 `ngOnInit()` 只会被调用一次。

</div>

You can count on Angular to call the `ngOnInit()` method _soon_ after creating the component.
That's where the heavy initialization logic belongs.

你可以信任 Angular 会在创建组件后立刻调用 `ngOnInit()` 方法。
  这里是放置复杂初始化逻辑的好地方。

{@a ondestroy}

### _OnDestroy()_

### _OnDestroy()钩子_

Put cleanup logic in `ngOnDestroy()`, the logic that *must* run before Angular destroys the directive.

一些清理逻辑*必须*在 Angular 销毁指令之前运行，把它们放在 `ngOnDestroy()` 中。

This is the time to notify another part of the application that the component is going away.

这是在该组件消失之前，可用来通知应用程序中其它部分的最后一个时间点。

This is the place to free resources that won't be garbage collected automatically.
Unsubscribe from Observables and DOM events. Stop interval timers.
Unregister all callbacks that this directive registered with global or application services.
You risk memory leaks if you neglect to do so.

这里是用来释放那些不会被垃圾收集器自动回收的各类资源的地方。
取消那些对可观察对象和 DOM 事件的订阅。停止定时器。注销该指令曾注册到全局服务或应用级服务中的各种回调函数。
如果不这么做，就会有导致内存泄露的风险。

{@a onchanges}

## _OnChanges()_

## _OnChanges()_ 钩子

Angular calls its `ngOnChanges()` method whenever it detects changes to ***input properties*** of the component (or directive).
This example monitors the `OnChanges` hook.

一旦检测到该组件(或指令)的***输入属性***发生了变化，Angular 就会调用它的 `ngOnChanges()` 方法。
本例监控 `OnChanges` 钩子。

<code-example path="lifecycle-hooks/src/app/on-changes.component.ts" region="ng-on-changes" title="on-changes.component.ts (excerpt)" linenums="false"></code-example>

The `ngOnChanges()` method takes an object that maps each changed property name to a
[SimpleChange](api/core/SimpleChange) object holding the current and previous property values.
This hook iterates over the changed properties and logs them.

`ngOnChanges()` 方法获取了一个对象，它把每个发生变化的属性名都映射到了一个[SimpleChange](api/core/SimpleChange)对象，
该对象中有属性的当前值和前一个值。这个钩子会在这些发生了变化的属性上进行迭代，并记录它们。

The example component, `OnChangesComponent`, has two input properties: `hero` and `power`.

这个例子中的 `OnChangesComponent` 组件有两个输入属性：`hero` 和 `power`。

<code-example path="lifecycle-hooks/src/app/on-changes.component.ts" region="inputs" title="src/app/on-changes.component.ts" linenums="false"></code-example>

The host `OnChangesParentComponent` binds to them like this:

宿主 `OnChangesParentComponent` 绑定了它们，就像这样：

<code-example path="lifecycle-hooks/src/app/on-changes-parent.component.html" region="on-changes" title="src/app/on-changes-parent.component.html"></code-example>

Here's the sample in action as the user makes changes.

下面是此例子中的当用户做出更改时的操作演示：

<figure>
  <img src='generated/images/guide/lifecycle-hooks/on-changes-anim.gif' alt="OnChanges">
</figure>

The log entries appear as the string value of the *power* property changes.
But the `ngOnChanges` does not catch changes to `hero.name`
That's surprising at first.

当 *power* 属性的字符串值变化时，相应的日志就出现了。
但是 `ngOnChanges` 并没有捕捉到 `hero.name` 的变化。
这是第一个意外。

Angular only calls the hook when the value of the input property changes.
The value of the `hero` property is the *reference to the hero object*.
Angular doesn't care that the hero's own `name` property changed.
The hero object *reference* didn't change so, from Angular's perspective, there is no change to report!

Angular 只会在输入属性的值变化时调用这个钩子。
而 `hero` 属性的值是一个*到英雄对象的引用*。
Angular 不会关注这个英雄对象的 `name` 属性的变化。
这个英雄对象的*引用*没有发生变化，于是从 Angular 的视角看来，也就没有什么需要报告的变化了。

{@a docheck}

## _DoCheck()_

## _DoCheck()_ 钩子

Use the `DoCheck` hook to detect and act upon changes that Angular doesn't catch on its own.

<<<<<<< HEAD
使用 `DoCheck` 钩子来检测那些 Angular 自身无法捕获的变更并采取行动。

<div class="l-sub-section">
=======
<div class="alert is-helpful">
>>>>>>> 601064e4

  Use this method to detect a change that Angular overlooked.

  用这个方法来检测那些被 Angular 忽略的更改。

</div>

The *DoCheck* sample extends the *OnChanges* sample with the following `ngDoCheck()` hook:

*DoCheck* 范例通过下面的 `ngDoCheck()` 实现扩展了 *OnChanges* 范例：

<code-example path="lifecycle-hooks/src/app/do-check.component.ts" region="ng-do-check" title="DoCheckComponent (ngDoCheck)" linenums="false"></code-example>

This code inspects certain _values of interest_, capturing and comparing their current state against previous values.
It writes a special message to the log when there are no substantive changes to the `hero` or the `power`
so you can see how often `DoCheck` is called. The results are illuminating:

该代码检测一些**相关的值**，捕获当前值并与以前的值进行比较。
当英雄或它的超能力发生了非实质性改变时，就会往日志中写一条特殊的消息。
这样你可以看到 `DoCheck` 被调用的频率。结果非常显眼：

<figure>
  <img src='generated/images/guide/lifecycle-hooks/do-check-anim.gif' alt="DoCheck">
</figure>

While the `ngDoCheck()` hook can detect when the hero's `name` has changed, it has a frightful cost.
This hook is called with enormous frequency&mdash;after _every_
change detection cycle no matter where the change occurred.
It's called over twenty times in this example before the user can do anything.

虽然 `ngDoCheck()` 钩子可以可以监测到英雄的 `name` 什么时候发生了变化。但其开销很恐怖。
这个 `ngDoCheck` 钩子被非常频繁的调用 —— 在*每次*变更检测周期之后，发生了变化的每个地方都会调它。
在这个例子中，用户还没有做任何操作之前，它就被调用了超过二十次。

Most of these initial checks are triggered by Angular's first rendering of *unrelated data elsewhere on the page*.
Mere mousing into another `<input>` triggers a call.
Relatively few calls reveal actual changes to pertinent data.
Clearly our implementation must be very lightweight or the user experience suffers.

大部分检查的第一次调用都是在 Angular 首次渲染该页面中*其它不相关数据*时触发的。
仅仅把鼠标移到其它 `<input>` 中就会触发一次调用。
只有相对较少的调用才是由于对相关数据的修改而触发的。
显然，我们的实现必须非常轻量级，否则将损害用户体验。

{@a afterview}

## AfterView

## AfterView 钩子

The *AfterView* sample explores the `AfterViewInit()` and `AfterViewChecked()` hooks that Angular calls
*after* it creates a component's child views.

*AfterView* 例子展示了 `AfterViewInit()` 和 `AfterViewChecked()` 钩子，Angular 会在每次创建了组件的子视图后调用它们。

Here's a child view that displays a hero's name in an `<input>`:

下面是一个子视图，它用来把英雄的名字显示在一个 `<input>` 中：

<code-example path="lifecycle-hooks/src/app/after-view.component.ts" region="child-view" title="ChildComponent" linenums="false"></code-example>

The `AfterViewComponent` displays this child view *within its template*:

`AfterViewComponent` 把这个子视图显示*在它的模板中*：

<code-example path="lifecycle-hooks/src/app/after-view.component.ts" region="template" title="AfterViewComponent (template)" linenums="false"></code-example>

The following hooks take action based on changing values *within the child view*,
which can only be reached by querying for the child view via the property decorated with
[@ViewChild](api/core/ViewChild).

下列钩子基于*子视图中*的每一次数据变更采取行动，它只能通过带[@ViewChild](api/core/ViewChild)装饰器的属性来访问子视图。

<code-example path="lifecycle-hooks/src/app/after-view.component.ts" region="hooks" title="AfterViewComponent (class excerpts)" linenums="false"></code-example>

{@a wait-a-tick}

### Abide by the unidirectional data flow rule

### 遵循单向数据流规则

The `doSomething()` method updates the screen when the hero name exceeds 10 characters.

当英雄的名字超过 10 个字符时，`doSomething()` 方法就会更新屏幕。

<code-example path="lifecycle-hooks/src/app/after-view.component.ts" region="do-something" title="AfterViewComponent (doSomething)" linenums="false"></code-example>

Why does the `doSomething()` method wait a tick before updating `comment`?

为什么在更新 `comment` 属性之前，`doSomething()` 方法要等上一拍(tick)？

Angular's unidirectional data flow rule forbids updates to the view *after* it has been composed.
Both of these hooks fire _after_ the component's view has been composed.

Angular 的“单向数据流”规则禁止在一个视图已经被组合好*之后*再更新视图。
而这两个钩子都是在组件的视图已经被组合好之后触发的。

Angular throws an error if the hook updates the component's data-bound `comment` property immediately (try it!).
The `LoggerService.tick_then()` postpones the log update
for one turn of the browser's JavaScript cycle and that's just long enough.

如果立即更新组件中被绑定的 `comment` 属性，Angular 就会抛出一个错误(试试!)。
`LoggerService.tick_then()` 方法延迟更新日志一个回合（浏览器 JavaScript 周期回合），这样就够了。

Here's *AfterView* in action:

这里是 *AfterView* 的操作演示：

<figure>
  <img src='generated/images/guide/lifecycle-hooks/after-view-anim.gif' alt="AfterView">
</figure>

Notice that Angular frequently calls `AfterViewChecked()`, often when there are no changes of interest.
Write lean hook methods to avoid performance problems.

注意，Angular 会频繁的调用 `AfterViewChecked()`，甚至在并没有需要关注的更改时也会触发。
所以务必把这个钩子方法写得尽可能精简，以免出现性能问题。

{@a aftercontent}

## AfterContent

## AfterContent 钩子

The *AfterContent* sample explores the `AfterContentInit()` and `AfterContentChecked()` hooks that Angular calls
*after* Angular projects external content into the component.

*AfterContent* 例子展示了 `AfterContentInit()` 和 `AfterContentChecked()` 钩子，Angular 会在外来内容被投影到组件中*之后*调用它们。

{@a content-projection}

### Content projection

### 内容投影

*Content projection* is a way to import HTML content from outside the component and insert that content
into the component's template in a designated spot.

<<<<<<< HEAD
*内容投影*是从组件外部导入 HTML 内容，并把它插入在组件模板中指定位置上的一种途径。

<div class="l-sub-section">
=======
<div class="alert is-helpful">
>>>>>>> 601064e4

  AngularJS developers know this technique as *transclusion*.

  AngularJS 的开发者大概知道一项叫做 *transclusion* 的技术，对，这就是它的马甲。

</div>

Consider this variation on the [previous _AfterView_](guide/lifecycle-hooks#afterview) example.
This time, instead of including the child view within the template, it imports the content from
the `AfterContentComponent`'s parent. Here's the parent's template:

对比[前一个](guide/lifecycle-hooks#afterview)例子考虑这个变化。
这次不再通过模板来把子视图包含进来，而是改为从 `AfterContentComponent` 的父组件中导入它。下面是父组件的模板：

<code-example path="lifecycle-hooks/src/app/after-content.component.ts" region="parent-template" title="AfterContentParentComponent (template excerpt)" linenums="false"></code-example>

Notice that the `<app-child>` tag is tucked between the `<after-content>` tags.
Never put content between a component's element tags *unless you intend to project that content
into the component*.

注意，`<app-child>` 标签被包含在 `<after-content>` 标签中。
永远不要在组件标签的内部放任何内容 —— *除非你想把这些内容投影进这个组件中*。

Now look at the component's template:

现在来看下 `<after-content>` 组件的模板：

<code-example path="lifecycle-hooks/src/app/after-content.component.ts" region="template" title="AfterContentComponent (template)" linenums="false"></code-example>

The `<ng-content>` tag is a *placeholder* for the external content.
It tells Angular where to insert that content.
In this case, the projected content is the `<app-child>` from the parent.

`<ng-content>` 标签是外来内容的*占位符*。
它告诉 Angular 在哪里插入这些外来内容。
在这里，被投影进去的内容就是来自父组件的 `<app-child>` 标签。

<figure>
  <img src='generated/images/guide/lifecycle-hooks/projected-child-view.png' alt="Projected Content">
</figure>

<div class="alert is-helpful">

  The telltale signs of *content projection* are twofold:

  下列迹象表明存在着*内容投影*：

  * HTML between component element tags.

     在组件的元素标签中有 HTML

  * The presence of `<ng-content>` tags in the component's template.

     组件的模板中出现了 `<ng-content>` 标签

</div>

{@a aftercontent-hooks}

### AfterContent hooks

### AfterContent 钩子

*AfterContent* hooks are similar to the *AfterView* hooks.
The key difference is in the child component.

*AfterContent* 钩子和 *AfterView* 相似。关键的不同点是子组件的类型不同。

* The *AfterView* hooks concern `ViewChildren`, the child components whose element tags
appear *within* the component's template.

   *AfterView* 钩子所关心的是 `ViewChildren`，这些子组件的元素标签会出现在该组件的模板*里面*。

* The *AfterContent* hooks concern `ContentChildren`, the child components that Angular
projected into the component.

   *AfterContent* 钩子所关心的是 `ContentChildren`，这些子组件被 Angular 投影进该组件中。

The following *AfterContent* hooks take action based on changing values in a *content child*,
which can only be reached by querying for them via the property decorated with
[@ContentChild](api/core/ContentChild).

下列 *AfterContent* 钩子基于*子级内容*中值的变化而采取相应的行动，它只能通过带有[@ContentChild](api/core/ContentChild)装饰器的属性来查询到“子级内容”。

<code-example path="lifecycle-hooks/src/app/after-content.component.ts" region="hooks" title="AfterContentComponent (class excerpts)" linenums="false"></code-example>

{@a no-unidirectional-flow-worries}

### No unidirectional flow worries with _AfterContent_

### 使用 **AfterContent** 时，无需担心单向数据流规则

This component's `doSomething()` method update's the component's data-bound `comment` property immediately.
There's no [need to wait](guide/lifecycle-hooks#wait-a-tick).

该组件的 `doSomething()` 方法立即更新了组件被绑定的 `comment` 属性。
它[不用等](guide/lifecycle-hooks#wait-a-tick)下一回合。

Recall that Angular calls both *AfterContent* hooks before calling either of the *AfterView* hooks.
Angular completes composition of the projected content *before* finishing the composition of this component's view.
There is a small window between the `AfterContent...` and `AfterView...` hooks to modify the host view.

回忆一下，Angular 在每次调用 *AfterView* 钩子之前也会同时调用 *AfterContent*。
Angular 在完成当前组件的视图合成之前，就已经完成了被投影内容的合成。
所以你仍然有机会去修改那个视图。<|MERGE_RESOLUTION|>--- conflicted
+++ resolved
@@ -526,15 +526,11 @@
 `OnChanges`, `OnInit`, `DoCheck`&nbsp;(3x), `AfterContentInit`, `AfterContentChecked`&nbsp;(3x),
 `AfterViewInit`, `AfterViewChecked`&nbsp;(3x), and `OnDestroy`.
 
-<<<<<<< HEAD
 日志信息的日志和所规定的钩子调用顺序是一致的：
 `OnChanges`、`OnInit`、`DoCheck`&nbsp;(3x)、`AfterContentInit`、`AfterContentChecked`&nbsp;(3x)、
 `AfterViewInit`、`AfterViewChecked`&nbsp;(3x)和 `OnDestroy`
 
-<div class="l-sub-section">
-=======
 <div class="alert is-helpful">
->>>>>>> 601064e4
 
   The constructor isn't an Angular hook *per se*.
   The log confirms that input properties (the `name` property in this case) have no assigned values at construction.
@@ -568,13 +564,9 @@
 This is the perfect infiltration job for a directive.
 The heroes will never know they're being watched.
 
-<<<<<<< HEAD
 指令是一种完美的渗透方式，这些英雄们永远不会知道该指令的存在。
 
-<div class="l-sub-section">
-=======
 <div class="alert is-helpful">
->>>>>>> 601064e4
 
   Kidding aside, pay attention to two key points:
 
@@ -657,13 +649,9 @@
 
 Experienced developers agree that components should be cheap and safe to construct.
 
-<<<<<<< HEAD
 有经验的开发者会认同组件的构建应该很便宜和安全。
 
-<div class="l-sub-section">
-=======
 <div class="alert is-helpful">
->>>>>>> 601064e4
 
   Misko Hevery, Angular team lead,
   [explains why](http://misko.hevery.com/code-reviewers-guide/flaw-constructor-does-real-work/)
@@ -691,15 +679,11 @@
 That's a problem if you need to initialize the directive based on those properties.
 They'll have been set when `ngOnInit()` runs.
 
-<<<<<<< HEAD
 另外还要记住，在指令的*构造函数完成之前*，那些被绑定的输入属性还都没有值。
 如果你需要基于这些属性的值来初始化这个指令，这种情况就会出问题。
 而当 `ngOnInit()` 执行的时候，这些属性都已经被正确的赋值过了。
 
-<div class="l-sub-section">
-=======
 <div class="alert is-helpful">
->>>>>>> 601064e4
 
   The `ngOnChanges()` method is your first opportunity to access those properties.
   Angular calls `ngOnChanges()` before `ngOnInit()` and many times after that.
@@ -806,13 +790,9 @@
 
 Use the `DoCheck` hook to detect and act upon changes that Angular doesn't catch on its own.
 
-<<<<<<< HEAD
 使用 `DoCheck` 钩子来检测那些 Angular 自身无法捕获的变更并采取行动。
 
-<div class="l-sub-section">
-=======
 <div class="alert is-helpful">
->>>>>>> 601064e4
 
   Use this method to detect a change that Angular overlooked.
 
@@ -951,13 +931,9 @@
 *Content projection* is a way to import HTML content from outside the component and insert that content
 into the component's template in a designated spot.
 
-<<<<<<< HEAD
 *内容投影*是从组件外部导入 HTML 内容，并把它插入在组件模板中指定位置上的一种途径。
 
-<div class="l-sub-section">
-=======
 <div class="alert is-helpful">
->>>>>>> 601064e4
 
   AngularJS developers know this technique as *transclusion*.
 
