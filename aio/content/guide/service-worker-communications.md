--- conflicted
+++ resolved
@@ -54,13 +54,9 @@
 
 The two update events, `available` and `activated`, are `Observable` properties of `SwUpdate`:
 
-<<<<<<< HEAD
 这两个更新事件 `available` 和 `activated`，都是 `SwUpdate` 的 `Observable` 属性：
-=======
+
 <code-example path="service-worker-getting-started/src/app/log-update.service.ts" linenums="false" header="log-update.service.ts" region="sw-update"> </code-example>
->>>>>>> 331989ce
-
-<code-example path="service-worker-getting-started/src/app/log-update.service.ts" linenums="false" title="log-update.service.ts" region="sw-update"> </code-example>
 
 You can use these events to notify the user of a pending update or to refresh their pages when the code they are running is out of date.
 
@@ -76,13 +72,9 @@
 
 Do this with the `checkForUpdate()` method:
 
-<<<<<<< HEAD
 通过调用 `checkForUpdate()` 方法来实现：
-=======
+
 <code-example path="service-worker-getting-started/src/app/check-for-update.service.ts" linenums="false" header="check-for-update.service.ts" region="sw-check-update"> </code-example>
->>>>>>> 331989ce
-
-<code-example path="service-worker-getting-started/src/app/check-for-update.service.ts" linenums="false" title="check-for-update.service.ts" region="sw-check-update"> </code-example>
 
 This method returns a `Promise` which indicates that the update check has completed successfully, though it does not indicate whether an update was discovered as a result of the check. Even if one is found, the service worker must still successfully download the changed files, which can fail. If successful, the `available` event will indicate availability of a new version of the app.
 
@@ -95,13 +87,9 @@
 
 If the current tab needs to be updated to the latest app version immediately, it can ask to do so with the `activateUpdate()` method:
 
-<<<<<<< HEAD
 如果当前页需要立即更新到最新的应用版本，可以通过 `activateUpdate()` 方法来要求立即这么做：
 
-<code-example path="service-worker-getting-started/src/app/prompt-update.service.ts" linenums="false" title="prompt-update.service.ts" region="sw-activate"> </code-example>
-=======
 <code-example path="service-worker-getting-started/src/app/prompt-update.service.ts" linenums="false" header="prompt-update.service.ts" region="sw-activate"> </code-example>
->>>>>>> 331989ce
 
 Doing this could break lazy-loading into currently running apps, especially if the lazy-loaded chunks use filenames with hashes, which change every version.
 
