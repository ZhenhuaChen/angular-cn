# Component Styles

# 组件样式

Angular applications are styled with standard CSS. That means you can apply
everything you know about CSS stylesheets, selectors, rules, and media queries
directly to Angular applications.

Angular 应用使用标准的 CSS 来设置样式。这意味着你可以把关于 CSS
的那些知识和技能直接用于 Angular 程序中，例如：样式表、选择器、规则以及媒体查询等。

Additionally, Angular can bundle *component styles*
with components, enabling a more modular design than regular stylesheets.

另外，Angular 还能把*组件样式*捆绑在组件上，以实现比标准样式表更加模块化的设计。

This page describes how to load and apply these component styles.

本章将会讲解如何加载和使用这些*组件样式*。

You can run the <live-example></live-example> in Stackblitz and download the code from there.

你可以运行<live-example></live-example>，在 Stackblitz 中试用并下载本页的代码。

## Using component styles

## 使用组件样式

For every Angular component you write, you may define not only an HTML template,
but also the CSS styles that go with that template,
specifying any selectors, rules, and media queries that you need.

对你编写的每个 Angular 组件来说，除了定义 HTML 模板之外，还要定义用于模板的 CSS 样式、
指定任意的选择器、规则和媒体查询。

One way to do this is to set the `styles` property in the component metadata.
The `styles` property takes an array of strings that contain CSS code.
Usually you give it one string, as in the following example:

实现方式之一，是在组件的元数据中设置 `styles` 属性。
`styles` 属性可以接受一个包含 CSS 代码的字符串数组。
通常你只给它一个字符串就行了，如同下例：

<code-example path="component-styles/src/app/hero-app.component.ts" header="src/app/hero-app.component.ts" linenums="false">
</code-example>

## Style scope

## 范围化的样式

<div class="alert is-critical">

The styles specified in `@Component` metadata _apply only within the template of that component_.

在 `@Component` 的元数据中指定的样式只会对该组件的模板生效。

</div>

They are _not inherited_ by any components nested within the template nor by any content projected into the component.

它们既不会被模板中嵌入的组件继承，也不会被通过内容投影（如 ng-content）嵌进来的组件继承。

In this example, the `h1` style applies only to the `HeroAppComponent`,
not to the nested `HeroMainComponent` nor to `<h1>` tags anywhere else in the application.

在这个例子中，`h1` 的样式只对 `HeroAppComponent` 生效，既不会作用于内嵌的 `HeroMainComponent` ，也不会作用于应用中其它任何地方的 `<h1>` 标签。

This scoping restriction is a ***styling modularity feature***.

这种范围限制就是所谓的***样式模块化***特性

* You can use the CSS class names and selectors that make the most sense in the context of each component.

   可以使用对每个组件最有意义的 CSS 类名和选择器。

* Class names and selectors are local to the component and don't collide with
  classes and selectors used elsewhere in the application.

   类名和选择器是局限于该组件的，它不会和应用中其它地方的类名和选择器冲突。

* Changes to styles elsewhere in the application don't affect the component's styles.

   组件的样式*不会*因为别的地方修改了样式而被意外改变。

* You can co-locate the CSS code of each component with the TypeScript and HTML code of the component,
  which leads to a neat and tidy project structure.

   你可以让每个组件的 CSS 代码和它的 TypeScript、HTML 代码放在一起，这将促成清爽整洁的项目结构。

* You can change or remove component CSS code without searching through the
  whole application to find where else the code is used.

   将来你可以修改或移除组件的 CSS 代码，而不用遍历整个应用来看它有没有在别处用到。

{@a special-selectors}

## Special selectors

## 特殊的选择器

Component styles have a few special *selectors* from the world of shadow DOM style scoping
(described in the [CSS Scoping Module Level 1](https://www.w3.org/TR/css-scoping-1) page on the
[W3C](https://www.w3.org) site).
The following sections describe these selectors.

组件样式中有一些从影子(Shadow) DOM 样式范围领域（记录在[W3C](https://www.w3.org)的[CSS Scoping Module Level 1](https://www.w3.org/TR/css-scoping-1)中） 引入的特殊*选择器*：

### :host

Use the `:host` pseudo-class selector to target styles in the element that *hosts* the component (as opposed to
targeting elements *inside* the component's template).

使用 `:host` 伪类选择器，用来选择组件*宿主*元素中的元素（相对于组件模板*内部*的元素）。

<code-example path="component-styles/src/app/hero-details.component.css" region="host" header="src/app/hero-details.component.css" linenums="false">
</code-example>

The `:host` selector is the only way to target the host element. You can't reach
the host element from inside the component with other selectors because it's not part of the
component's own template. The host element is in a parent component's template.

`:host` 选择是是把宿主元素作为目标的*唯一*方式。除此之外，你将没办法指定它，
因为宿主不是组件自身模板的一部分，而是父组件模板的一部分。

Use the *function form* to apply host styles conditionally by
including another selector inside parentheses after `:host`.

要把宿主样式作为条件，就要像*函数*一样把其它选择器放在 `:host` 后面的括号中。

The next example targets the host element again, but only when it also has the `active` CSS class.

下一个例子再次把宿主元素作为目标，但是只有当它同时带有 `active` CSS 类的时候才会生效。

<code-example path="component-styles/src/app/hero-details.component.css" region="hostfunction" header="src/app/hero-details.component.css" linenums="false">
</code-example>

### :host-context

Sometimes it's useful to apply styles based on some condition *outside* of a component's view.
For example, a CSS theme class could be applied to the document `<body>` element, and
you want to change how your component looks based on that.

有时候，基于某些来自组件视图*外部*的条件应用样式是很有用的。
例如，在文档的 `<body>` 元素上可能有一个用于表示样式主题 (theme) 的 CSS 类，你应当基于它来决定组件的样式。

Use the `:host-context()` pseudo-class selector, which works just like the function
form of `:host()`. The `:host-context()` selector looks for a CSS class in any ancestor of the component host element,
up to the document root. The `:host-context()` selector is useful when combined with another selector.

这时可以使用 `:host-context()` 伪类选择器。它也以类似 `:host()` 形式使用。它在当前组件宿主元素的*祖先节点*中查找 CSS 类，
直到文档的根节点为止。在与其它选择器组合使用时，它非常有用。

The following example applies a `background-color` style to all `<h2>` elements *inside* the component, only
if some ancestor element has the CSS class `theme-light`.

在下面的例子中，只有当某个祖先元素有 CSS 类 `theme-light` 时，才会把 `background-color` 样式应用到组件*内部*的所有 `<h2>` 元素中。

<code-example path="component-styles/src/app/hero-details.component.css" region="hostcontext" header="src/app/hero-details.component.css" linenums="false">
</code-example>

### (deprecated) `/deep/`, `>>>`, and `::ng-deep`

### 已废弃 `/deep/`、`>>>` 和 `::ng-deep`

Component styles normally apply only to the HTML in the component's own template.

<<<<<<< HEAD
组件样式通常只会作用于组件自身的 HTML 上。

Use the `/deep/` shadow-piercing descendant combinator to force a style down through the child
component tree into all the child component views.
The `/deep/` combinator works to any depth of nested components, and it applies to both the view
children and content children of the component.
=======
Applying the `::ng-deep` pseudo-class to any CSS rule completely disables view-encapsulation for
that rule. Any style with `::ng-deep` applied becomes a global style. In order to scope the specified style
to the current component and all its descendants, be sure to include the `:host` selector before
`::ng-deep`. If the `::ng-deep` combinator is used without the `:host` pseudo-class selector, the style
can bleed into other components.
>>>>>>> ef4a15bc

可以使用 `/deep/` 选择器来强制一个样式对各级子组件的视图也生效，它不但会作用于组件的子视图，也会作用于投影进来的内容(`ng-content`)。

The following example targets all `<h3>` elements, from the host element down
through this component to all of its child elements in the DOM.

这个例子以所有的 `<h3>` 元素为目标，从宿主元素到当前元素再到 DOM 中的所有子元素：

<code-example path="component-styles/src/app/hero-details.component.css" region="deep" header="src/app/hero-details.component.css" linenums="false">

</code-example>

The `/deep/` combinator also has the aliases `>>>`, and `::ng-deep`.

`/deep/` 组合器还有两个别名：`>>>` 和 `::ng-deep`。

<div class="alert is-important">

Use `/deep/`, `>>>` and `::ng-deep` only with *emulated* view encapsulation.
Emulated is the default and most commonly used view encapsulation. For more information, see the
[Controlling view encapsulation](guide/component-styles#view-encapsulation) section.

`/deep/` 和 `>>>` 选择器只能被用在**仿真 (emulated) **模式下。
这种方式是默认值，也是用得最多的方式。
更多信息，见[控制视图封装模式](guide/component-styles#view-encapsulation)一节。

</div>

<div class="alert is-important">

The shadow-piercing descendant combinator is deprecated and [support is being removed from major browsers](https://www.chromestatus.com/features/6750456638341120) and tools.
As such we plan to drop support in Angular (for all 3 of `/deep/`, `>>>` and `::ng-deep`).
Until then `::ng-deep` should be preferred for a broader compatibility with the tools.

CSS 标准中用于 "刺穿 Shadow DOM" 的组合器已经被废弃，并将[这个特性从主流浏览器和工具中移除](https://www.chromestatus.com/features/6750456638341120)。
因此，我们也将在 Angular 中移除对它们的支持（包括 `/deep/`、`>>>` 和 `::ng-deep`）。
目前，建议先统一使用 `::ng-deep`，以便兼容将来的工具。

</div>

{@a loading-styles}

## Loading component styles

## 把样式加载进组件中

There are several ways to add styles to a component:

有几种方式把样式加入组件：

* By setting `styles` or `styleUrls` metadata.

   设置 `styles` 或 `styleUrls` 元数据

* Inline in the template HTML.

   内联在模板的 HTML 中

* With CSS imports.

   通过 CSS 文件导入

The scoping rules outlined earlier apply to each of these loading patterns.

上述作用域规则对所有这些加载模式都适用。

### Styles in component metadata

### 元数据中的样式

You can add a `styles` array property to the `@Component` decorator.

你可以给 `@Component` 装饰器添加一个 `styles` 数组型属性。

Each string in the array defines some CSS for this component.

这个数组中的每一个字符串（通常也只有一个）定义一份 CSS。

<code-example path="component-styles/src/app/hero-app.component.ts" header="src/app/hero-app.component.ts (CSS inline)">
</code-example>

<div class="alert is-critical">

Reminder: these styles apply _only to this component_.
They are _not inherited_ by any components nested within the template nor by any content projected into the component.

注意：这些样式**只对当前组件生效**。
它们**既不会作用于模板中嵌入的任何组件**，也不会作用于投影进来的组件（如 `ng-content` ）。

</div>

The Angular CLI command [`ng generate component`](cli/generate) defines an empty `styles` array when you create the component with the `--inline-style` flag.

当使用 `--inline-styles` 标识创建组件时，Angular CLI 的 [`ng generate component`](cli/generate) 命令就会定义一个空的 `styles` 数组

<code-example language="sh" class="code-shell">
ng generate component hero-app --inline-style
</code-example>

### Style files in component metadata

### 组件元数据中的样式文件

You can load styles from external CSS files by adding a `styleUrls` property
to a component's `@Component` decorator:

你可以通过把外部 CSS 文件添加到 `@Component` 的 `styleUrls` 属性中来加载外部样式。

<code-tabs>
  <code-pane header="src/app/hero-app.component.ts (CSS in file)" path="component-styles/src/app/hero-app.component.1.ts"></code-pane>
  <code-pane header="src/app/hero-app.component.css" path="component-styles/src/app/hero-app.component.css"></code-pane>
</code-tabs>

<div class="alert is-critical">

Reminder: the styles in the style file apply _only to this component_.
They are _not inherited_ by any components nested within the template nor by any content projected into the component.

注意：这些样式**只对当前组件生效**。
它们**既不会作用于模板中嵌入的任何组件**，也不会作用于投影进来的组件（如 `ng-content` ）。

</div>

<div class="alert is-helpful">

  You can specify more than one styles file or even a combination of `styles` and `styleUrls`.

  你可以指定多个样式文件，甚至可以组合使用 `style` 和 `styleUrls` 方式。

</div>

When you use the Angular CLI command [`ng generate component`](cli/generate) without the `--inline-style` flag, it creates an empty styles file for you and references that file in the component's generated `styleUrls`.

当你使用 Angular CLI 的 [`ng generate component`](cli/generate) 命令但不带 `--inline-style` 标志时，CLI 会为你创建一个空白的样式表文件，并且在所生成组件的 `styleUrls` 中引用该文件。

<code-example language="sh" class="code-shell">
ng generate component hero-app
</code-example>

### Template inline styles

### 模板内联样式

You can embed CSS styles directly into the HTML template by putting them
inside `<style>` tags.

你也可以直接在组件的 HTML 模板中写 `<style>` 标签来内嵌 CSS 样式。

<code-example path="component-styles/src/app/hero-controls.component.ts" region="inlinestyles" header="src/app/hero-controls.component.ts">
</code-example>

### Template link tags

### 模板中的 link 标签

You can also write `<link>` tags into the component's HTML template.

你也可以在组件的 HTML 模板中写 `<link>` 标签。

<code-example path="component-styles/src/app/hero-team.component.ts" region="stylelink" header="src/app/hero-team.component.ts">
</code-example>

<div class="alert is-critical">

When building with the CLI, be sure to include the linked style file among the assets to be copied to the server as described in the [CLI wiki](https://github.com/angular/angular-cli/wiki/stories-asset-configuration).
<!-- 2018-10-16: The link above is still the best source for this information. -->

当使用 CLI 进行构建时，要确保这个链接到的样式表文件被复制到了服务器上。参见 [CLI 官方文档](https://github.com/angular/angular-cli/wiki/stories-asset-configuration)。

Once included, the CLI will include the stylesheet, whether the link tag's href URL is relative to the application root or the component file.

只要引用过，CLI 就会计入这个样式表，无论这个 link 标签的 href 指向的 URL 是相对于应用根目录的还是相对于组件文件的。

</div>

### CSS @imports

### CSS @imports 语法

You can also import CSS files into the CSS files using the standard CSS `@import` rule.
For details, see [`@import`](https://developer.mozilla.org/en/docs/Web/CSS/@import)
on the [MDN](https://developer.mozilla.org) site.

你还可以利用标准的 CSS [`@import` 规则](https://developer.mozilla.org/en/docs/Web/CSS/@import)来把其它
  CSS 文件导入到 CSS 文件中。

In this case, the URL is relative to the CSS file into which you're importing.

在*这种*情况下，URL 是相对于你正在导入的 CSS 文件的。

<code-example path="component-styles/src/app/hero-details.component.css" region="import" header="src/app/hero-details.component.css (excerpt)">
</code-example>

### External and global style files

### 外部以及全局样式文件

When building with the CLI, you must configure the `angular.json` to include _all external assets_, including external style files.

当使用 CLI 进行构建时，你必须配置 `angular.json` 文件，使其包含*所有外部资源*（包括外部的样式表文件）。

Register **global** style files in the `styles` section which, by default, is pre-configured with the global `styles.css` file.

在它的 `styles` 区注册这些**全局**样式文件，默认情况下，它会有一个预先配置的全局 `styles.css` 文件。

See the [CLI wiki](https://github.com/angular/angular-cli/wiki/stories-global-styles) to learn more.
<!-- 2018-10-16: The link above is still the best source for this information. -->

要了解更多，参见 [CLI 官方文档](https://github.com/angular/angular-cli/wiki/stories-global-styles)。

### Non-CSS style files

### 非 CSS 样式文件

If you're building with the CLI,
you can write style files in [sass](http://sass-lang.com/), [less](http://lesscss.org/), or [stylus](http://stylus-lang.com/) and specify those files in the `@Component.styleUrls` metadata with the appropriate extensions (`.scss`, `.less`, `.styl`) as in the following example:

如果使用 CLI 进行构建，那么你可以用 [sass](http://sass-lang.com/)、[less](http://lesscss.org/) 或 [stylus](http://stylus-lang.com/) 来编写样式，并使用相应的扩展名（`.scss`、`.less`、`.styl`）把它们指定到 `@Component.styleUrls` 元数据中。例子如下：

<code-example>
@Component({
  selector: 'app-root',
  templateUrl: './app.component.html',
  styleUrls: ['./app.component.scss']
})
...
</code-example>

The CLI build process runs the pertinent CSS preprocessor.

CLI 的构建过程会运行相关的预处理器。

When generating a component file with `ng generate component`, the CLI emits an empty CSS styles file (`.css`) by default.
You can configure the CLI to default to your preferred CSS preprocessor
as explained in the [CLI wiki](https://github.com/angular/angular-cli/wiki/stories-css-preprocessors
"CSS Preprocessor integration").
<!-- 2018-10-16: The link above is still the best source for this information. -->


当使用 `ng generate component` 命令生成组件文件时，CLI 会默认生成一个空白的 CSS 样式文件（`.css`）。
你可以配置 CLI，让它默认使用你喜欢的 CSS 预处理器，参见 [CLI 官方文档](https://github.com/angular/angular-cli/wiki/stories-css-preprocessors
                                 "CSS Preprocessor integration") 中的解释。

<div class="alert is-important">

Style strings added to the `@Component.styles` array _must be written in CSS_ because the CLI cannot apply a preprocessor to inline styles.

添加到 `@Component.styles` 数组中的字符串*必须写成 CSS*，因为 CLI 没法对这些内联的样式使用任何 CSS 预处理器。

</div>

{@a view-encapsulation}

## View encapsulation

## 视图封装模式

As discussed earlier, component CSS styles are encapsulated into the component's view and don't
affect the rest of the application.

像上面讨论过的一样，组件的 CSS 样式被封装进了自己的视图中，而不会影响到应用程序的其它部分。

To control how this encapsulation happens on a *per
component* basis, you can set the *view encapsulation mode* in the component metadata.
Choose from the following modes:

通过在组件的元数据上设置*视图封装模式*，你可以分别控制*每个组件*的封装模式。
可选的封装模式一共有如下几种：

* `ShadowDom` view encapsulation uses the browser's native shadow DOM implementation (see
  [Shadow DOM](https://developer.mozilla.org/en-US/docs/Web/Web_Components/Shadow_DOM)
  on the [MDN](https://developer.mozilla.org) site)
  to attach a shadow DOM to the component's host element, and then puts the component
  view inside that shadow DOM. The component's styles are included within the shadow DOM.

   `ShadowDom` 模式使用浏览器原生的 Shadow DOM 实现（参见 [MDN](https://developer.mozilla.org) 上的 [Shadow DOM](https://developer.mozilla.org/en-US/docs/Web/Web_Components/Shadow_DOM)）来为组件的宿主元素附加一个 Shadow DOM。组件的视图被附加到这个 Shadow DOM 中，组件的样式也被包含在这个 Shadow DOM 中。(译注：不进不出，没有样式能进来，组件样式出不去。)

* `Native` view encapsulation uses a now deprecated version of the browser's native shadow DOM implementation - [learn about the changes](https://hayato.io/2016/shadowdomv1/).

   `Native` 视图包装模式使用浏览器原生 Shadow DOM 的一个废弃实现 —— [参见变化详情](https://hayato.io/2016/shadowdomv1/)。

* `Emulated` view encapsulation (the default) emulates the behavior of shadow DOM by preprocessing
  (and renaming) the CSS code to effectively scope the CSS to the component's view.
  For details, see [Appendix 1](guide/component-styles#inspect-generated-css).

   `Emulated` 模式（**默认值**）通过预处理（并改名）CSS 代码来模拟 Shadow DOM 的行为，以达到把 CSS 样式局限在组件视图中的目的。
  更多信息，见[附录 1](guide/component-styles#inspect-generated-css) 。(译注：只进不出，全局样式能进来，组件样式出不去)

* `None` means that Angular does no view encapsulation.
  Angular adds the CSS to the global styles.
  The scoping rules, isolations, and protections discussed earlier don't apply.
  This is essentially the same as pasting the component's styles into the HTML.

   `None` 意味着 Angular 不使用视图封装。
  Angular 会把 CSS 添加到全局样式中。而不会应用上前面讨论过的那些作用域规则、隔离和保护等。
  从本质上来说，这跟把组件的样式直接放进 HTML 是一样的。(译注：能进能出。)

To set the components encapsulation mode, use the `encapsulation` property in the component metadata:

通过组件元数据中的 `encapsulation` 属性来设置组件封装模式：

<code-example path="component-styles/src/app/quest-summary.component.ts" region="encapsulation.native" header="src/app/quest-summary.component.ts" linenums="false">
</code-example>

`ShadowDom` view encapsulation only works on browsers that have native support
for shadow DOM (see [Shadow DOM v1](https://caniuse.com/#feat=shadowdomv1) on the
[Can I use](http://caniuse.com) site). The support is still limited,
which is why `Emulated` view encapsulation is the default mode and recommended
in most cases.

`ShadowDom` 模式只适用于提供了原生 Shadow DOM 支持的浏览器（参见 [Can I use](http://caniuse.com/) 上的 [Shadow DOM v1](https://caniuse.com/#feat=shadowdomv1) 部分）。
它仍然受到很多限制，这就是为什么仿真 (`Emulated`) 模式是默认选项，并建议将其用于大多数情况。

{@a inspect-generated-css}

## Inspecting generated CSS

## 查看生成的 CSS

When using emulated view encapsulation, Angular preprocesses
all component styles so that they approximate the standard shadow CSS scoping rules.

当使用默认的仿真模式时，Angular 会对组件的所有样式进行预处理，让它们模仿出标准的 Shadow CSS 作用域规则。

In the DOM of a running Angular application with emulated view
encapsulation enabled, each DOM element has some extra attributes
attached to it:

在启用了仿真模式的 Angular 应用的 DOM 树中，每个 DOM 元素都被加上了一些额外的属性。

<code-example format="">
  &lt;hero-details _nghost-pmm-5>
    &lt;h2 _ngcontent-pmm-5>Mister Fantastic&lt;/h2>
    &lt;hero-team _ngcontent-pmm-5 _nghost-pmm-6>
      &lt;h3 _ngcontent-pmm-6>Team&lt;/h3>
    &lt;/hero-team>
  &lt;/hero-detail>

</code-example>

There are two kinds of generated attributes:

生成出的属性分为两种：

* An element that would be a shadow DOM host in native encapsulation has a
  generated `_nghost` attribute. This is typically the case for component host elements.

   一个元素在原生封装方式下可能是 Shadow DOM 的宿主，在这里被自动添加上一个 `_nghost` 属性。
  这是组件宿主元素的典型情况。

* An element within a component's view has a `_ngcontent` attribute
that identifies to which host's emulated shadow DOM this element belongs.

   组件视图中的每一个元素，都有一个 `_ngcontent` 属性，它会标记出该元素属于哪个宿主的模拟 Shadow DOM。

The exact values of these attributes aren't important. They are automatically
generated and you never refer to them in application code. But they are targeted
by the generated component styles, which are in the `<head>` section of the DOM:

这些属性的具体值并不重要。它们是自动生成的，并且你永远不会在程序代码中直接引用到它们。
但它们会作为生成的组件样式的目标，就像 DOM 的 `<head>` 中一样：

<code-example format="">
  [_nghost-pmm-5] {
    display: block;
    border: 1px solid black;
  }

  h3[_ngcontent-pmm-6] {
    background-color: white;
    border: 1px solid #777;
  }
</code-example>

These styles are post-processed so that each selector is augmented
with `_nghost` or `_ngcontent` attribute selectors.
These extra selectors enable the scoping rules described in this page.

这些就是那些样式被处理后的结果，每个选择器都被增加了 `_nghost` 或 `_ngcontent` 属性选择器。
这些额外的选择器实现了本文所描述的这些作用域规则。<|MERGE_RESOLUTION|>--- conflicted
+++ resolved
@@ -164,22 +164,13 @@
 
 Component styles normally apply only to the HTML in the component's own template.
 
-<<<<<<< HEAD
 组件样式通常只会作用于组件自身的 HTML 上。
 
-Use the `/deep/` shadow-piercing descendant combinator to force a style down through the child
-component tree into all the child component views.
-The `/deep/` combinator works to any depth of nested components, and it applies to both the view
-children and content children of the component.
-=======
 Applying the `::ng-deep` pseudo-class to any CSS rule completely disables view-encapsulation for
 that rule. Any style with `::ng-deep` applied becomes a global style. In order to scope the specified style
 to the current component and all its descendants, be sure to include the `:host` selector before
 `::ng-deep`. If the `::ng-deep` combinator is used without the `:host` pseudo-class selector, the style
 can bleed into other components.
->>>>>>> ef4a15bc
-
-可以使用 `/deep/` 选择器来强制一个样式对各级子组件的视图也生效，它不但会作用于组件的子视图，也会作用于投影进来的内容(`ng-content`)。
 
 The following example targets all `<h3>` elements, from the host element down
 through this component to all of its child elements in the DOM.
