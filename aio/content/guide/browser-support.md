--- conflicted
+++ resolved
@@ -213,73 +213,66 @@
 using <a href="https://saucelabs.com/">SauceLabs</a> and
 <a href="https://www.browserstack.com">Browserstack</a>.
 
-<<<<<<< HEAD
 Angular 在持续集成过程中，对每一个提交都会使用 <a href="https://saucelabs.com/" target="_blank">SauceLabs</a> 和
 <a href="https://www.browserstack.com" target="_blank">Browserstack</a> 在上述所有浏览器上执行单元测试。
 
 
-=======
->>>>>>> b5934fc5
 </div>
 
 
 ## Polyfills
 
-<<<<<<< HEAD
-## Polyfills #
-## 填充库 (polyfill) #
+## 填充库 (polyfill)
+
 Angular is built on the latest standards of the web platform.
 Targeting such a wide range of browsers is challenging because they do not support all features of modern browsers.
 
 Angular 构建于 Web 平台的最新标准之上。
 要支持这么多浏览器是一个不小的挑战，因为它们不支持现代浏览器的所有特性。
 
-You can compensate by loading polyfill scripts ("polyfills") on the host web page (`index.html`)
-that implement missing features in JavaScript.
-
-你可以通过在宿主页面 (`index.html`) 中加载填充脚本 (“polyfills”) 来加以弥补，这些脚本实现了浏览器缺失的 JavaScript 特性。
-
-
-<code-example path="quickstart/src/index.html" region="polyfills" title="quickstart/src/index.html" linenums="false">
-=======
-Angular is built on the latest standards of the web platform.
-Targeting such a wide range of browsers is challenging because they do not support all features of modern browsers.
-
 You compensate by loading polyfill scripts ("polyfills") for the browsers that you must support.
 The [table below](#polyfill-libs) identifies most of the polyfills you might need.
 
+我们可以通过加载填充脚本("polyfills")来为想要支持的浏览器弥补这些特性。
+[下表](#polyfill-libs) 列出了可能用到的大多数填充脚本。
+
 <div class="alert is-important">
->>>>>>> b5934fc5
 
 The suggested polyfills are the ones that run full Angular applications.
 You may need additional polyfills to support features not covered by this list.
 Note that polyfills cannot magically transform an old, slow browser into a modern, fast one.
 
+这些建议的填充库是运行完整 Angular 应用所需的。
+你可能还会需要另一些的填充库来支持没有出现在此列表中的哪些特性。
+注意，这些填充库并没有神奇的魔力来把老旧、慢速的浏览器变成现代、快速的浏览器，它只是填充了 API。
+
 </div>
 
 ## Enabling polyfills
+
+## 启用填充脚本
 
 [Angular CLI](https://github.com/angular/angular-cli/wiki) users enable polyfills through the `src/polyfills.ts` file that
 the CLI created with your project.
 
-<<<<<<< HEAD
-要运行 Angular 应用，某些浏览器可能需要至少一个填充库。除此之外，如果要支持某些特定的特性，你可能还需要另一些填充库。
-
-The tables below can help you determine which polyfills to load, depending on the browsers you target and the features you use.
-
-下表将帮你决定加载哪些填充库，具体取决于目标浏览器和要用到的特性。
-
-=======
+[Angular CLI](https://github.com/angular/angular-cli/wiki) 的用户可以通过自动创建的 `src/polyfills.ts` 文件来启用这些填充脚本。
+
 This file incorporates the mandatory and many of the optional polyfills as JavaScript `import` statements.
+
+这个文件把强制的和很多可选的填充脚本组织成 JavaScript 的 `import` 语句。
 
 The npm packages for the _mandatory_ polyfills (such as `zone.js`) were installed automatically for you when you created your project and 
 their corresponding `import` statements are ready to go.
 You probably won't touch these.
->>>>>>> b5934fc5
+
+**强制性** 填充脚本（如`zone.js`）的npm 包在创建工程时就已经自动安装了，相应的 `import` 语句也都加好了。我们一般不用动它们。
 
 But if you need an optional polyfill, you'll have to install its npm package with `npm` or `yarn`.
 For example, [if you need the web animations polyfill](http://caniuse.com/#feat=web-animation),
 you could install it with either of the following commands:
+
+但是如果要用一个可选的填充库，就要通过 `npm` 或 `yarn` 来安装它们的 npm 包了。
+比如，[如果你需要 web 动画的填充脚本](http://caniuse.com/#feat=web-animation)，就要通过下列命令之一来安装它：
 
 <code-example language="sh" class="code-shell">
   npm install --save web-animations-js
@@ -288,6 +281,8 @@
 
 Then open the `polyfills.ts` file and un-comment the corresponding `import` statement
 as in the following example:
+
+然后打开 `polyfills.ts` 文件，并反注释对应的 `import` 语句，就像这样：
 
 <code-example title="src/polyfills.ts">
   /**
@@ -297,35 +292,37 @@
   import 'web-animations-js';  // Run `npm install --save web-animations-js`.
 </code-example>
 
-<<<<<<< HEAD
-这些建议的填充库是运行完整 Angular 应用所需的。
-你可能还会需要另一些的填充库来支持没有出现在此列表中的哪些特性。
-注意，这些填充库并没有神奇的魔力来把老旧、慢速的浏览器变成现代、快速的浏览器，它只是填充了 API。
-
-=======
 If you can't find the polyfill you want in `polyfills.ts`, 
 add it yourself, following the same pattern:
->>>>>>> b5934fc5
+
+如果在 `polyfills.ts` 中找不到要使用的填充脚本，就可以仿照下列模式自行添加它：
 
 1. install the npm package
+
+   安装 npm 包
+   
 1. `import` the file in `polyfills.ts`
 
+   在 `polyfills.ts` 中 `import` 这个文件
+
 <div class="l-sub-section">
 
 Non-CLI users should follow the instructions [below](#non-cli).
+
+不使用 CLI 的用户可以遵循[下列](#non-cli)步骤自行操作。
+
 </div>
 
 {@a polyfill-libs}
 
-<<<<<<< HEAD
-### Mandatory polyfills ##
-### 强制性填充库 ##
-=======
+
 ### Mandatory polyfills
->>>>>>> b5934fc5
+
+### 强制性填充库
+
 These are the polyfills required to run an Angular application on each supported browser:
 
-下表是填充库对每个支持的浏览器都是需要的：
+下表中的填充库是每个浏览器都要用到的：
 
 
 <table>
@@ -404,11 +401,8 @@
 
 ### Optional browser features to polyfill
 
-<<<<<<< HEAD
-### Optional browser features to polyfill ##
-### 可选浏览器特性的填充库 ##
-=======
->>>>>>> b5934fc5
+### 可选浏览器特性的填充库
+
 Some features of Angular may require additional polyfills.
 
 有些 Angular 特性可能需要额外的填充库。
@@ -453,31 +447,35 @@
   <tr style="vertical-align: top">
 
     <td>
-<<<<<<< HEAD
-=======
 
       [JIT compilation](guide/aot-compiler). 
       Required to reflect for metadata.
+      
+      [JIT 编译](guide/aot-compiler) 需要 reflect 来提供元数据。
+      
     </td>
 
     <td>
 
       [ES7/reflect](guide/browser-support#core-es7-reflect)
+      
     </td>
 
     <td>
       All current browsers.
       Enabled by default.
       Can remove If you always use AOT and only use Angular decorators.
-    </td>
-
-  </tr>
-
-  <tr style="vertical-align: top">
-
-    <td>
-
->>>>>>> b5934fc5
+      
+      默认对目前的所有浏览器都启用了。如果总是使用 AOT 模式，并且只使用 Angular 自带的装饰器，那么可以移除它。
+      
+    </td>
+
+  </tr>
+
+  <tr style="vertical-align: top">
+
+    <td>
+
       [Animations](guide/animations)
       
       [动画](guide/animations)
@@ -766,20 +764,17 @@
 
 
 
-<<<<<<< HEAD
 \* Figures are for minified and gzipped code, 
 computed with the <a href="http://closure-compiler.appspot.com/home" >closure compiler</a>.
 
-\* 这些指标测量的是最小化 (minify) 并且 gzip 过的代码，使用 <a href="http://closure-compiler.appspot.com/home" target="_blank">closure compiler</a>
-计算出的结果。
-=======
-\* Figures are for minified and gzipped code,
-computed with the <a href="http://closure-compiler.appspot.com/home">closure compiler</a>.
-
 {@a non-cli}
 ## Polyfills for non-CLI users
 
+## 不使用 CLI 的用户的填充库
+
 If you aren't using the CLI, you should add your polyfill scripts directly to the host web page (`index.html`), perhaps like this.
+
+如果你不使用 CLI，就要直接把填充库添加到宿主页（`index.html`）中，就像这样：
 
 <code-example title="src/index.html">
   &lt;!-- pre-zone polyfills -->
@@ -791,4 +786,3 @@
 
   &lt;!-- application polyfills -->
 </code-example>
->>>>>>> b5934fc5
