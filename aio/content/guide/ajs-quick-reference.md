# AngularJS to Angular Quick Reference

# 从 AngularJS 到 Angular 快速参考

{@a top}


_Angular_ is the name for the Angular of today and tomorrow.
_AngularJS_ is the name for all v1.x versions of Angular.

_Angular_ 是 Angular 现在以及未来的名字，而 _AngularJS_ 则用来专指所有 Angular 的 1.x 版本。

This guide helps you transition from AngularJS to Angular
by mapping AngularJS syntax to the equivalent Angular syntax.

本章提供了一个快速的参考指南，指出一些常用的AngularJS语法及其在Angular中的等价物。


**See the Angular syntax in this <live-example name="ajs-quick-reference"></live-example>**.

**参见 <live-example name="ajs-quick-reference"></live-example> 以学习 Angular 语法**

## Template basics

## 模板基础

Templates are the user-facing part of an Angular application and are written in HTML.
The following table lists some of the key AngularJS template features with their equivalent Angular template syntax.

模板是Angular应用中的门面部分，它是用HTML写的。下表中是一些AngularJS中的关键模板特性及其在Angular中的等价语法。


<table width="100%">

  <col width="50%">

  </col>

  <col width="50%">

  </col>

  <tr>

    <th>
      AngularJS
    </th>

    <th>
      Angular
    </th>

  </tr>

  <tr style=top>

    <td>


      ### Bindings/interpolation

<<<<<<< HEAD
      ### 绑定/插值表达式

=======
>>>>>>> b5934fc5
      <code-example hideCopy>
        Your favorite hero is: {{vm.favoriteHero}}
      </code-example>


      In AngularJS, an expression in curly braces denotes one-way binding.
      This binds the value of the element to a property in the controller
      associated with this template.

      在AngularJS中，花括号中的表达式代表单向绑定。
      它把元素的值绑定到了与模板相关控制器的属性上。

      When using the `controller as` syntax,
      the binding is prefixed with the controller alias (`vm` or `$ctrl`) because you
      have to be specific about the source of the binding.

      当使用`controller as`语法时，该绑定需要用控制器的别名(`vm`)为前缀，这是因为我们不得不通过它来指定绑定源。

    </td>

    <td>


      ### Bindings/interpolation
<<<<<<< HEAD

      ### 绑定/插值表达式

      <code-example hideCopy path="ajs-quick-reference/src/app/movie-list.component.html" region="interpolation" linenums="false">
=======
>>>>>>> b5934fc5

      <code-example hideCopy path="ajs-quick-reference/src/app/movie-list.component.html" region="interpolation" linenums="false"></code-example>


      In Angular, a template expression in curly braces still denotes one-way binding.
      This binds the value of the element to a property of the component.
      The context of the binding is implied and is always the
      associated component, so it needs no reference variable.

      在Angular中，花括号中的模板表达式同样代表单向绑定。
      它把元素的值绑定到了组件的属性上。
      它绑定的上下文变量是隐式的，并且总是关联到组件。
      所以，它不需要一个引用变量。

      For more information, see the [Interpolation](guide/template-syntax#interpolation)
      section of the [Template Syntax](guide/template-syntax) page.

      要了解更多，请参见[模板语法](guide/template-syntax)中的[插值表达式](guide/template-syntax#interpolation)部分。

    </td>

  </tr>

  <tr style=top>

    <td>


      ### Filters

<<<<<<< HEAD
      ### 过滤器

=======
>>>>>>> b5934fc5
      <code-example hideCopy>
        &lt;td>{{movie.title | uppercase}}&lt;/td>
      </code-example>


      To filter output in AngularJS templates, use the pipe character (|) and one or more filters.

      要在AngularJS中过滤输出，使用管道字符(|)以及一个或多个过滤器。

      This example filters the `title` property to uppercase.

      在这个例子中，我们把`title`属性过滤成了大写形式。

    </td>

    <td>


      ### Pipes
<<<<<<< HEAD

      ### 管道

      <code-example hideCopy path="ajs-quick-reference/src/app/app.component.html" region="uppercase" linenums="false">
=======
>>>>>>> b5934fc5

      <code-example hideCopy path="ajs-quick-reference/src/app/app.component.html" region="uppercase" linenums="false"></code-example>


      In Angular you use similar syntax with the pipe (|) character to filter output, but now you call them **pipes**.
      Many (but not all) of the built-in filters from AngularJS are
      built-in pipes in Angular.

      在Angular中，我们使用相似的语法 —— 用管道字符(|)来过滤输出，但是现在直接把它叫做**管道**了。
      很多(但不是所有)AngularJS中的内置过滤器也成了Angular中的内置管道。

      For more information, see [Filters/pipes](guide/ajs-quick-reference#filters-pipes) below.

      请参见下面[过滤器/管道](guide/ajs-quick-reference#filters-pipes)了解更多信息。
    </td>

  </tr>

  <tr style=top>

    <td>


      ### Local variables

<<<<<<< HEAD
      ### 局部变量

=======
>>>>>>> b5934fc5
      <code-example hideCopy format="">
        &lt;tr ng-repeat="movie in vm.movies">
          &lt;td>{{movie.title}}&lt;/td>
        &lt;/tr>
      </code-example>


      Here, `movie` is a user-defined local variable.

      这里的`movie`是一个用户定义的局部变量

    </td>

    <td>


      ### Input variables
<<<<<<< HEAD

      ### 输入变量

      <code-example hideCopy path="ajs-quick-reference/src/app/app.component.html" region="local" linenums="false">
=======
>>>>>>> b5934fc5

      <code-example hideCopy path="ajs-quick-reference/src/app/app.component.html" region="local" linenums="false"></code-example>


      Angular has true template input variables that are explicitly defined using the `let` keyword.

      在Angular中，我们有了真正的模板输入变量，它需要使用`let`关键字进行明确定义。

      For more information, see the [ngFor micro-syntax](guide/template-syntax#microsyntax)
      section of the [Template Syntax](guide/template-syntax) page.

      要了解更多信息，请参见[模板语法](guide/template-syntax)中的[ngFor微语法](guide/template-syntax#microsyntax)部分。
    </td>

  </tr>

</table>


## Template directives

## 模板指令

AngularJS provides more than seventy built-in directives for templates.
Many of them aren't needed in Angular because of its more capable and expressive binding system.
The following are some of the key AngularJS built-in directives and their equivalents in Angular.

AngularJS 为模板提供了七十多个内置指令。
在 Angular 中，它们很多都已经不需要了，因为 Angular 有了一个更加强大、快捷的绑定系统。
下面是一些AngularJS 中的关键指令及其在 Angular 中的等价物。


<table width="100%">

  <col width="50%">

  </col>

  <col width="50%">

  </col>

  <tr>

    <th>
      AngularJS
    </th>

    <th>
      Angular
    </th>

  </tr>

  <tr style=top>

    <td>


      ### ng-app

      <code-example hideCopy>
        &lt;body ng-app="movieHunter">
      </code-example>


      The application startup process is called **bootstrapping**.

      应用的启动过程被称为**引导**。

      Although you can bootstrap an AngularJS app in code,
      many applications bootstrap declaratively with the `ng-app` directive,
      giving it the name of the application's module (`movieHunter`).

      虽然可以从代码中引导Angular应用，
      但很多应用都是通过`ng-app`指令进行声明式引导的，只要给它一个应用模块的名字(`movieHunter`)就可以了。

    </td>

    <td>


      ### Bootstrapping
<<<<<<< HEAD

      ### 引导

      <code-example hideCopy path="ajs-quick-reference/src/main.ts" title="main.ts" linenums="false">
=======
>>>>>>> b5934fc5

      <code-example hideCopy path="ajs-quick-reference/src/main.ts" title="main.ts" linenums="false"></code-example>
      <br>

      <code-example hideCopy path="ajs-quick-reference/src/app/app.module.1.ts" title="app.module.ts" linenums="false"></code-example>


      Angular doesn't have a bootstrap directive.
      To launch the app in code, explicitly bootstrap the application's root module (`AppModule`)
      in `main.ts`
      and the application's root component (`AppComponent`) in `app.module.ts`.
<<<<<<< HEAD

      Angular 没有引导指令。
      我们总是通过显式调用一个`bootstrap`函数，并传入应用模块的名字(`AppComponent`)来启动应用。

      For more information see the [Setup](guide/setup) page.

      要了解更多，参见[搭建本地开发环境](guide/setup)。
=======
>>>>>>> b5934fc5
    </td>

  </tr>

  <tr style=top>

    <td>


      ### ng-class

      <code-example hideCopy format="">
        &lt;div ng-class="{active: isActive}">
        &lt;div ng-class="{active: isActive,
                           shazam: isImportant}">
      </code-example>


      In AngularJS, the `ng-class` directive includes/excludes CSS classes
      based on an expression. That expression is often a key-value control object with each
      key of the object defined as a CSS class name, and each value defined as a template expression
      that evaluates to a Boolean value.

      在AngularJS中，`ng-class`指令会基于一个表达式来包含/排除某些CSS类。该表达式通常是一个“键-值”型的控制对象，
      对象中的每一个键代表一个CSS类名，每一个值定义为一个返回布尔值的模板表达式。

      In the first example, the `active` class is applied to the element if `isActive` is true.

      在第一个例子中，当`isActive`为真时，`active`类会被应用到元素上。

      You can specify multiple classes, as shown in the second example.

      就像第二个例子中展示的，可以指定多个CSS类。

    </td>

    <td>


      ### ngClass

      <code-example hideCopy path="ajs-quick-reference/src/app/app.component.html" region="ngClass" linenums="false"></code-example>


      In Angular, the `ngClass` directive works similarly.
      It includes/excludes CSS classes based on an expression.

      在Angular中，`ngClass`指令用类似的方式工作。
      它根据一个表达式包含/排除某些CSS类。

      In the first example, the `active` class is applied to the element if `isActive` is true.

      在第一个例子中，如果`isActive`为真，则`active`类被应用到那个元素上。

      You can specify multiple classes, as shown in the second example.

      就像第二个例子中所展示的那样，可以同时指定多个类。

      Angular also has **class binding**, which is a good way to add or remove a single class,
      as shown in the third example.

<<<<<<< HEAD
      Angular还有**类绑定**，它是单独添加或移除一个类的好办法 —— 就像第三个例子中展示的。

      For more information see the [Attribute, class, and style bindings](guide/template-syntax#other-bindings) 
=======
      For more information see the [Attribute, class, and style bindings](guide/template-syntax#other-bindings)
>>>>>>> b5934fc5
      section of the [Template Syntax](guide/template-syntax) page.

      要了解更多信息，参见[模板语法](guide/template-syntax)中的[属性、CSS类和样式绑定](guide/template-syntax#other-bindings)部分。

    </td>

  </tr>

  <tr style=top>

    <td>


      ### ng-click

      <code-example hideCopy format="">
        &lt;button ng-click="vm.toggleImage()">
        &lt;button ng-click="vm.toggleImage($event)">
      </code-example>


      In AngularJS, the `ng-click` directive allows you to specify custom behavior when an element is clicked.

      在AngularJS中，`ng-click`指令指定当元素被点击时的自定义行为。

      In the first example, when the user clicks the button, the `toggleImage()` method in the controller referenced by the `vm` `controller as` alias is executed.

      在第一个例子中，如果用户点击了这个按钮，那么控制器的`toggleImage()`方法就会被执行，这个控制器是被`controller as`中指定的`vm`别名所引用的。

      The second example demonstrates passing in the `$event` object, which provides details about the event
      to the controller.

      第二个例子演示了传入`$event`对象，它提供了事件的详情，并被传到控制器。

    </td>

    <td>


      ### Bind to the `click` event
<<<<<<< HEAD

      ### 绑定到`click`事件

      <code-example hideCopy path="ajs-quick-reference/src/app/app.component.html" region="event-binding" linenums="false">
=======
>>>>>>> b5934fc5

      <code-example hideCopy path="ajs-quick-reference/src/app/app.component.html" region="event-binding" linenums="false"></code-example>


      AngularJS event-based directives do not exist in Angular.
      Rather, define one-way binding from the template view to the component using **event binding**.

      AngularJS基于事件的指令在Angular中已经不存在了。
      不过，可以使用**事件绑定**来定义从模板视图到组件的单向数据绑定。

      For event binding, define the name of the target event within parenthesis and
      specify a template statement, in quotes, to the right of the equals. Angular then
      sets up an event handler for the target event. When the event is raised, the handler
      executes the template statement.

      要使用事件绑定，把目标事件的名字放在圆括号中，并且使用等号右侧引号中的模板语句对它赋值。
      然后Angular为这个目标时间设置事件处理器。当事件被触发时，这个处理器就会执行模板语句。

      In the first example, when a user clicks the button, the `toggleImage()` method in the associated component is executed.

      在第一个例子中，当用户点击此按钮时，相关组件中的`toggleImage()`方法就被执行了。

      The second example demonstrates passing in the `$event` object, which provides details about the event
      to the component.

      第二个例子演示了如何传入`$event`对象，它为组件提供了此事件的详情。

      For a list of DOM events, see: https://developer.mozilla.org/en-US/docs/Web/Events.

<<<<<<< HEAD
      要查看DOM事件的列表，请参见[网络事件](https://developer.mozilla.org/en-US/docs/Web/Events)。

      For more information, see the [Event binding](guide/template-syntax#event-binding) 
=======
      For more information, see the [Event binding](guide/template-syntax#event-binding)
>>>>>>> b5934fc5
      section of the [Template Syntax](guide/template-syntax) page.

      要了解更多，请参见[模板语法](guide/template-syntax)中的[事件绑定](guide/template-syntax#event-binding)部分。

    </td>

  </tr>

  <tr style=top>

    <td>


      ### ng-controller

      <code-example hideCopy format="">
        &lt;div ng-controller="MovieListCtrl as vm">
      </code-example>


      In AngularJS, the `ng-controller` directive attaches a controller to the view.
      Using the `ng-controller` (or defining the controller as part of the routing) ties the
      view to the controller code associated with that view.

      在AngularJS中，`ng-controller`指令把控制器附加到视图上。
      使用`ng-controller`(或把控制器定义为路由的一部分)把视图及其控制器的代码联系在一起。

    </td>

    <td>


      ### Component decorator
<<<<<<< HEAD

      ### Component装饰器

      <code-example hideCopy path="ajs-quick-reference/src/app/movie-list.component.ts" region="component" linenums="false">
=======
>>>>>>> b5934fc5

      <code-example hideCopy path="ajs-quick-reference/src/app/movie-list.component.ts" region="component" linenums="false"></code-example>


      In Angular, the template no longer specifies its associated controller.
      Rather, the component specifies its associated template as part of the component class decorator.

      在Angular中，模板不用再指定它相关的控制器。
      反过来，组件会在组件类的装饰器中指定与它相关的模板。

      For more information, see [Architecture Overview](guide/architecture#components).

      要了解更多，请参见[架构概览](guide/architecture#components)。

    </td>

  </tr>

  <tr style=top>

    <td>


      ### ng-hide
      In AngularJS, the `ng-hide` directive shows or hides the associated HTML element based on
      an expression. For more information, see [ng-show](guide/ajs-quick-reference#ng-show).

      在AngularJS中，`ng-hide`指令会基于一个表达式显示或隐藏相关的HTML元素。
      参见[ng-show](guide/ajs-quick-reference#ng-show)了解更多。

    </td>

    <td>


      ### Bind to the `hidden` property

      ### 绑定`hidden`属性

      In Angular, you use property binding; there is no built-in *hide* directive.
      For more information, see [ng-show](guide/ajs-quick-reference#ng-show).

      在Angular中，并没有一个内置的*hide*指令，可以改用属性绑定。
      参见[ng-show](guide/ajs-quick-reference#ng-show)了解更多。

    </td>

  </tr>

  <tr style=top>

    <td>


      ### ng-href

      <code-example hideCopy format="">
        &lt;a ng-href="{{ angularDocsUrl }}">Angular Docs&lt;/a>
      </code-example>


      The `ng-href` directive allows AngularJS to preprocess the `href` property so that it
      can replace the binding expression with the appropriate URL before the browser
      fetches from that URL.

      `ng-href`指令允许AngularJS对`href`属性进行预处理，以便它能在浏览器获取那个URL之前，使用一个返回适当URL的绑定表达式替换它。

      In AngularJS, the `ng-href` is often used to activate a route as part of navigation.

<<<<<<< HEAD
      在AngularJS 中，`ng-href`通常用来作为导航的一部分，激活一个路由。
=======
>>>>>>> b5934fc5
      <code-example hideCopy format="">
        &lt;a ng-href="#{{ moviesHash }}">Movies&lt;/a>
      </code-example>


      Routing is handled differently in Angular.

      路由在Angular中的处理方式不同。
    </td>

    <td>


      ### Bind to the `href` property
<<<<<<< HEAD

      ### 绑定到`href`属性

      <code-example hideCopy path="ajs-quick-reference/src/app/app.component.html" region="href" linenums="false">
=======
>>>>>>> b5934fc5

      <code-example hideCopy path="ajs-quick-reference/src/app/app.component.html" region="href" linenums="false"></code-example>


      Angular uses property binding; there is no built-in *href* directive.
      Place the element's `href` property in square brackets and set it to a quoted template expression.

<<<<<<< HEAD
      在Angular中，并没有内置的*href*指令，改用属性绑定。
      我们把元素的`href`属性放在方括号中，并把它设成一个引号中的模板表达式。

      For more information see the [Property binding](guide/template-syntax#property-binding) 
=======
      For more information see the [Property binding](guide/template-syntax#property-binding)
>>>>>>> b5934fc5
      section of the [Template Syntax](guide/template-syntax) page.

      要了解[属性绑定](guide/template-syntax#property-binding)的更多知识，参见[模板语法](guide/template-syntax)。

      In Angular, `href` is no longer used for routing. Routing uses `routerLink`, as shown in the following example.
<<<<<<< HEAD

      在Angular中，`href`不再用作路由，而是改用第三个例子中所展示的`routerLink`指令。

      <code-example hideCopy path="ajs-quick-reference/src/app/app.component.html" region="router-link" linenums="false">
=======
>>>>>>> b5934fc5

      <code-example hideCopy path="ajs-quick-reference/src/app/app.component.html" region="router-link" linenums="false"></code-example>


      For more information on routing, see the [RouterLink binding](guide/router#router-link)
      section of the [Routing & Navigation](guide/router) page.

      要了解关于路由的更多信息，请参见[路由与导航](guide/router)的[RouterLink绑定](guide/router#router-link)部分。

    </td>

  </tr>

  <tr style=top>

    <td>


      ### ng-if

      <code-example hideCopy format="">
        &lt;table ng-if="movies.length">
      </code-example>


      In AngularJS, the `ng-if` directive removes or recreates a portion of the DOM,
      based on an expression. If the expression is false, the element is removed from the DOM.

      在AngularJS中，`ng-if`指令会根据一个表达式来移除或重建DOM中的一部分。如果表达式为假，元素就会被从DOM中移除。

      In this example, the `<table>` element is removed from the DOM unless the `movies` array has a length greater than zero.

      在这个例子中，除非`movies`数组的长度大于0，否则`<table>`元素就会被从DOM中移除。
    </td>

    <td>


      ### *ngIf

      <code-example hideCopy path="ajs-quick-reference/src/app/movie-list.component.html" region="ngIf" linenums="false"></code-example>


      The `*ngIf` directive in Angular works the same as the `ng-if` directive in AngularJS. It removes
      or recreates a portion of the DOM based on an expression.

      Angular中的`*ngIf`指令与AngularJS中的`ng-if`指令一样，
      它根据表达式的值移除或重建DOM中的一部分。

      In this example, the `<table>` element is removed from the DOM unless the `movies` array has a length.

      在这个例子中，除非`movies`数组的长度大于0，否则`<table>`元素就会被从DOM中移除。

      The (*) before `ngIf` is required in this example.
      For more information, see [Structural Directives](guide/structural-directives).

      在这个例子中`ngIf`前的星号(*)是必须的。
      要了解更多信息，参见[结构型指令](guide/structural-directives)。

    </td>

  </tr>

  <tr style=top>

    <td>


      ### ng-model

      <code-example hideCopy format="">
        &lt;input ng-model="vm.favoriteHero"/>
      </code-example>


      In AngularJS, the `ng-model` directive binds a form control to a property in the controller associated with the template.
      This provides **two-way binding**, whereby any change made to the value in the view is synchronized with the model, and any change to the model is synchronized with the value in the view.

      在Angular1中，`ng-model`指令把一个表单控件绑定到了模板相关控制器的一个属性上。
      这提供了**双向绑定**功能，因此，任何对视图中值的改动，都会同步到模型中，对模型的改动，也会同步到视图中。

    </td>

    <td>


      ### ngModel
<<<<<<< HEAD

      <code-example hideCopy path="ajs-quick-reference/src/app/movie-list.component.html" region="ngModel" linenums="false">
=======
>>>>>>> b5934fc5

      <code-example hideCopy path="ajs-quick-reference/src/app/movie-list.component.html" region="ngModel" linenums="false"></code-example>


      In Angular, **two-way binding** is denoted by `[()]`, descriptively referred to as a "banana in a box". This syntax is a shortcut for defining both property binding (from the component to the view)
      and event binding (from the view to the component), thereby providing two-way binding.

<<<<<<< HEAD
      在Angular中，**双向绑定**使用[()]标记出来，它被形象的比作“盒子中的香蕉”。
      这种语法是一个简写形式，用来同时定义一个属性绑定(从组件到视图)和一个事件绑定(从视图到组件)，因此，我们得到了双向绑定。

      For more information on two-way binding with `ngModel`, see the [NgModel&mdash;Two-way binding to 
      form elements with `[(ngModel)]`](../guide/template-syntax.html#ngModel) 
=======
      For more information on two-way binding with `ngModel`, see the [NgModel&mdash;Two-way binding to
      form elements with `[(ngModel)]`](../guide/template-syntax.html#ngModel)
>>>>>>> b5934fc5
      section of the [Template Syntax](guide/template-syntax) page.

      要了解使用ngModel进行双向绑定的更多知识，参见[模板语法](guide/template-syntax)中的[NgModel&mdash;使用`[(ngModel)]`进行双向绑定](../guide/template-syntax.html#ngModel)部分。

    </td>

  </tr>

  <tr style=top>

    <td>


      ### ng-repeat

      <code-example hideCopy format="">
        &lt;tr ng-repeat="movie in vm.movies">
      </code-example>


      In AngularJS, the `ng-repeat` directive repeats the associated DOM element
      for each item in the specified collection.

      在Angular1中，`ng-repeat`指令会为指定集合中的每一个条目重复渲染相关的DOM元素。

      In this example, the table row (`<tr>`) element repeats for each movie object in the collection of movies.

      在这个例子中，对`movies`集合中的每一个`movie`对象重复渲染了这个表格行元素(`<tr>`)。
    </td>

    <td>


      ### *ngFor

      <code-example hideCopy path="ajs-quick-reference/src/app/movie-list.component.html" region="ngFor" linenums="false"></code-example>


      The `*ngFor` directive in Angular is similar to the `ng-repeat` directive in AngularJS. It repeats
      the associated DOM element for each item in the specified collection.
      More accurately, it turns the defined element (`<tr>` in this example) and its contents into a template and
      uses that template to instantiate a view for each item in the list.

      Angular中的`*ngFor`指令类似于AngularJS中的`ng-repeat`指令。
      它为指定集合中的每一个条目重复渲染了相关的DOM元素。
      更准确的说，它把被界定出来的元素(这个例子中是`<tr>`)及其内容转成了一个模板，并使用那个模板来为列表中的每一个条目实例化一个视图。

      Notice the other syntax differences:
      The (*) before `ngFor` is required;
      the `let` keyword identifies `movie` as an input variable;
      the list preposition is `of`, not `in`.

      请注意其它语法上的差异：
      在`ngFor`前面的星号(*)是必须的；`let`关键字把`movie`标记成一个输入变量；列表中使用的介词是`of`，而不再是`in`。

      For more information, see [Structural Directives](guide/structural-directives).

      要了解更多信息，参见[结构性指令](guide/structural-directives)。
    </td>

  </tr>

  <tr style=top>

    <td>


      ### ng-show

      <code-example hideCopy format="">
        &lt;h3 ng-show="vm.favoriteHero">
          Your favorite hero is: {{vm.favoriteHero}}
        &lt;/h3>
      </code-example>


      In AngularJS, the `ng-show` directive shows or hides the associated DOM element, based on
      an expression.

      在AngularJS中，`ng-show`指令根据一个表达式来显示或隐藏相关的DOM元素。

      In this example, the `<div>` element is shown if the `favoriteHero` variable is truthy.

      在这个例子中，如果`favoriteHero`变量为真，`<div>`元素就会显示出来。
    </td>

    <td>


      ### Bind to the `hidden` property
<<<<<<< HEAD

      ### 绑定到`hidden`属性

      <code-example hideCopy path="ajs-quick-reference/src/app/movie-list.component.html" region="hidden" linenums="false">
=======
>>>>>>> b5934fc5

      <code-example hideCopy path="ajs-quick-reference/src/app/movie-list.component.html" region="hidden" linenums="false"></code-example>


      Angular uses property binding; there is no built-in *show* directive.
      For hiding and showing elements, bind to the HTML `hidden` property.

      在Angular中，并没有内置的*show*指令，可以改用属性绑定。
      要隐藏或显示一个元素，绑定到它的`hidden`属性就可以了。

      To conditionally display an element, place the element's `hidden` property in square brackets and
      set it to a quoted template expression that evaluates to the *opposite* of *show*.

      要想有条件的显示一个元素，就把该元素的`hidden`属性放到一个方括号里，并且把它设置为引号中的模板表达式，它的结果应该是与*显示*时*相反*的值。

      In this example, the `<div>` element is hidden if the `favoriteHero` variable is not truthy.

<<<<<<< HEAD
      在这个例子中，如果`favoriteHero`变量不是真值，`<div>`元素就会被隐藏。

      For more information on property binding, see the [Property binding](guide/template-syntax#property-binding)  
=======
      For more information on property binding, see the [Property binding](guide/template-syntax#property-binding)
>>>>>>> b5934fc5
      section of the [Template Syntax](guide/template-syntax) page.

      要了解关于属性绑定的更多信息，参见[模板语法](guide/template-syntax)中的[模板表达式](guide/template-syntax#property-binding)部分。

    </td>

  </tr>

  <tr style=top>

    <td>


      ### ng-src

      <code-example hideCopy format="">
        &lt;img ng-src="{{movie.imageurl}}">

      </code-example>


      The `ng-src` directive allows AngularJS to preprocess the `src` property so that it
      can replace the binding expression with the appropriate URL before the browser
      fetches from that URL.

      `ng-src`指令允许AngularJS对`src`属性进行预处理，以便它能够在浏览器获取此URL之前，用一个返回适当URL的绑定表达式替换它。

    </td>

    <td>


      ### Bind to the `src` property
<<<<<<< HEAD

      ### 绑定到`src`属性

      <code-example hideCopy path="ajs-quick-reference/src/app/app.component.html" region="src" linenums="false">
=======
>>>>>>> b5934fc5

      <code-example hideCopy path="ajs-quick-reference/src/app/app.component.html" region="src" linenums="false"></code-example>


      Angular uses property binding; there is no built-in *src* directive.
      Place the `src` property in square brackets and set it to a quoted template expression.

<<<<<<< HEAD
      在Angular中，并没有一个内置的*src*指令，可以使用属性绑定。
      把`src`属性放到方括号中，并且把它设为一个引号中的绑定表达式。

      For more information on property binding, see the [Property binding](guide/template-syntax#property-binding)  
=======
      For more information on property binding, see the [Property binding](guide/template-syntax#property-binding)
>>>>>>> b5934fc5
      section of the [Template Syntax](guide/template-syntax) page.

      要了解属性绑定的更多知识，参见[模板语法](guide/template-syntax)中的[属性绑定](guide/template-syntax#property-binding)部分。

    </td>

  </tr>

  <tr style=top>

    <td>


      ### ng-style

      <code-example hideCopy format="">
        &lt;div ng-style="{color: colorPreference}">

      </code-example>


      In AngularJS, the `ng-style` directive sets a CSS style on an HTML element
      based on an expression. That expression is often a key-value control object with each
      key of the object defined as a CSS property, and each value defined as an expression
      that evaluates to a value appropriate for the style.

      在AngularJS中，`ng-style`指令根据一个绑定表达式设置一个HTML元素的CSS样式。
      该表达式通常是一个“键-值”形式的控制对象，对象的每个键都是一个CSS属性，每个值都是一个能计算为此样式的合适值的表达式。

      In the example, the `color` style is set to the current value of the `colorPreference` variable.

      在这个例子中，`color`样式被设置为`colorPreference`变量的当前值。

    </td>

    <td>


      ### ngStyle

      <code-example hideCopy path="ajs-quick-reference/src/app/app.component.html" region="ngStyle" linenums="false"></code-example>


      In Angular, the `ngStyle` directive works similarly. It sets a CSS style on an HTML element based on an expression.

      在Angular中，`ngStyle`指令的工作方式与此类似。它根据一个表达式设置HTML元素上的CSS样式。

      In the first example, the `color` style is set to the current value of the `colorPreference` variable.

      在第一个例子中，`color`样式被设置成了`colorPreference`变量的当前值。

      Angular also has **style binding**, which is good way to set a single style. This is shown in the second example.

<<<<<<< HEAD
      Angular还有**样式绑定**语法，它是单独设置一个样式的好方法。它展示在第二个例子中。

      For more information on style binding, see the [Style binding](guide/template-syntax#style-binding) section of the 
      [Template Syntax](guide/template-syntax) page.

      要了解样式绑定的更多知识，参见[模板语法](guide/template-syntax)中的[样式绑定](guide/template-syntax#style-binding)部分。

      For more information on the `ngStyle` directive, see [NgStyle](guide/template-syntax#ngStyle) 
=======
      For more information on style binding, see the [Style binding](guide/template-syntax#style-binding) section of the
      [Template Syntax](guide/template-syntax) page.

      For more information on the `ngStyle` directive, see [NgStyle](guide/template-syntax#ngStyle)
>>>>>>> b5934fc5
      section of the [Template Syntax](guide/template-syntax) page.

      要了解关于`ngStyle`指令的更多知识，参见[模板语法](guide/template-syntax)中的[NgStyle](guide/template-syntax#ngStyle)部分。

    </td>

  </tr>

  <tr style=top>

    <td>


      ### ng-switch

      <code-example hideCopy format="">
        &lt;div ng-switch="vm.favoriteHero &&
                        vm.checkMovieHero(vm.favoriteHero)">
            &lt;div ng-switch-when="true">
              Excellent choice!
            &lt;/div>
            &lt;div ng-switch-when="false">
              No movie, sorry!
            &lt;/div>
            &lt;div ng-switch-default>
              Please enter your favorite hero.
            &lt;/div>
        &lt;/div>

      </code-example>


      In AngularJS, the `ng-switch` directive swaps the contents of
      an element by selecting one of the templates based on the current value of an expression.

      在Angular1中，`ng-switch`指令根据一个表达式的当前值把元素的内容替换成几个模板之一。

      In this example, if `favoriteHero` is not set, the template displays "Please enter ...".
      If `favoriteHero` is set, it checks the movie hero by calling a controller method.
      If that method returns `true`, the template displays "Excellent choice!".
      If that methods returns `false`, the template displays "No movie, sorry!".

      在这个例子中，如果`favoriteHero`没有设置，则模板显示“Please enter ...”。
      如果`favoriteHero`设置过，它就会通过调用一个控制其方法来检查它是否电影里的英雄。
      如果该方法返回`true`，模板就会显示“Excellent choice!”。
      如果该方法返回`false`，该模板就会显示“No movie, sorry!”。

    </td>

    <td>


      ### ngSwitch

      <code-example hideCopy path="ajs-quick-reference/src/app/movie-list.component.html" region="ngSwitch" linenums="false"></code-example>


      In Angular, the `ngSwitch` directive works similarly.
      It displays an element whose `*ngSwitchCase` matches the current `ngSwitch` expression value.

      在Angular中，`ngSwitch`指令的工作方式与此类似。
      它会显示那个与`ngSwitch`表达式的当前值匹配的那个`*ngSwitchCase`所在的元素。

      In this example, if `favoriteHero` is not set, the `ngSwitch` value is `null`
      and `*ngSwitchDefault` displays, "Please enter ...".
      If `favoriteHero` is set, the app checks the movie hero by calling a component method.
      If that method returns `true`, the app selects `*ngSwitchCase="true"` and displays: "Excellent choice!"
      If that methods returns `false`, the app selects `*ngSwitchCase="false"` and displays: "No movie, sorry!"

      在这个例子中，如果`favoriteHero`没有设置，则`ngSwitch`的值是`null`，我们会看到
      `*ngSwitchDefault`中的段落“Please enter ...”。
      如果`favoriteHero`被设置了，它就会通过调用一个组件方法来检查电影英雄。
      如果该方法返回`true`，我们就会看到“Excellent choice!”。
      如果该方法返回`false`，我们就会看到“No movie, sorry!”。

      The (*) before `ngSwitchCase` and `ngSwitchDefault` is required in this example.

<<<<<<< HEAD
      在这个例子中，`ngSwitchCase`和`ngSwitchDefault`前面的星号(*)是必须的。

      For more information, see [The NgSwitch directives](guide/template-syntax#ngSwitch) 
=======
      For more information, see [The NgSwitch directives](guide/template-syntax#ngSwitch)
>>>>>>> b5934fc5
      section of the [Template Syntax](guide/template-syntax) page.

      要了解更多信息，参见[模板语法](guide/template-syntax)中的[NgSwitch指令](guide/template-syntax#ngSwitch)部分。

    </td>

  </tr>

</table>


{@a filters-pipes}



## Filters/pipes

## 过滤器/管道

Angular **pipes** provide formatting and transformation for data in the template, similar to AngularJS **filters**.
Many of the built-in filters in AngularJS have corresponding pipes in Angular.
For more information on pipes, see [Pipes](guide/pipes).

Angular中的**管道**为模板提供了格式化和数据转换功能，类似于AngularJS中的**过滤器**。
AngularJS中的很多内置过滤器在Angular中都有对应的管道。
要了解管道的更多信息，参见[Pipes](guide/pipes)。


<table width="100%">

  <col width="50%">

  </col>

  <col width="50%">

  </col>

  <tr>

    <th>
      AngularJS
    </th>

    <th>
      Angular
    </th>

  </tr>

  <tr style=top>

    <td>


      ### currency

      <code-example hideCopy>
        &lt;td>{{movie.price | currency}}&lt;/td>
      </code-example>


      Formats a number as currency.

      把一个数字格式化成货币。

    </td>

    <td>


      ### currency

      <code-example hideCopy path="ajs-quick-reference/src/app/app.component.html" region="currency" linenums="false"></code-example>


      The Angular `currency` pipe is similar although some of the parameters have changed.

      Angular的`currency`管道和1中很相似，只是有些参数变化了。
    </td>

  </tr>

  <tr style=top>

    <td>


      ### date

      <code-example hideCopy>
        &lt;td>{{movie.releaseDate | date}}&lt;/td>
      </code-example>


      Formats a date to a string based on the requested format.

      基于要求的格式把日期格式化成字符串。

    </td>

    <td>


      ### date

      <code-example hideCopy path="ajs-quick-reference/src/app/app.component.html" region="date" linenums="false"></code-example>


      The Angular `date` pipe is similar.

      Angular的`date`管道和它很相似。

    </td>

  </tr>

  <tr style=top>

    <td>


      ### filter

      <code-example hideCopy>
        &lt;tr ng-repeat="movie in movieList | filter: {title:listFilter}">
      </code-example>


      Selects a subset of items from the defined collection, based on the filter criteria.

      基于过滤条件从指定的集合中选取出一个子集。

    </td>

    <td>


      ### none
      ### 没了
      For performance reasons, no comparable pipe exists in Angular. Do all your filtering in the component. If you need the same filtering code in several templates, consider building a custom pipe.

      在Angular中，出于性能的考虑，并没有一个类似的管道。
      过滤逻辑应该在组件中用代码实现。
      如果它将被复用在几个模板中，可以考虑构建一个自定义管道。

    </td>

  </tr>

  <tr style=top>

    <td>


      ### json

      <code-example hideCopy>
        &lt;pre>{{movie | json}}&lt;/pre>
      </code-example>


      Converts a JavaScript object into a JSON string. This is useful for debugging.

      把一个JavaScript对象转换成一个JSON字符串。这对调试很有用。

    </td>

    <td>


      ### json

      <code-example hideCopy path="ajs-quick-reference/src/app/app.component.html" region="json" linenums="false"></code-example>


      The Angular `json` pipe does the same thing.

      Angular的`json`管道做完全相同的事。
    </td>

  </tr>

  <tr style=top>

    <td>


      ### limitTo

      <code-example hideCopy>
        &lt;tr ng-repeat="movie in movieList | limitTo:2:0">
      </code-example>


      Selects up to the first parameter (2) number of items from the collection
      starting (optionally) at the beginning index (0).

      从集合中选择从(第二参数指定的)起始索引号(0)开始的最多(第一参数指定的)条目数(2)个条目。
    </td>

    <td>


      ### slice

      <code-example hideCopy path="ajs-quick-reference/src/app/app.component.html" region="slice" linenums="false"></code-example>


      The `SlicePipe` does the same thing but the *order of the parameters is reversed*, in keeping
      with the JavaScript `Slice` method.
      The first parameter is the starting index; the second is the limit.
      As in AngularJS, coding this operation within the component instead could improve performance.

      `SlicePipe`做同样的事，但是*两个参数的顺序是相反的*，以便于JavaScript中的`slice`方法保持一致。
      第一个参数是起始索引号，第二个参数是限制的数量。
      和AngularJS中一样，如果们改用组件中的代码实现此操作，性能将会提升。
    </td>

  </tr>

  <tr style=top>

    <td>


      ### lowercase

      <code-example hideCopy>
        &lt;div>{{movie.title | lowercase}}&lt;/div>
      </code-example>


      Converts the string to lowercase.

      把该字符串转成小写形式。

    </td>

    <td>


      ### lowercase

      <code-example hideCopy path="ajs-quick-reference/src/app/app.component.html" region="lowercase" linenums="false"></code-example>


      The Angular `lowercase` pipe does the same thing.

      Angular的`lowercase`管道和1中的功能完全相同。
    </td>

  </tr>

  <tr style=top>

    <td>


      ### number

      <code-example hideCopy>
        &lt;td>{{movie.starRating | number}}&lt;/td>
      </code-example>


      Formats a number as text.

      把数字格式化为文本。

    </td>

    <td>


      ### number

      <code-example hideCopy path="ajs-quick-reference/src/app/app.component.html" region="number" linenums="false"></code-example>


      The Angular `number` pipe is similar.
      It provides more functionality when defining
      the decimal places, as shown in the second example above.

      Angular的`number`管道很相似。
      但在指定小数点位置时，它提供了更多的功能，如第二个范例所示。

      Angular also has a `percent` pipe, which formats a number as a local percentage
      as shown in the third example.

      Angular还有一个`percent`管道，它把一个数组格式化为本地化的(local)百分比格式，如第三个范例所示。
    </td>

  </tr>

  <tr style=top>

    <td>


      ### orderBy

      <code-example hideCopy>
        &lt;tr ng-repeat="movie in movieList | orderBy : 'title'">
      </code-example>


      Displays the collection in the order specified by the expression.
      In this example, the movie title orders the `movieList`.

      使用表达式中所指定的方式对集合进行排序。
      在这个例子中，`movieList`被根据movie的title排序了。
    </td>

    <td>


      ### none
      ### 没了
      For performance reasons, no comparable pipe exists in Angular.
      Instead, use component code to order or sort results. If you need the same ordering or sorting code in several templates, consider building a custom pipe.

      在Angular中，出于性能的考虑，并没有一个类似的管道。
      排序逻辑应该在组件中用代码实现。
      如果它将被复用在几个模板中，可以考虑构建一个自定义管道。

    </td>

  </tr>

</table>



{@a controllers-components}



## Modules/controllers/components

## 模块/控制器/组件

In both AngularJS and Angular, modules help you organize your application into cohesive blocks of functionality.

无论在AngularJS还是Angular中，我们都要借助“模块”来把应用拆分成一些紧密相关的功能块。

In AngularJS, you write the code that provides the model and the methods for the view in a **controller**.
In Angular, you build a **component**.

在AngularJS中，我们在**控制器**中写代码，来为视图提供模型和方法。
在Angular中，我们创建**组件**。

Because much AngularJS code is in JavaScript, JavaScript code is shown in the AngularJS column.
The Angular code is shown using TypeScript.

因为很多AngularJS的代码是用JavaScript写的，所以在AngularJS列显示的是JavaScript代码，而Angular列显示的是TypeScript代码。


<table width="100%">

  <col width="50%">

  </col>

  <col width="50%">

  </col>

  <tr>

    <th>
      AngularJS
    </th>

    <th>
      Angular
    </th>

  </tr>

  <tr style=top>

    <td>


      ### IIFE

      <code-example hideCopy>
        (function () {
          ...
        }());
      </code-example>


<<<<<<< HEAD
      In AngularJS,  an immediately invoked function expression (or IIFE) around  controller code
=======
      In AngularJS, an immediately invoked function expression (or IIFE) around controller code
>>>>>>> b5934fc5
      keeps it out of the global namespace.

      在AngularJS中，用立即调用的函数表达式(IIFE)来包裹控制器代码可以让控制器代码不会污染全局命名空间。

    </td>

    <td>


      ### none
<<<<<<< HEAD

      ### 没了

      This is a nonissue in Angular because ES 2015 modules 
      handle the namespacing for you.

      在Angular中我们不用担心这个问题，因为使用ES 2015的模块，模块会替我们处理命名空间问题。

      For more information on modules, see the [Modules](guide/architecture#modules) section of the 
=======
      This is a nonissue in Angular because ES 2015 modules
      handle the namespacing for you.

      For more information on modules, see the [Modules](guide/architecture#modules) section of the
>>>>>>> b5934fc5
      [Architecture Overview](guide/architecture).

      要了解关于模块的更多信息，参见[架构概览](guide/architecture)中的[模块](guide/architecture#modules)部分。

    </td>

  </tr>

  <tr style=top>

    <td>


      ### Angular modules

<<<<<<< HEAD
      ### Angular模块

=======
>>>>>>> b5934fc5
      <code-example hideCopy>
        angular.module("movieHunter", ["ngRoute"]);
      </code-example>


      In AngularJS, an Angular module keeps track of controllers, services, and other code.
      The second argument defines the list of other modules that this module depends upon.

      在AngularJS中，Angular模块用来对控制器、服务和其它代码进行跟踪。第二个参数定义该模块依赖的其它模块列表。
    </td>

    <td>


      ### NgModules

      <code-example hideCopy path="ajs-quick-reference/src/app/app.module.1.ts" linenums="false"></code-example>


      NgModules, defined with the `NgModule` decorator, serve the same purpose:

      Angular的模块用`NgModule`装饰器进行定义，有如下用途：

      * `imports`: specifies the list of other modules that this module depends upon

        `imports`: 指定当前模块依赖的其它模块列表

      * `declaration`: keeps track of your components, pipes, and directives.

        `declaration`: 用于记录组件、管道和指令。

      For more information on modules, see [NgModules](guide/ngmodule).

      要了解关于模块的更多知识，参见[NgModules](guide/ngmodule)。

    </td>

  </tr>

  <tr style=top>

    <td>


      ### Controller registration
<<<<<<< HEAD
### 控制器注册      <code-examplehideCopy>
=======

      <code-example hideCopy>
>>>>>>> b5934fc5
        angular
          .module("movieHunter")
          .controller("MovieListCtrl",
                      ["movieService",
                       MovieListCtrl]);
      </code-example>


      AngularJS has code in each controller that looks up an appropriate Angular module
      and registers the controller with that module.

      在AngularJS中，在每个控制器中都有一些代码，用于找到合适的Angular模块并把该控制器注册进去。

      The first argument is the controller name. The second argument defines the string names of
      all dependencies injected into this controller, and a reference to the controller function.

      第一个参数是控制器的名称，第二个参数定义了所有将注入到该控制器的依赖的字符串名称，以及一个到控制器函数的引用。

    </td>

    <td>


      ### Component decorator
<<<<<<< HEAD

      ### 组件装饰器

      <code-example hideCopy path="ajs-quick-reference/src/app/movie-list.component.ts" region="component" linenums="false">
=======
>>>>>>> b5934fc5

      <code-example hideCopy path="ajs-quick-reference/src/app/movie-list.component.ts" region="component" linenums="false"></code-example>


      Angular adds a decorator to the component class to provide any required metadata.
      The `@Component` decorator declares that the class is a component and provides metadata about
      that component such as its selector (or tag) and its template.

      在Angular中，我们往组件类上添加了一个装饰器，以提供任何需要的元数据。
      `@Component`装饰器把该类声明为组件，并提供了关于该组件的元数据，比如它的选择器(或标签)和模板。

      This is how you associate a template with logic, which is defined in the component class.

<<<<<<< HEAD
      这就是把模板关联到代码的方式，它定义在组件类中。

      For more information, see the [Components](guide/architecture#components) 
=======
      For more information, see the [Components](guide/architecture#components)
>>>>>>> b5934fc5
      section of the [Architecture Overview](guide/architecture) page.

      要了解关于模板的更多信息，参见[架构概览](guide/architecture)中的[组件](guide/architecture#components)部分。

    </td>

  </tr>

  <tr style=top>

    <td>


      ### Controller function

<<<<<<< HEAD
      ### 控制器函数

=======
>>>>>>> b5934fc5
      <code-example hideCopy>
        function MovieListCtrl(movieService) {
        }
      </code-example>


      In AngularJS, you write the code for the model and methods in a controller function.

      在Angular1中，我们在控制器函数中写模型和方法的代码。
    </td>

    <td>


      ### Component class
<<<<<<< HEAD

      ### 组件类

      <code-example hideCopy path="ajs-quick-reference/src/app/movie-list.component.ts" region="class" linenums="false">
=======
>>>>>>> b5934fc5

      <code-example hideCopy path="ajs-quick-reference/src/app/movie-list.component.ts" region="class" linenums="false"></code-example>


      In Angular, you create a component class.

      在Angular中，我们写组件类。

      NOTE: If you are using TypeScript with AngularJS, you must use the `export` keyword to export the component class.

<<<<<<< HEAD
      注意：如果你正在用TypeScript写AngularJS，那么必须用`export`关键字来导出组件类。

      For more information, see the [Components](guide/architecture#components) 
=======
      For more information, see the [Components](guide/architecture#components)
>>>>>>> b5934fc5
      section of the [Architecture Overview](guide/architecture) page.

      要了解关于组件的更多信息，参见[架构概览](guide/architecture)中的[组件](guide/architecture#components)部分。
    </td>

  </tr>

  <tr style=top>

    <td>


      ### Dependency injection

<<<<<<< HEAD
      ### 依赖注入

=======
>>>>>>> b5934fc5
      <code-example hideCopy>
        MovieListCtrl.$inject = ['MovieService'];
        function MovieListCtrl(movieService) {
        }
      </code-example>


      In AngularJS, you pass in any dependencies as controller function arguments.
      This example injects a `MovieService`.

      在AngularJS中，我们把所有依赖都作为控制器函数的参数。
      在这个例子中，我们注入了一个`MovieService`。

      To guard against minification problems, tell Angular explicitly
      that it should inject an instance of the `MovieService` in the first parameter.

      我们还通过在第一个参数明确告诉Angular它应该注入一个`MovieService`的实例，以防止在最小化时出现问题。

    </td>

    <td>


      ### Dependency injection
<<<<<<< HEAD

      ### 依赖注入

      <code-example hideCopy path="ajs-quick-reference/src/app/movie-list.component.ts" region="di" linenums="false">
=======
>>>>>>> b5934fc5

      <code-example hideCopy path="ajs-quick-reference/src/app/movie-list.component.ts" region="di" linenums="false"></code-example>


      In Angular, you pass in dependencies as arguments to the component class constructor.
      This example injects a `MovieService`.
      The first parameter's TypeScript type tells Angular what to inject, even after minification.

<<<<<<< HEAD
      在Angular中，我们把依赖作为组件构造函数的参数传入。
      在这个例子中，我们注入了一个`MovieService`。
      即使在最小化之后，第一个参数的TypeScript类型也会告诉Angular它该注入什么。

      For more information, see the [Dependency injection](guide/architecture#dependency-injection) 
=======
      For more information, see the [Dependency injection](guide/architecture#dependency-injection)
>>>>>>> b5934fc5
      section of the [Architecture Overview](guide/architecture).

      要了解关于依赖注入的更多信息，参见[架构概览](guide/architecture)中的[依赖注入](guide/architecture#dependency-injection)部分。
    </td>

  </tr>

</table>

{@a style-sheets}



## Style sheets

## 样式表

Style sheets give your application a nice look.
In AngularJS, you specify the style sheets for your entire application.
As the application grows over time, the styles for the many parts of the application
merge, which can cause unexpected results.
In Angular, you can still define style sheets for your entire application. But now you can
also encapsulate a style sheet within a specific component.

样式表美化我们的应用程序。
在AngularJS中，我们为整个应用程序指定样式表。
当应用程序成长一段时间之后，应用程序中很多部分的样式会被合并，导致无法预计的后果。
在Angular中，我们仍然会为整个应用程序定义样式，不过现在也可以把样式表封装在特定的组件中。


<table width="100%">

  <col width="50%">

  </col>

  <col width="50%">

  </col>

  <tr>

    <th>
      AngularJS
    </th>

    <th>
      Angular
    </th>

  </tr>

  <tr style=top>

    <td>


      ### Link tag

      <code-example hideCopy>
        &lt;link href="styles.css" rel="stylesheet" />
      </code-example>


      AngularJS, uses a `link` tag in the head section of the `index.html` file
      to define the styles for the application.

      在AngularJS中，我们在`index.html`的`head`区使用`link`标签来为应用程序定义样式。
    </td>

    <td>


<<<<<<< HEAD
      ### Link tag

      ### Link标签

      <code-example hideCopy path="ajs-quick-reference/src/index.html" region="style" linenums="false">

      </code-example>
=======
>>>>>>> b5934fc5

      ### Styles configuration
      <code-example hideCopy path="ajs-quick-reference/.angular-cli.1.json" region="styles" linenums="false">

      With the Angular CLI, you can configure your global styles in the `.angular-cli.json` file.
      You can rename the extension to `.scss` to use sass.

      在Angular2中，我们可以继续在`index.html`中使用link标签来为应用程序定义样式。
      但是也能在组件中封装样式。


      ### StyleUrls
      In Angular, you can use the `styles` or `styleUrls` property of the `@Component` metadata to define
      a style sheet for a particular component.
<<<<<<< HEAD

      在Angular中，我们可以在`@Component`的元数据中使用`styles`或`styleUrls`属性来为一个特定的组件定义样式表。

      <code-example hideCopy path="ajs-quick-reference/src/app/movie-list.component.ts" region="style-url" linenums="false">
=======
>>>>>>> b5934fc5

      <code-example hideCopy path="ajs-quick-reference/src/app/movie-list.component.ts" region="style-url" linenums="false"></code-example>


      This allows you to set appropriate styles for individual components that won’t leak into
      other parts of the application.

      这让我们可以为各个组件设置合适的样式，而不用担心它被泄漏到程序中的其它部分。

    </td>

  </tr>

</table>
<|MERGE_RESOLUTION|>--- conflicted
+++ resolved
@@ -59,11 +59,8 @@
 
       ### Bindings/interpolation
 
-<<<<<<< HEAD
       ### 绑定/插值表达式
 
-=======
->>>>>>> b5934fc5
       <code-example hideCopy>
         Your favorite hero is: {{vm.favoriteHero}}
       </code-example>
@@ -88,13 +85,8 @@
 
 
       ### Bindings/interpolation
-<<<<<<< HEAD
 
       ### 绑定/插值表达式
-
-      <code-example hideCopy path="ajs-quick-reference/src/app/movie-list.component.html" region="interpolation" linenums="false">
-=======
->>>>>>> b5934fc5
 
       <code-example hideCopy path="ajs-quick-reference/src/app/movie-list.component.html" region="interpolation" linenums="false"></code-example>
 
@@ -125,11 +117,8 @@
 
       ### Filters
 
-<<<<<<< HEAD
       ### 过滤器
 
-=======
->>>>>>> b5934fc5
       <code-example hideCopy>
         &lt;td>{{movie.title | uppercase}}&lt;/td>
       </code-example>
@@ -149,13 +138,8 @@
 
 
       ### Pipes
-<<<<<<< HEAD
 
       ### 管道
-
-      <code-example hideCopy path="ajs-quick-reference/src/app/app.component.html" region="uppercase" linenums="false">
-=======
->>>>>>> b5934fc5
 
       <code-example hideCopy path="ajs-quick-reference/src/app/app.component.html" region="uppercase" linenums="false"></code-example>
 
@@ -181,11 +165,8 @@
 
       ### Local variables
 
-<<<<<<< HEAD
       ### 局部变量
 
-=======
->>>>>>> b5934fc5
       <code-example hideCopy format="">
         &lt;tr ng-repeat="movie in vm.movies">
           &lt;td>{{movie.title}}&lt;/td>
@@ -203,13 +184,8 @@
 
 
       ### Input variables
-<<<<<<< HEAD
 
       ### 输入变量
-
-      <code-example hideCopy path="ajs-quick-reference/src/app/app.component.html" region="local" linenums="false">
-=======
->>>>>>> b5934fc5
 
       <code-example hideCopy path="ajs-quick-reference/src/app/app.component.html" region="local" linenums="false"></code-example>
 
@@ -293,13 +269,8 @@
 
 
       ### Bootstrapping
-<<<<<<< HEAD
 
       ### 引导
-
-      <code-example hideCopy path="ajs-quick-reference/src/main.ts" title="main.ts" linenums="false">
-=======
->>>>>>> b5934fc5
 
       <code-example hideCopy path="ajs-quick-reference/src/main.ts" title="main.ts" linenums="false"></code-example>
       <br>
@@ -311,16 +282,10 @@
       To launch the app in code, explicitly bootstrap the application's root module (`AppModule`)
       in `main.ts`
       and the application's root component (`AppComponent`) in `app.module.ts`.
-<<<<<<< HEAD
 
       Angular 没有引导指令。
       我们总是通过显式调用一个`bootstrap`函数，并传入应用模块的名字(`AppComponent`)来启动应用。
 
-      For more information see the [Setup](guide/setup) page.
-
-      要了解更多，参见[搭建本地开发环境](guide/setup)。
-=======
->>>>>>> b5934fc5
     </td>
 
   </tr>
@@ -382,13 +347,9 @@
       Angular also has **class binding**, which is a good way to add or remove a single class,
       as shown in the third example.
 
-<<<<<<< HEAD
       Angular还有**类绑定**，它是单独添加或移除一个类的好办法 —— 就像第三个例子中展示的。
 
-      For more information see the [Attribute, class, and style bindings](guide/template-syntax#other-bindings) 
-=======
       For more information see the [Attribute, class, and style bindings](guide/template-syntax#other-bindings)
->>>>>>> b5934fc5
       section of the [Template Syntax](guide/template-syntax) page.
 
       要了解更多信息，参见[模板语法](guide/template-syntax)中的[属性、CSS类和样式绑定](guide/template-syntax#other-bindings)部分。
@@ -429,13 +390,8 @@
 
 
       ### Bind to the `click` event
-<<<<<<< HEAD
 
       ### 绑定到`click`事件
-
-      <code-example hideCopy path="ajs-quick-reference/src/app/app.component.html" region="event-binding" linenums="false">
-=======
->>>>>>> b5934fc5
 
       <code-example hideCopy path="ajs-quick-reference/src/app/app.component.html" region="event-binding" linenums="false"></code-example>
 
@@ -465,13 +421,9 @@
 
       For a list of DOM events, see: https://developer.mozilla.org/en-US/docs/Web/Events.
 
-<<<<<<< HEAD
       要查看DOM事件的列表，请参见[网络事件](https://developer.mozilla.org/en-US/docs/Web/Events)。
 
-      For more information, see the [Event binding](guide/template-syntax#event-binding) 
-=======
       For more information, see the [Event binding](guide/template-syntax#event-binding)
->>>>>>> b5934fc5
       section of the [Template Syntax](guide/template-syntax) page.
 
       要了解更多，请参见[模板语法](guide/template-syntax)中的[事件绑定](guide/template-syntax#event-binding)部分。
@@ -505,13 +457,8 @@
 
 
       ### Component decorator
-<<<<<<< HEAD
 
       ### Component装饰器
-
-      <code-example hideCopy path="ajs-quick-reference/src/app/movie-list.component.ts" region="component" linenums="false">
-=======
->>>>>>> b5934fc5
 
       <code-example hideCopy path="ajs-quick-reference/src/app/movie-list.component.ts" region="component" linenums="false"></code-example>
 
@@ -581,10 +528,7 @@
 
       In AngularJS, the `ng-href` is often used to activate a route as part of navigation.
 
-<<<<<<< HEAD
       在AngularJS 中，`ng-href`通常用来作为导航的一部分，激活一个路由。
-=======
->>>>>>> b5934fc5
       <code-example hideCopy format="">
         &lt;a ng-href="#{{ moviesHash }}">Movies&lt;/a>
       </code-example>
@@ -599,13 +543,8 @@
 
 
       ### Bind to the `href` property
-<<<<<<< HEAD
 
       ### 绑定到`href`属性
-
-      <code-example hideCopy path="ajs-quick-reference/src/app/app.component.html" region="href" linenums="false">
-=======
->>>>>>> b5934fc5
 
       <code-example hideCopy path="ajs-quick-reference/src/app/app.component.html" region="href" linenums="false"></code-example>
 
@@ -613,26 +552,17 @@
       Angular uses property binding; there is no built-in *href* directive.
       Place the element's `href` property in square brackets and set it to a quoted template expression.
 
-<<<<<<< HEAD
       在Angular中，并没有内置的*href*指令，改用属性绑定。
       我们把元素的`href`属性放在方括号中，并把它设成一个引号中的模板表达式。
 
-      For more information see the [Property binding](guide/template-syntax#property-binding) 
-=======
       For more information see the [Property binding](guide/template-syntax#property-binding)
->>>>>>> b5934fc5
       section of the [Template Syntax](guide/template-syntax) page.
 
       要了解[属性绑定](guide/template-syntax#property-binding)的更多知识，参见[模板语法](guide/template-syntax)。
 
       In Angular, `href` is no longer used for routing. Routing uses `routerLink`, as shown in the following example.
-<<<<<<< HEAD
 
       在Angular中，`href`不再用作路由，而是改用第三个例子中所展示的`routerLink`指令。
-
-      <code-example hideCopy path="ajs-quick-reference/src/app/app.component.html" region="router-link" linenums="false">
-=======
->>>>>>> b5934fc5
 
       <code-example hideCopy path="ajs-quick-reference/src/app/app.component.html" region="router-link" linenums="false"></code-example>
 
@@ -720,11 +650,6 @@
 
 
       ### ngModel
-<<<<<<< HEAD
-
-      <code-example hideCopy path="ajs-quick-reference/src/app/movie-list.component.html" region="ngModel" linenums="false">
-=======
->>>>>>> b5934fc5
 
       <code-example hideCopy path="ajs-quick-reference/src/app/movie-list.component.html" region="ngModel" linenums="false"></code-example>
 
@@ -732,16 +657,11 @@
       In Angular, **two-way binding** is denoted by `[()]`, descriptively referred to as a "banana in a box". This syntax is a shortcut for defining both property binding (from the component to the view)
       and event binding (from the view to the component), thereby providing two-way binding.
 
-<<<<<<< HEAD
       在Angular中，**双向绑定**使用[()]标记出来，它被形象的比作“盒子中的香蕉”。
       这种语法是一个简写形式，用来同时定义一个属性绑定(从组件到视图)和一个事件绑定(从视图到组件)，因此，我们得到了双向绑定。
 
-      For more information on two-way binding with `ngModel`, see the [NgModel&mdash;Two-way binding to 
-      form elements with `[(ngModel)]`](../guide/template-syntax.html#ngModel) 
-=======
       For more information on two-way binding with `ngModel`, see the [NgModel&mdash;Two-way binding to
       form elements with `[(ngModel)]`](../guide/template-syntax.html#ngModel)
->>>>>>> b5934fc5
       section of the [Template Syntax](guide/template-syntax) page.
 
       要了解使用ngModel进行双向绑定的更多知识，参见[模板语法](guide/template-syntax)中的[NgModel&mdash;使用`[(ngModel)]`进行双向绑定](../guide/template-syntax.html#ngModel)部分。
@@ -832,13 +752,8 @@
 
 
       ### Bind to the `hidden` property
-<<<<<<< HEAD
 
       ### 绑定到`hidden`属性
-
-      <code-example hideCopy path="ajs-quick-reference/src/app/movie-list.component.html" region="hidden" linenums="false">
-=======
->>>>>>> b5934fc5
 
       <code-example hideCopy path="ajs-quick-reference/src/app/movie-list.component.html" region="hidden" linenums="false"></code-example>
 
@@ -856,13 +771,9 @@
 
       In this example, the `<div>` element is hidden if the `favoriteHero` variable is not truthy.
 
-<<<<<<< HEAD
       在这个例子中，如果`favoriteHero`变量不是真值，`<div>`元素就会被隐藏。
 
-      For more information on property binding, see the [Property binding](guide/template-syntax#property-binding)  
-=======
       For more information on property binding, see the [Property binding](guide/template-syntax#property-binding)
->>>>>>> b5934fc5
       section of the [Template Syntax](guide/template-syntax) page.
 
       要了解关于属性绑定的更多信息，参见[模板语法](guide/template-syntax)中的[模板表达式](guide/template-syntax#property-binding)部分。
@@ -896,13 +807,8 @@
 
 
       ### Bind to the `src` property
-<<<<<<< HEAD
 
       ### 绑定到`src`属性
-
-      <code-example hideCopy path="ajs-quick-reference/src/app/app.component.html" region="src" linenums="false">
-=======
->>>>>>> b5934fc5
 
       <code-example hideCopy path="ajs-quick-reference/src/app/app.component.html" region="src" linenums="false"></code-example>
 
@@ -910,14 +816,10 @@
       Angular uses property binding; there is no built-in *src* directive.
       Place the `src` property in square brackets and set it to a quoted template expression.
 
-<<<<<<< HEAD
       在Angular中，并没有一个内置的*src*指令，可以使用属性绑定。
       把`src`属性放到方括号中，并且把它设为一个引号中的绑定表达式。
 
-      For more information on property binding, see the [Property binding](guide/template-syntax#property-binding)  
-=======
       For more information on property binding, see the [Property binding](guide/template-syntax#property-binding)
->>>>>>> b5934fc5
       section of the [Template Syntax](guide/template-syntax) page.
 
       要了解属性绑定的更多知识，参见[模板语法](guide/template-syntax)中的[属性绑定](guide/template-syntax#property-binding)部分。
@@ -971,21 +873,14 @@
 
       Angular also has **style binding**, which is good way to set a single style. This is shown in the second example.
 
-<<<<<<< HEAD
       Angular还有**样式绑定**语法，它是单独设置一个样式的好方法。它展示在第二个例子中。
 
-      For more information on style binding, see the [Style binding](guide/template-syntax#style-binding) section of the 
-      [Template Syntax](guide/template-syntax) page.
-
-      要了解样式绑定的更多知识，参见[模板语法](guide/template-syntax)中的[样式绑定](guide/template-syntax#style-binding)部分。
-
-      For more information on the `ngStyle` directive, see [NgStyle](guide/template-syntax#ngStyle) 
-=======
       For more information on style binding, see the [Style binding](guide/template-syntax#style-binding) section of the
       [Template Syntax](guide/template-syntax) page.
 
+      要了解样式绑定的更多知识，参见[模板语法](guide/template-syntax)中的[样式绑定](guide/template-syntax#style-binding)部分。
+
       For more information on the `ngStyle` directive, see [NgStyle](guide/template-syntax#ngStyle)
->>>>>>> b5934fc5
       section of the [Template Syntax](guide/template-syntax) page.
 
       要了解关于`ngStyle`指令的更多知识，参见[模板语法](guide/template-syntax)中的[NgStyle](guide/template-syntax#ngStyle)部分。
@@ -1063,13 +958,9 @@
 
       The (*) before `ngSwitchCase` and `ngSwitchDefault` is required in this example.
 
-<<<<<<< HEAD
       在这个例子中，`ngSwitchCase`和`ngSwitchDefault`前面的星号(*)是必须的。
 
-      For more information, see [The NgSwitch directives](guide/template-syntax#ngSwitch) 
-=======
       For more information, see [The NgSwitch directives](guide/template-syntax#ngSwitch)
->>>>>>> b5934fc5
       section of the [Template Syntax](guide/template-syntax) page.
 
       要了解更多信息，参见[模板语法](guide/template-syntax)中的[NgSwitch指令](guide/template-syntax#ngSwitch)部分。
@@ -1464,11 +1355,7 @@
       </code-example>
 
 
-<<<<<<< HEAD
       In AngularJS,  an immediately invoked function expression (or IIFE) around  controller code
-=======
-      In AngularJS, an immediately invoked function expression (or IIFE) around controller code
->>>>>>> b5934fc5
       keeps it out of the global namespace.
 
       在AngularJS中，用立即调用的函数表达式(IIFE)来包裹控制器代码可以让控制器代码不会污染全局命名空间。
@@ -1479,22 +1366,15 @@
 
 
       ### none
-<<<<<<< HEAD
 
       ### 没了
 
-      This is a nonissue in Angular because ES 2015 modules 
-      handle the namespacing for you.
-
-      在Angular中我们不用担心这个问题，因为使用ES 2015的模块，模块会替我们处理命名空间问题。
-
-      For more information on modules, see the [Modules](guide/architecture#modules) section of the 
-=======
       This is a nonissue in Angular because ES 2015 modules
       handle the namespacing for you.
 
+      在Angular中我们不用担心这个问题，因为使用ES 2015的模块，模块会替我们处理命名空间问题。
+
       For more information on modules, see the [Modules](guide/architecture#modules) section of the
->>>>>>> b5934fc5
       [Architecture Overview](guide/architecture).
 
       要了解关于模块的更多信息，参见[架构概览](guide/architecture)中的[模块](guide/architecture#modules)部分。
@@ -1510,11 +1390,8 @@
 
       ### Angular modules
 
-<<<<<<< HEAD
       ### Angular模块
 
-=======
->>>>>>> b5934fc5
       <code-example hideCopy>
         angular.module("movieHunter", ["ngRoute"]);
       </code-example>
@@ -1560,12 +1437,8 @@
 
 
       ### Controller registration
-<<<<<<< HEAD
-### 控制器注册      <code-examplehideCopy>
-=======
-
-      <code-example hideCopy>
->>>>>>> b5934fc5
+      
+### 控制器注册      <code-example hideCopy>
         angular
           .module("movieHunter")
           .controller("MovieListCtrl",
@@ -1590,13 +1463,8 @@
 
 
       ### Component decorator
-<<<<<<< HEAD
 
       ### 组件装饰器
-
-      <code-example hideCopy path="ajs-quick-reference/src/app/movie-list.component.ts" region="component" linenums="false">
-=======
->>>>>>> b5934fc5
 
       <code-example hideCopy path="ajs-quick-reference/src/app/movie-list.component.ts" region="component" linenums="false"></code-example>
 
@@ -1610,13 +1478,9 @@
 
       This is how you associate a template with logic, which is defined in the component class.
 
-<<<<<<< HEAD
       这就是把模板关联到代码的方式，它定义在组件类中。
 
-      For more information, see the [Components](guide/architecture#components) 
-=======
       For more information, see the [Components](guide/architecture#components)
->>>>>>> b5934fc5
       section of the [Architecture Overview](guide/architecture) page.
 
       要了解关于模板的更多信息，参见[架构概览](guide/architecture)中的[组件](guide/architecture#components)部分。
@@ -1632,11 +1496,8 @@
 
       ### Controller function
 
-<<<<<<< HEAD
       ### 控制器函数
 
-=======
->>>>>>> b5934fc5
       <code-example hideCopy>
         function MovieListCtrl(movieService) {
         }
@@ -1652,14 +1513,9 @@
 
 
       ### Component class
-<<<<<<< HEAD
 
       ### 组件类
 
-      <code-example hideCopy path="ajs-quick-reference/src/app/movie-list.component.ts" region="class" linenums="false">
-=======
->>>>>>> b5934fc5
-
       <code-example hideCopy path="ajs-quick-reference/src/app/movie-list.component.ts" region="class" linenums="false"></code-example>
 
 
@@ -1669,13 +1525,9 @@
 
       NOTE: If you are using TypeScript with AngularJS, you must use the `export` keyword to export the component class.
 
-<<<<<<< HEAD
       注意：如果你正在用TypeScript写AngularJS，那么必须用`export`关键字来导出组件类。
 
-      For more information, see the [Components](guide/architecture#components) 
-=======
       For more information, see the [Components](guide/architecture#components)
->>>>>>> b5934fc5
       section of the [Architecture Overview](guide/architecture) page.
 
       要了解关于组件的更多信息，参见[架构概览](guide/architecture)中的[组件](guide/architecture#components)部分。
@@ -1690,11 +1542,8 @@
 
       ### Dependency injection
 
-<<<<<<< HEAD
       ### 依赖注入
 
-=======
->>>>>>> b5934fc5
       <code-example hideCopy>
         MovieListCtrl.$inject = ['MovieService'];
         function MovieListCtrl(movieService) {
@@ -1719,13 +1568,8 @@
 
 
       ### Dependency injection
-<<<<<<< HEAD
 
       ### 依赖注入
-
-      <code-example hideCopy path="ajs-quick-reference/src/app/movie-list.component.ts" region="di" linenums="false">
-=======
->>>>>>> b5934fc5
 
       <code-example hideCopy path="ajs-quick-reference/src/app/movie-list.component.ts" region="di" linenums="false"></code-example>
 
@@ -1734,15 +1578,11 @@
       This example injects a `MovieService`.
       The first parameter's TypeScript type tells Angular what to inject, even after minification.
 
-<<<<<<< HEAD
       在Angular中，我们把依赖作为组件构造函数的参数传入。
       在这个例子中，我们注入了一个`MovieService`。
       即使在最小化之后，第一个参数的TypeScript类型也会告诉Angular它该注入什么。
 
-      For more information, see the [Dependency injection](guide/architecture#dependency-injection) 
-=======
       For more information, see the [Dependency injection](guide/architecture#dependency-injection)
->>>>>>> b5934fc5
       section of the [Architecture Overview](guide/architecture).
 
       要了解关于依赖注入的更多信息，参见[架构概览](guide/architecture)中的[依赖注入](guide/architecture#dependency-injection)部分。
@@ -1816,18 +1656,10 @@
     <td>
 
 
-<<<<<<< HEAD
-      ### Link tag
-
-      ### Link标签
-
-      <code-example hideCopy path="ajs-quick-reference/src/index.html" region="style" linenums="false">
-
-      </code-example>
-=======
->>>>>>> b5934fc5
-
       ### Styles configuration
+      
+      ### 样式配置
+      
       <code-example hideCopy path="ajs-quick-reference/.angular-cli.1.json" region="styles" linenums="false">
 
       With the Angular CLI, you can configure your global styles in the `.angular-cli.json` file.
@@ -1838,15 +1670,11 @@
 
 
       ### StyleUrls
+      
       In Angular, you can use the `styles` or `styleUrls` property of the `@Component` metadata to define
       a style sheet for a particular component.
-<<<<<<< HEAD
 
       在Angular中，我们可以在`@Component`的元数据中使用`styles`或`styleUrls`属性来为一个特定的组件定义样式表。
-
-      <code-example hideCopy path="ajs-quick-reference/src/app/movie-list.component.ts" region="style-url" linenums="false">
-=======
->>>>>>> b5934fc5
 
       <code-example hideCopy path="ajs-quick-reference/src/app/movie-list.component.ts" region="style-url" linenums="false"></code-example>
 
