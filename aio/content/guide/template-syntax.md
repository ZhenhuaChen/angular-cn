# Template Syntax

# 模板语法

<style>
  h4 {font-size: 17px !important; text-transform: none !important;}
  .syntax { font-family: Consolas, 'Lucida Sans', Courier, sans-serif; color: black; font-size: 85%; }
  h4 .syntax { font-size: 100%; }
</style>

The Angular application manages what the user sees and can do, achieving this through the interaction of a
component class instance (the *component*) and its user-facing template.

Angular 应用管理着用户之所见和所为，并通过 Component 类的实例（*组件*）和面向用户的模板来与用户交互。

You may be familiar with the component/template duality from your experience with model-view-controller (MVC) or model-view-viewmodel (MVVM).
In Angular, the component plays the part of the controller/viewmodel, and the template represents the view.

从使用模型-视图-控制器 (MVC) 或模型-视图-视图模型 (MVVM) 的经验中，很多开发人员都熟悉了组件和模板这两个概念。
  在 Angular 中，组件扮演着控制器或视图模型的角色，模板则扮演视图的角色。
  
This page is a comprehensive technical reference to the Angular template language.
It explains basic principles of the template language and describes most of the syntax that you'll encounter elsewhere in the documentation.

这是一篇关于 Angular 模板语言的技术大全。
它解释了模板语言的基本原理，并描述了我们将在文档中其它地方遇到的大部分语法。

Many code snippets illustrate the points and concepts, all of them available
in the <live-example title="Template Syntax Live Code"></live-example>.

这里还有很多代码片段用来解释技术点和概念，它们全都在<live-example title="模板语法的在线例子"></live-example>中。

{@a html}
## HTML in templates

## 模板中的HTML

HTML is the language of the Angular template.
Almost all HTML syntax is valid template syntax.
The `<script>` element is a notable exception;
it is forbidden, eliminating the risk of script injection attacks.
In practice, `<script>` is ignored and a warning appears in the browser console.
See the [Security](guide/security) page for details.

HTML 是 Angular 模板的语言。几乎所有的HTML语法都是有效的模板语法。
但值得注意的例外是`<script>`元素，它被禁用了，以阻止脚本注入攻击的风险。（实际上，`<script>`只是被忽略了。）
参见[安全](guide/security)页了解详情。

Some legal HTML doesn't make much sense in a template.
The `<html>`, `<body>`, and `<base>` elements have no useful role.
Pretty much everything else is fair game.

有些合法的 HTML 被用在模板中是没有意义的。`<html>`、`<body>`和`<base>`元素这个舞台上中并没有扮演有用的角色。剩下的所有元素基本上就都一样用了。

You can extend the HTML vocabulary of your templates with components and directives that appear as new elements and attributes.
In the following sections, you'll learn how to get and set DOM (Document Object Model) values dynamically through data binding.

可以通过组件和指令来扩展模板中的 HTML 词汇。它们看上去就是新元素和属性。接下来将学习如何通过数据绑定来动态获取/设置 DOM（文档对象模型）的值。

Begin with the first form of data binding&mdash;interpolation&mdash;to see how much richer template HTML can be.
<<<<<<< HEAD

我们首先看看数据绑定的第一种形式 —— 插值表达式，它展示了模板的 HTML 可以有多丰富。

<a href="#top-of-page">back to top</a>

<a href="#top-of-page">回到顶部</a>
=======
>>>>>>> 00387124

<hr/>

{@a interpolation}

## Interpolation ( <span class="syntax">{&#xfeff;{...}}</span> )

## 插值表达式 ( <span class="syntax">{&#xfeff;{...}}</span> )

You met the double-curly braces of interpolation, `{{` and `}}`, early in your Angular education.

在以前的 Angular 教程中，我们遇到过由双花括号括起来的插值表达式，`{{`和`}}`。


<code-example path="template-syntax/src/app/app.component.html" region="first-interpolation" title="src/app/app.component.html" linenums="false">
</code-example>

You use interpolation to weave calculated strings into the text between HTML element tags and within attribute assignments.

插值表达式可以把计算后的字符串插入到 HTML 元素标签内的文本或对标签的属性进行赋值。


<code-example path="template-syntax/src/app/app.component.html" region="title+image" title="src/app/app.component.html" linenums="false">
</code-example>

The text between the braces is often the name of a component property. Angular replaces that name with the
string value of the corresponding component property. In the example above, Angular evaluates the `title` and `heroImageUrl` properties
and "fills in the blanks", first displaying a bold application title and then a heroic image.

在括号之间的“素材”，通常是组件属性的名字。Angular 会用组件中相应属性的字符串值，替换这个名字。
  上例中，Angular 计算`title`和`heroImageUrl`属性的值，并把它们填在空白处。
  首先显示粗体的应用标题，然后显示英雄的图片。

More generally, the text between the braces is a **template expression** that Angular first **evaluates**
and then **converts to a string**. The following interpolation illustrates the point by adding the two numbers:

一般来说，括号间的素材是一个**模板表达式**，Angular 先**对它求值**，再把它**转换成字符串**。
  下列插值表达式通过把括号中的两个数字相加说明了这一点：


<code-example path="template-syntax/src/app/app.component.html" region="sum-1" title="src/app/app.component.html" linenums="false">
</code-example>

The expression can invoke methods of the host component such as `getVal()`, seen here:

这个表达式可以调用宿主组件的方法，就像下面用的`getVal()`：


<code-example path="template-syntax/src/app/app.component.html" region="sum-2" title="src/app/app.component.html" linenums="false">
</code-example>

Angular evaluates all expressions in double curly braces,
converts the expression results to strings, and links them with neighboring literal strings. Finally,
it assigns this composite interpolated result to an **element or directive property**.

Angular 对所有双花括号中的表达式求值，把求值的结果转换成字符串，并把它们跟相邻的字符串字面量连接起来。最后，把这个组合出来的插值结果赋给**元素或指令的属性**。

You appear to be inserting the result between element tags and assigning it to attributes.
It's convenient to think so, and you rarely suffer for this mistake.
Though this is not exactly true. Interpolation is a special syntax that Angular converts into a
[property binding](guide/template-syntax#property-binding), as is explained [below](guide/template-syntax#property-binding-or-interpolation).

表面上看，我们在元素标签之间插入了结果和对标签的属性进行了赋值。
这样思考起来很方便，并且这个误解很少给我们带来麻烦。
但严格来讲，这是不对的。插值表达式是一个特殊的语法，Angular 把它转换成了[属性绑定](guide/template-syntax#property-binding)，[后面](guide/template-syntax#property-binding-or-interpolation)将会解释这一点。

But first, let's take a closer look at template expressions and statements.

<<<<<<< HEAD
讲解属性绑定之前，先深入了解一下模板表达式和模板语句。

<a href="#top-of-page">back to top</a>
=======

>>>>>>> 00387124

<a href="#top-of-page">回到顶部</a>

<hr/>

{@a template-expressions}

## Template expressions

## 模板表达式

A template **expression** produces a value.
Angular executes the expression and assigns it to a property of a binding target;
the target might be an HTML element, a component, or a directive.

模板**表达式**产生一个值。
  Angular 执行这个表达式，并把它赋值给绑定目标的属性，这个绑定目标可能是 HTML 元素、组件或指令。

The interpolation braces in `{{1 + 1}}` surround the template expression `1 + 1`.
In the [property binding](guide/template-syntax#property-binding) section below,
a template expression appears in quotes to the right of the&nbsp;`=` symbol as in `[property]="expression"`.

`{{1 + 1}}`中所包含的模板表达式是`1 + 1`。
  在[属性绑定](guide/template-syntax#property-binding)中会再次看到模板表达式，它出现在`=`右侧的引号中，就像这样：`[property]="expression"`。

You write these template expressions in a language that looks like JavaScript.
Many JavaScript expressions are legal template expressions, but not all.

编写模板表达式所用的语言看起来很像 JavaScript。
  很多 JavaScript 表达式也是合法的模板表达式，但不是全部。

JavaScript expressions that have or promote side effects are prohibited,
including:

JavaScript 中那些具有或可能引发副作用的表达式是被禁止的，包括：

* assignments (`=`, `+=`, `-=`, ...)

  赋值 (`=`, `+=`, `-=`, ...)
  
* <code>new</code>

  `new`运算符
  
* chaining expressions with <code>;</code> or <code>,</code>

  使用`;`或`,`的链式表达式
  
* increment and decrement operators (`++` and `--`)

  自增或自减操作符 (`++`和`--`)


Other notable differences from JavaScript syntax include:

和 JavaScript语 法的其它显著不同包括：

* no support for the bitwise operators `|` and `&`

  不支持位运算`|`和`&`
  
* new [template expression operators](guide/template-syntax#expression-operators), such as `|`, `?.` and `!`.

  具有新的[模板表达式运算符](guide/template-syntax#expression-operators)，比如`|`、`?.`和`!`。


{@a expression-context}

### Expression context

### 表达式上下文

The *expression context* is typically the _component_ instance.
In the following snippets, the `title`  within double-curly braces and the
`isUnchanged` in quotes refer to properties of the `AppComponent`.

典型的*表达式上下文*就是这个**组件实例**，它是各种绑定值的来源。
在下面的代码片段中，双花括号中的`title`和引号中的`isUnchanged`所引用的都是`AppComponent`中的属性。


<code-example path="template-syntax/src/app/app.component.html" region="context-component-expression" title="src/app/app.component.html" linenums="false">
</code-example>

An expression may also refer to properties of the _template's_ context
such as a [template input variable](guide/template-syntax#template-input-variable) (`let hero`)
or a [template reference variable](guide/template-syntax#ref-vars) (`#heroInput`).

表达式的上下文可以包括组件之外的对象。
  比如[模板输入变量](guide/template-syntax#template-input-variable) (`let hero`)和[模板引用变量](guide/template-syntax#ref-vars)(`#heroInput`)就是备选的上下文对象之一。


<code-example path="template-syntax/src/app/app.component.html" region="context-var" title="src/app/app.component.html" linenums="false">
</code-example>

The context for terms in an expression is a blend of the _template variables_,
the directive's _context_ object (if it has one), and the component's _members_.
If you reference a name that belongs to more than one of these namespaces,
the template variable name takes precedence, followed by a name in the directive's _context_,
and, lastly, the component's member names.

表达式中的上下文变量是由*模板变量*、指令的*上下文变量*（如果有）和组件的*成员*叠加而成的。
如果我们要引用的变量名存在于一个以上的命名空间中，那么，模板变量是最优先的，其次是指令的上下文变量，最后是组件的成员。

The previous example presents such a name collision. The component has a `hero`
property and the `*ngFor` defines a `hero` template variable.
The `hero` in `{{hero.name}}`
refers to the template input variable, not the component's property.

上一个例子中就体现了这种命名冲突。组件具有一个名叫`hero`的属性，而`*ngFor`声明了一个也叫`hero`的模板变量。
在`{{hero.name}}`表达式中的`hero`实际引用的是模板变量，而不是组件的属性。

Template expressions cannot refer to anything in
the global namespace. They can't refer to `window` or `document`. They
can't call `console.log` or `Math.max`. They are restricted to referencing
members of the expression context.

<<<<<<< HEAD
模板表达式不能引用全局命名空间中的任何东西，比如`window`或`document`。它们也不能调用`console.log`或`Math.max`。
它们只能引用表达式上下文中的成员。

<a href="#top-of-page">back to top</a>
=======
>>>>>>> 00387124

<a href="#top-of-page">回到顶部</a>

{@a no-side-effects}

{@a expression-guidelines}

### Expression guidelines

### 表达式指南

Template expressions can make or break an application.
Please follow these guidelines:

模板表达式能成就或毁掉一个应用。请遵循下列指南：

* [No visible side effects](guide/template-syntax#no-visible-side-effects)

  [没有可见的副作用](guide/template-syntax#no-visible-side-effects)

* [Quick execution](guide/template-syntax#quick-execution)

  [执行迅速](guide/template-syntax#quick-execution)

* [Simplicity](guide/template-syntax#simplicity)

  [非常简单](guide/template-syntax#simplicity)

* [Idempotence](guide/template-syntax#idempotence)

  [幂等性](guide/template-syntax#idempotence)

The only exceptions to these guidelines should be in specific circumstances that you thoroughly understand.

超出上面指南外的情况应该只出现在那些你确信自己已经彻底理解的特定场景中。

#### No visible side effects

#### 没有可见的副作用

A template expression should not change any application state other than the value of the
target property.

模板表达式除了目标属性的值以外，不应该改变应用的任何状态。

This rule is essential to Angular's "unidirectional data flow" policy.
You should never worry that reading a component value might change some other displayed value.
The view should be stable throughout a single rendering pass.

这条规则是 Angular “单向数据流”策略的基础。
永远不用担心读取组件值可能改变另外的显示值。
在一次单独的渲染过程中，视图应该总是稳定的。

#### Quick execution

#### 执行迅速  

Angular executes template expressions  after every change detection cycle.
Change detection cycles are triggered by many asynchronous activities such as
promise resolutions, http results, timer events, keypresses and mouse moves.
Expressions should finish quickly or the user experience may drag, especially on slower devices.
Consider caching values when their computation is expensive.

Angular 执行模板表达式比我们想象的频繁。
它们可能在每一次按键或鼠标移动后被调用。
表达式应该快速结束，否则用户就会感到拖沓，特别是在较慢的设备上。
当计算代价较高时，应该考虑缓存那些从其它值计算得出的值。

#### Simplicity

#### 非常简单  

Although it's possible to write quite complex template expressions, you should avoid them.

虽然也可以写出相当复杂的模板表达式，但不要那么写。

A property name or method call should be the norm.
An occasional Boolean negation (`!`) is OK.
Otherwise, confine application and business logic to the component itself,
where it will be easier to develop and test.

常规是属性名或方法调用。偶尔的逻辑取反 (`!`) 也还凑合。
其它情况下，应在组件中实现应用和业务逻辑，使开发和测试变得更容易。

#### Idempotence

#### 幂等性

An [idempotent](https://en.wikipedia.org/wiki/Idempotence) expression is ideal because
it is free of side effects and improves Angular's change detection performance.

最好使用[幂等的](https://en.wikipedia.org/wiki/Idempotence)表达式，因为它没有副作用，并且能提升 Angular 变更检测的性能。

In Angular terms, an idempotent expression always returns *exactly the same thing* until
one of its dependent values changes.

在 Angular 的术语中，幂等的表达式应该总是返回*完全相同的东西*，直到某个依赖值发生改变。

Dependent values should not change during a single turn of the event loop.
If an idempotent expression returns a string or a number, it returns the same string or number
when called twice in a row. If the expression returns an object (including an `array`),
it returns the same object *reference* when called twice in a row.

<<<<<<< HEAD
在单独的一次事件循环中，被依赖的值不应该改变。
  如果幂等的表达式返回一个字符串或数字，连续调用它两次，也应该返回相同的字符串或数字。
  如果幂等的表达式返回一个对象（包括`Date`或`Array`），连续调用它两次，也应该返回同一个对象的*引用*。

<a href="#top-of-page">back to top</a>
=======
>>>>>>> 00387124

<a href="#top-of-page">回到顶部</a>

<hr/>

{@a template-statements}

## Template statements

## 模板语句

A template **statement** responds to an **event** raised by a binding target
such as an element, component, or directive.
You'll see template statements in the [event binding](guide/template-syntax#event-binding) section,
appearing in quotes to the right of the `=`&nbsp;symbol as in `(event)="statement"`.

模板**语句**用来响应由绑定目标（如 HTML 元素、组件或指令）触发的**事件**。
模板语句将在[事件绑定](guide/template-syntax#event-binding)一节看到，它出现在`=`号右侧的引号中，就像这样：`(event)="statement"`。


<code-example path="template-syntax/src/app/app.component.html" region="context-component-statement" title="src/app/app.component.html" linenums="false">
</code-example>

A template statement *has a side effect*.
That's the whole point of an event.
It's how you update application state from user action.

模板语句*有副作用*。
这是事件处理的关键。因为我们要根据用户的输入更新应用状态。

Responding to events is the other side of Angular's "unidirectional data flow".
You're free to change anything, anywhere, during this turn of the event loop.

响应事件是 Angular 中“单向数据流”的另一面。
    在一次事件循环中，可以随意改变任何地方的任何东西。

Like template expressions, template *statements* use a language that looks like JavaScript.
The template statement parser differs from the template expression parser and
specifically supports both basic assignment (`=`) and chaining expressions
(with <code>;</code> or <code>,</code>).

和模板表达式一样，模板*语句*使用的语言也像 JavaScript。
  模板语句解析器和模板表达式解析器有所不同，特别之处在于它支持基本赋值 (`=`) 和表达式链 (`;`和`,`)。

However, certain JavaScript syntax is not allowed:

然而，某些 JavaScript 语法仍然是不允许的：

* <code>new</code>

  `new`运算符
  
* increment and decrement operators, `++` and `--`

  自增和自减运算符：`++`和`--`

* operator assignment, such as `+=` and `-=`

  操作并赋值，例如`+=`和`-=`

* the bitwise operators `|` and `&`

  位操作符`|`和`&`

* the [template expression operators](guide/template-syntax#expression-operators)

  [模板表达式运算符](guide/template-syntax#expression-operators)

### Statement context

### 语句上下文

As with expressions, statements can refer only to what's in the statement context
such as an event handling method of the component instance.

和表达式中一样，语句只能引用语句上下文中 —— 通常是正在绑定事件的那个**组件实例**。

The *statement context* is typically the component instance.
The *deleteHero* in `(click)="deleteHero()"` is a method of the data-bound component.

典型的*语句上下文*就是当前组件的实例。
`(click)="deleteHero()"`中的*deleteHero*就是这个数据绑定组件上的一个方法。


<code-example path="template-syntax/src/app/app.component.html" region="context-component-statement" title="src/app/app.component.html" linenums="false">
</code-example>

The statement context may also refer to properties of the template's own context.
In the following examples, the template `$event` object,
a [template input variable](guide/template-syntax#template-input-variable) (`let hero`),
and a [template reference variable](guide/template-syntax#ref-vars) (`#heroForm`)
are passed to an event handling method of the component.

语句上下文可以引用模板自身上下文中的属性。
在下面的例子中，就把模板的`$event`对象、[模板输入变量](guide/template-syntax#template-input-variable) (`let hero`)和[模板引用变量](guide/template-syntax#ref-vars) (`#heroForm`)传给了组件中的一个事件处理器方法。


<code-example path="template-syntax/src/app/app.component.html" region="context-var-statement" title="src/app/app.component.html" linenums="false">
</code-example>

Template context names take precedence over component context names.
In `deleteHero(hero)` above, the `hero` is the template input variable,
not the component's `hero` property.

模板上下文中的变量名的优先级高于组件上下文中的变量名。在上面的`deleteHero(hero)`中，`hero`是一个模板输入变量，而不是组件中的`hero`属性。

Template statements cannot refer to anything in the global namespace. They
can't refer to `window` or `document`.
They can't call `console.log` or `Math.max`.

模板语句不能引用全局命名空间的任何东西。比如不能引用`window` 或 `document`，也不能调用`console.log`或`Math.max`。

### Statement guidelines

### 语句指南

As with expressions, avoid writing complex template statements.
A method call or simple property assignment should be the norm.

和表达式一样，避免写复杂的模板语句。
常规是函数调用或者属性赋值。

Now that you have a feel for template expressions and statements,
you're ready to learn about the varieties of data binding syntax beyond interpolation.

<<<<<<< HEAD

现在，对模板表达式和语句有了一点感觉了吧。
  除插值表达式外，还有各种各样的数据绑定语法，是学习它们是时候了。
  
<a href="#top-of-page">back to top</a>
=======
>>>>>>> 00387124

<a href="#top-of-page">回到顶部</a>

<hr/>

{@a binding-syntax}

## Binding syntax: An overview

## 绑定语法：概览

Data binding is a mechanism for coordinating what users see, with application data values.
  While you could push values to and pull values from HTML,
  the application is easier to write, read, and maintain if you turn these chores over to a binding framework.
  You simply declare bindings between binding sources and target HTML elements and let the framework do the work.

数据绑定是一种机制，用来协调用户所见和应用数据。
  虽然我们能往 HTML 推送值或者从 HTML 拉取值，
  但如果把这些琐事交给数据绑定框架处理，
  应用会更容易编写、阅读和维护。
  只要简单地在绑定源和目标 HTML 元素之间声明绑定，框架就会完成这项工作。

Angular provides many kinds of data binding.
This guide covers most of them, after a high-level view of Angular data binding and its syntax.

Angular 提供了各种各样的数据绑定，本章将逐一讨论。
不过我们要先从高层视角来看看 Angular 数据绑定及其语法。
  
Binding types can be grouped into three categories distinguished by the direction of data flow:
from the _source-to-view_, from _view-to-source_, and in the two-way sequence: _view-to-source-to-view_:


绑定的类型可以根据数据流的方向分成三类：
*从数据源到视图*、*从视图到数据源*以及双向的*从视图到数据源再到视图*。
  



<table >
  <tr>
    <th>

      <p>
        Data direction
      </p>

      <p>
        数据方向
      </p>

    </th>
    <th>

      <p>
        Syntax
      </p>

      <p>
        语法
      </p>

    </th>
    <th>

      <p>
        Type
      </p>

      <p>
        绑定类型
      </p>

    </th>

  </tr>
  <tr>
    <td>

      <p>
        One-way
      </p>

      <p>
        单向
      </p>

      <p>
        from data source
      </p>

      <p>
        从数据源
      </p>

      <p>
        to view target
      </p>

      <p>
        到视图目标
      </p>

    </td>
    <td>

      <code-example>
        {{expression}}
        [target]="expression"
        bind-target="expression"
      </code-example>

    </td>
    <td>

      <p>
        Interpolation
      </p>

      <p>
        插值表达式
      </p>

      <p>
        Property
      </p>

      <p>
        Attribute
      </p>

      <p>
        Class
      </p>

      <p>
        类
      </p>

      <p>
        Style
      </p>

      <p>
        样式
      </p>

    </td>

  </tr>  <tr>

      <td>
<p>        One-way</p>

      <p>
        单向
      </p>

      <p>from view target</p>

      <p>
        从视图目标
      </p>

      <p>to data source
      </p>

      <p>
        到数据源
      </p>

    </td>

      <td>

        <code-example>
          (target)="statement"
          on-target="statement"
        </code-example>

      </td>

      <td><p>
        Event
      </p>

      <p>
        事件
      </p>

    </td>

    </tr>

    <tr>

      <td><p>
        Two-way
      </p>

      <p>
        双向
      </p>

    </td>

      <td>

        <code-example>
          [(target)]="expression"
          bindon-target="expression"
        </code-example>

      </td>

      <td><p>
        Two-way
      </p>

    <p>
        双向
      </p>

    </td>

  </tr>
</table>



<div class="alert is-important">



译注：由于 HTML attribute 和 DOM property 在中文中都被翻译成了“属性”，无法区分，
而接下来的部分重点是对它们进行比较。

我们无法改变历史，因此，在本章的翻译中，保留了它们的英文形式，不加翻译，以免混淆。
本章中，如果提到“属性”的地方，一定是指 property，因为在 Angular 中，实际上很少涉及 attribute。

但在其它章节中，为简单起见，凡是能通过上下文明显区分开的，就仍统一译为“属性”，
区分不明显的，会加注英文。


</div>



Binding types other than interpolation have a **target name** to the left of the equal sign,
either surrounded by punctuation (`[]`, `()`) or preceded by a prefix (`bind-`, `on-`, `bindon-`).

除了插值表达式之外的绑定类型，在等号左边是**目标名**，
  无论是包在括号中 (`[]`、`()`) 还是用前缀形式 (`bind-`、`on-`、`bindon-`) 。

The target name is the name of a _property_. It may look like the name of an _attribute_ but it never is.
To appreciate the difference, you must develop a new way to think about template HTML.

这个目标名就是*属性（Property）*的名字。它可能看起来像是*元素属性（Attribute）*的名字，但它不是。
要理解它们的不同点，我们必须尝试用另一种方式来审视模板中的 HTML。

### A new mental model

### 新的思维模型

With all the power of data binding and the ability to extend the HTML vocabulary
with custom markup, it is tempting to think of template HTML as *HTML Plus*.

数据绑定的威力和允许用自定义标记扩展 HTML 词汇的能力，容易误导我们把模板 HTML 当成 *HTML+*。

It really *is* HTML Plus.
But it's also significantly different than the HTML you're used to.
It requires a new mental model.

它其实*就是* HTML+。
但它也跟我们熟悉的 HTML 有着显著的不同。
我们需要一种新的思维模型。

In the normal course of HTML development, you create a visual structure with HTML elements, and
you modify those elements by setting element attributes with string constants.

在正常的 HTML 开发过程中，我们使用 HTML 元素创建视觉结构，
通过把字符串常量设置到元素的 attribute 来修改那些元素。


<code-example path="template-syntax/src/app/app.component.html" region="img+button" title="src/app/app.component.html" linenums="false">
</code-example>

You still create a structure and initialize attribute values this way in Angular templates.

在 Angular 模板中，我们仍使用同样的方式来创建结构和初始化 attribute 值。

Then you learn to create new elements with components that encapsulate HTML
and drop them into  templates as if they were native HTML elements.

然后，用封装了 HTML 的组件创建新元素，并把它们当作原生 HTML 元素在模板中使用。


<code-example path="template-syntax/src/app/app.component.html" region="hero-detail-1" title="src/app/app.component.html" linenums="false">
</code-example>

That's HTML Plus.

这就是HTML+。

Then you learn about data binding. The first binding you meet might look like this:

现在开始学习数据绑定。我们碰到的第一种数据绑定是这样的：


<code-example path="template-syntax/src/app/app.component.html" region="disabled-button-1" title="src/app/app.component.html" linenums="false">
</code-example>

You'll get to that peculiar bracket notation in a moment. Looking beyond it,
your intuition suggests that you're binding to the button's `disabled` attribute and setting
it to the current value of the component's `isUnchanged` property.

过会儿再认识那个怪异的方括号记法。直觉告诉我们，我们正在绑定按钮的`disabled` attribute。
  并把它设置为组件的`isUnchanged`属性的当前值。

Your intuition is incorrect! Your everyday HTML mental model is misleading.
In fact, once you start data binding, you are no longer working with HTML *attributes*. You aren't setting attributes.
You are setting the *properties* of DOM elements, components, and directives.

但我们的直觉是错的！日常的 HTML 思维模式在误导我们。
实际上，一旦开始数据绑定，就不再跟 HTML attribute 打交道了。
这里不是设置 attribute，而是设置 DOM 元素、组件和指令的 property。


<div class="l-sub-section">

### HTML attribute vs. DOM property

### HTML attribute 与 DOM property 的对比

The distinction between an HTML attribute and a DOM property is crucial to understanding how Angular binding works.

要想理解 Angular 绑定如何工作，重点是搞清 HTML attribute 和 DOM property 之间的区别。

**Attributes are defined by HTML. Properties are defined by the DOM (Document Object Model).**

**attribute 是由 HTML 定义的。property 是由 DOM (Document Object Model) 定义的。**

* A few HTML attributes have 1:1 mapping to properties. `id` is one example.

  少量 HTML attribute 和 property 之间有着 1:1 的映射，如`id`。

* Some HTML attributes don't have corresponding properties. `colspan` is one example.

  有些 HTML attribute 没有对应的 property，如`colspan`。

* Some DOM properties don't have corresponding attributes. `textContent` is one example.

  有些 DOM property 没有对应的 attribute，如`textContent`。

* Many HTML attributes appear to map to properties ... but not in the way you might think!

  大量 HTML attribute看起来映射到了property…… 但却不像我们想的那样！

That last category is confusing until you grasp this general rule:

最后一类尤其让人困惑…… 除非我们能理解这个普遍原则：

**Attributes *initialize* DOM properties and then they are done.
Property values can change; attribute values can't.**

**attribute *初始化* DOM property，然后它们的任务就完成了。property 的值可以改变；attribute 的值不能改变。**

For example, when the browser renders `<input type="text" value="Bob">`, it creates a
corresponding DOM node with a `value` property *initialized* to "Bob".

例如，当浏览器渲染`<input type="text" value="Bob">`时，它将创建相应 DOM 节点，
其`value` property 被*初始化为* “Bob”。

When the user enters "Sally" into the input box, the DOM element `value` *property* becomes "Sally".
But the HTML `value` *attribute* remains unchanged as you discover if you ask the input element
about that attribute: `input.getAttribute('value')` returns "Bob".

当用户在输入框中输入 “Sally” 时，DOM 元素的`value` *property* 变成了 “Sally”。
但是这个 HTML `value` *attribute* 保持不变。如果我们读取 input 元素的 attribute，就会发现确实没变：
`input.getAttribute('value') // 返回 "Bob"`。

The HTML attribute `value` specifies the *initial* value; the DOM `value` property is the *current* value.

HTML attribute `value`指定了*初始*值；DOM `value` property 是*当前*值。

The `disabled` attribute is another peculiar example. A button's `disabled` *property* is
`false` by default so the button is enabled.
When you add the `disabled` *attribute*, its presence alone initializes the  button's `disabled` *property* to `true`
so the button is disabled.

`disabled` attribute 是另一个古怪的例子。按钮的`disabled` *property* 是`false`，因为默认情况下按钮是可用的。
当我们添加`disabled` *attribute* 时，只要它出现了按钮的`disabled` *property* 就初始化为`true`，于是按钮就被禁用了。

Adding and removing the `disabled` *attribute* disables and enables the button. The value of the *attribute* is irrelevant,
which is why you cannot enable a button by writing `<button disabled="false">Still Disabled</button>`.

添加或删除`disabled` *attribute*会禁用或启用这个按钮。但 *attribute* 的值无关紧要，这就是我们为什么没法通过
`<button disabled="false">仍被禁用</button>`这种写法来启用按钮。

Setting the button's `disabled` *property*  (say, with an Angular binding) disables or enables the button.
The value of the *property* matters.

设置按钮的`disabled` *property*（如，通过 Angular 绑定）可以禁用或启用这个按钮。
这就是 *property* 的价值。

**The HTML attribute and the DOM property are not the same thing, even when they have the same name.**

**就算名字相同，HTML attribute 和 DOM property 也不是同一样东西。**


</div>

This fact bears repeating:

这句话值得再强调一次：

**Template binding works with *properties* and *events*, not *attributes*.**

**模板绑定是通过 *property* 和*事件*来工作的，而不是 *attribute*。**


<div class="callout is-helpful">

<header>
  A world without attributes
</header>



<header>
  没有 attribute 的世界
</header>



In the world of Angular, the only role of attributes is to initialize element and directive state.
When you write a data binding, you're dealing exclusively with  properties and eventsof the target object.
HTML attributes effectively disappear.

在 Angular 的世界中，attribute 唯一的作用是用来初始化元素和指令的状态。
当进行数据绑定时，只是在与元素和指令的 property 和事件打交道，而 attribute 就完全靠边站了。


</div>

With this model firmly in mind, read on to learn about binding targets.

把这个思维模型牢牢的印在脑子里，接下来，学习什么是绑定目标。

### Binding targets

### 绑定目标

The **target of a data binding** is something in the DOM.
Depending on the binding type, the target can be an
(element | component | directive) property, an
(element | component | directive) event, or (rarely) an attribute name.
The following table summarizes:

**数据绑定的目标**是 DOM 中的某些东西。
这个目标可能是（元素 | 组件 | 指令的）property、（元素 | 组件 | 指令的）事件，或(极少数情况下) attribute 名。
下面是的汇总表：


<style>
  td, th {vertical-align: top}
</style>

<table width="100%">
  <col width="10%">
  </col>
  <col width="15%">
  </col>
  <col width="75%">
  </col>
  <tr>
    <th>

      <p>
        Type
      </p>

      <p>
        绑定类型
      </p>

    </th>
    <th>

      <p>
        Target
      </p>

      <p>
        目标
      </p>

    </th>
    <th>

      <p>
        Examples
      </p>

      <p>
        范例
      </p>

    </th>
  </tr>
  <tr>
    <td>

      <p>
        Property
      </p>

    </td>
    <td>

      <p>
        Element&nbsp;property
      </p>

      <p>
        元素的 property
      </p>

      <p>
        Component&nbsp;property
      </p>

      <p>
        组件的 property
      </p>

      <p>
        Directive&nbsp;property
      </p>

      <p>
        指令的 property
      </p>

    </td>
    <td>
      <code-example path="template-syntax/src/app/app.component.html" region="property-binding-syntax-1" title="src/app/app.component.html" linenums="false">
      </code-example>
    </td>
  </tr>
  <tr>
    <td>

      <p>
        Event
      </p>

      <p>
        事件
      </p>

    </td>
    <td>

      <p>
        Element&nbsp;event
      </p>

      <p>
        元素的事件
      </p>

      <p>
        Component&nbsp;event
      </p>

      <p>
        组件的事件
      </p>

      <p>
        Directive&nbsp;event
      </p>

      <p>
        指令的事件
      </p>

    </td>
    <td>
      <code-example path="template-syntax/src/app/app.component.html" region="event-binding-syntax-1" title="src/app/app.component.html" linenums="false">
      </code-example>
    </td>
  </tr>
  <tr>
    <td>

      <p>
        Two-way
      </p>

      <p>
        双向
      </p>

    </td>
    <td>

      <p>
        Event and property
      </p>

      <p>
        事件与 property
      </p>

    </td>
    <td>
      <code-example path="template-syntax/src/app/app.component.html" region="2-way-binding-syntax-1" title="src/app/app.component.html" linenums="false">
      </code-example>
    </td>
  </tr>
  <tr>
    <td>
      Attribute
    </td>
    <td>

      <p>
        Attribute (the&nbsp;exception)
      </p>

      <p>
        attribute（例外情况）
      </p>

    </td>
    <td>
      <code-example path="template-syntax/src/app/app.component.html" region="attribute-binding-syntax-1" title="src/app/app.component.html" linenums="false">
      </code-example>
    </td>
  </tr>
  <tr>
    <td>

      <p>
        Class
      </p>

      <p>
        CSS 类
      </p>

    </td>
    <td>

      <p>
        <code>class</code> property
      </p>

    </td>
    <td>
      <code-example path="template-syntax/src/app/app.component.html" region="class-binding-syntax-1" title="src/app/app.component.html" linenums="false">
      </code-example>
    </td>
  </tr>
  <tr>
    <td>

      <p>
        Style
      </p>

      <p>
        样式
      </p>

    </td>
    <td>

      <p>
        <code>style</code> property
      </p>

    </td>
    <td>
      <code-example path="template-syntax/src/app/app.component.html" region="style-binding-syntax-1" title="src/app/app.component.html" linenums="false">
      </code-example>
    </td>
  </tr>
</table>

With this broad view in mind, you're ready to look at binding types in detail.
<<<<<<< HEAD

放开眼界，我们来看看每种绑定类型的具体情况。

<a href="#top-of-page">back to top</a>
=======
>>>>>>> 00387124

<a href="#top-of-page">回到顶部</a>

<hr/>

{@a property-binding}

## Property binding ( <span class="syntax">[property]</span> )

## 属性绑定 ( <span class="syntax">[属性名]</span> )

Write a template **property binding** to set a property of a view element.
The binding sets the property to the value of a [template expression](guide/template-syntax#template-expressions).

当要把视图元素的属性 (property) 设置为[模板表达式](guide/template-syntax#template-expressions)时，就要写模板的**属性 (property) 绑定**。

The most common property binding sets an element property to a component property value. An example is
binding the `src` property of an image element to a component's `heroImageUrl` property:

最常用的属性绑定是把元素属性设置为组件属性的值。
下面这个例子中，image 元素的`src`属性会被绑定到组件的`heroImageUrl`属性上：


<code-example path="template-syntax/src/app/app.component.html" region="property-binding-1" title="src/app/app.component.html" linenums="false">
</code-example>

Another example is disabling a button when the component says that it `isUnchanged`:

另一个例子是当组件说它`isUnchanged`（未改变）时禁用按钮：


<code-example path="template-syntax/src/app/app.component.html" region="property-binding-2" title="src/app/app.component.html" linenums="false">
</code-example>

Another is setting a property of a directive:

另一个例子是设置指令的属性：


<code-example path="template-syntax/src/app/app.component.html" region="property-binding-3" title="src/app/app.component.html" linenums="false">
</code-example>

Yet another is setting the model property of a custom component (a great way
for parent and child components to communicate):

还有另一个例子是设置自定义组件的模型属性（这是父子组件之间通讯的重要途径）：


<code-example path="template-syntax/src/app/app.component.html" region="property-binding-4" title="src/app/app.component.html" linenums="false">
</code-example>

### One-way *in*

### 单向*输入*


People often describe property binding as *one-way data binding* because it flows a value in one direction,
from a component's data property into a target element property.

人们经常把属性绑定描述成*单向数据绑定*，因为值的流动是单向的，从组件的数据属性流动到目标元素的属性。

You cannot use property binding to pull values *out* of the target element.
You can't bind to a property of the target element to _read_ it. You can only _set_ it.

不能使用属性绑定来从目标元素拉取值，也不能绑定到目标元素的属性来读取它。只能设置它。


<div class="l-sub-section">

Similarly, you cannot use property binding to *call* a method on the target element.

也不能使用属性 绑定 来*调用*目标元素上的方法。

If the element raises events, you can listen to them with an [event binding](guide/template-syntax#event-binding).

如果这个元素触发了事件，可以通过[事件绑定](guide/template-syntax#event-binding)来监听它们。

If you must read a target element property or call one of its methods,
you'll need a different technique.
See the API reference for
[ViewChild](api/core/ViewChild) and
[ContentChild](api/core/ContentChild).

如果必须读取目标元素上的属性或调用它的某个方法，得用另一种技术。
参见 API 参考手册中的
[ViewChild](api/core/ViewChild) 和
[ContentChild](api/core/ContentChild)。


</div>

### Binding target

### 绑定目标  

An element property between enclosing square brackets identifies the target property. The target property in the following code is the image element's `src` property.

包裹在方括号中的元素属性名标记着目标属性。下列代码中的目标属性是 image 元素的`src`属性。

<code-example path="template-syntax/src/app/app.component.html" region="property-binding-1" title="src/app/app.component.html" linenums="false">
</code-example>

Some people prefer the `bind-` prefix alternative, known as the *canonical form*:

有些人喜欢用`bind-`前缀的可选形式，并称之为*规范形式*：


<code-example path="template-syntax/src/app/app.component.html" region="property-binding-5" title="src/app/app.component.html" linenums="false">
</code-example>

The target name is always the name of a property, even when it appears to be the name of something else.
You see `src` and may think it's the name of an attribute. No. It's the name of an image element property.

目标的名字总是 property 的名字。即使它看起来和别的名字一样。
看到`src`时，可能会把它当做 attribute。不！它不是！它是 image 元素的 property 名。

Element properties may be the more common targets,
but Angular looks first to see if the name is a property of a known directive,
as it is in the following example:

元素属性可能是最常见的绑定目标，但 Angular 会先去看这个名字是否是某个已知指令的属性名，就像下面的例子中一样：


<code-example path="template-syntax/src/app/app.component.html" region="property-binding-3" title="src/app/app.component.html" linenums="false">
</code-example>

<div class="l-sub-section">

Technically, Angular is matching the name to a directive [input](guide/template-syntax#inputs-outputs),
one of the property names listed in the directive's `inputs` array or a property decorated with `@Input()`.
Such inputs map to the directive's own properties.

严格来说，Angular 正在匹配指令的[输入属性](guide/template-syntax#inputs-outputs)的名字。
这个名字是指令的`inputs`数组中所列的名字，或者是带有`@Input()`装饰器的属性。
这些输入属性被映射为指令自己的属性。


</div>

If the name fails to match a property of a known directive or element, Angular reports an “unknown directive” error.

如果名字没有匹配上已知指令或元素的属性，Angular 就会报告“未知指令”的错误。

### Avoid side effects

### 消除副作用

As mentioned previously, evaluation of a template expression should have no visible side effects.
The expression language itself does its part to keep you safe.
You can't assign a value to anything in a property binding expression nor use the increment and decrement operators.

正如以前讨论过的，模板表达式的计算不能有可见的副作用。表达式语言本身可以提供一部分安全保障。
  不能在属性绑定表达式中对任何东西赋值，也不能使用自增、自减运算符。

Of course, the expression might invoke a property or method that has side effects.
  Angular has no way of knowing that or stopping you.

当然，表达式可能会调用具有副作用的属性或方法。但 Angular 没法知道这一点，也没法阻止我们。

The expression could call something like `getFoo()`. Only you know what `getFoo()` does.
If `getFoo()` changes something and you happen to be binding to that something, you risk an unpleasant experience.
Angular may or may not display the changed value. Angular may detect the change and throw a warning error.
In general, stick to data properties and to methods that return values and do no more.

表达式中可以调用像`getFoo()`这样的方法。只有我们知道`getFoo()`干了什么。
如果`getFoo()`改变了某个东西，恰好又绑定到个这个东西，我们就可能把自己坑了。
Angular 可能显示也可能不显示变化后的值。Angular 还可能检测到变化，并抛出警告型错误。
一般建议是，只绑定数据属性和那些只返回值而不做其它事情的方法。

### Return the proper type

### 返回恰当的类型

The template expression should evaluate to the type of value expected by the target property.
Return a string if the target property expects a string.
Return a number if the target property expects a number.
Return an object if the target property expects an object.

模板表达式应该返回目标属性所需类型的值。
如果目标属性想要个字符串，就返回字符串。
如果目标属性想要个数字，就返回数字。
如果目标属性想要个对象，就返回对象。

The `hero` property of the `HeroDetail` component expects a `Hero` object, which is exactly what you're sending in the property binding:

`HeroDetail`组件的`hero`属性想要一个`Hero`对象，那就在属性绑定中精确地给它一个`Hero`对象：


<code-example path="template-syntax/src/app/app.component.html" region="property-binding-4" title="src/app/app.component.html" linenums="false">
</code-example>

### Remember the brackets

### 别忘了方括号

The brackets tell Angular to evaluate the template expression.
If you omit the brackets, Angular treats the string as a constant
and *initializes the target property* with that string.
It does *not* evaluate the string!

方括号告诉 Angular 要计算模板表达式。
如果忘了加方括号，Angular 会把这个表达式当做字符串常量看待，并用该字符串来*初始化目标属性*。
它*不会*计算这个字符串。

Don't make the following mistake:

不要出现这样的失误：


<code-example path="template-syntax/src/app/app.component.html" region="property-binding-6" title="src/app/app.component.html" linenums="false">
</code-example>

{@a one-time-initialization}

### One-time string initialization

### 一次性字符串初始化

You *should* omit the brackets when all of the following are true:

当满足下列条件时，*应该*省略括号：

* The target property accepts a string value.

  目标属性接受字符串值。

* The string is a fixed value that you can bake into the template.

  字符串是个固定值，可以直接合并到模块中。
  
* This initial value never changes.

  这个初始值永不改变。

You routinely initialize attributes this way in standard HTML, and it works
just as well for directive and component property initialization.
The following example initializes the `prefix` property of the `HeroDetailComponent` to a fixed string,
not a template expression. Angular sets it and forgets about it.

我们经常这样在标准 HTML 中用这种方式初始化 attribute，这种方式也可以用在初始化指令和组件的属性。
下面这个例子把`HeroDetailComponent`的`prefix`属性初始化为固定的字符串，而不是模板表达式。Angular 设置它，然后忘记它。


<code-example path="template-syntax/src/app/app.component.html" region="property-binding-7" title="src/app/app.component.html" linenums="false">
</code-example>

The `[hero]` binding, on the other hand, remains a live binding to the component's `currentHero` property.

作为对比，`[hero]`绑定是组件的`currentHero`属性的活绑定，它会一直随着更新。

{@a property-binding-or-interpolation}

### Property binding or interpolation?

### 属性绑定还是插值表达式？

You often have a choice between interpolation and property binding.
The following binding pairs do the same thing:

我们通常得在插值表达式和属性绑定之间做出选择。
下列这几对绑定做的事情完全相同：


<code-example path="template-syntax/src/app/app.component.html" region="property-binding-vs-interpolation" title="src/app/app.component.html" linenums="false">
</code-example>

_Interpolation_ is a convenient alternative to _property binding_ in many cases.

在多数情况下，插值表达式是更方便的备选项。
实际上，在渲染视图之前，Angular 把这些插值表达式翻译成相应的属性绑定。

When rendering data values as strings, there  is no technical reason to prefer one form to the other.
You lean toward readability, which tends to favor interpolation.
You suggest establishing coding style rules and choosing the form that
both conforms to the rules and feels most natural for the task at hand.

当要渲染的数据类型是字符串时，没有技术上的理由证明哪种形式更好。
我们倾向于可读性，所以倾向于插值表达式。
建议建立代码风格规则，选择一种形式，
这样，既遵循了规则，又能让手头的任务做起来更自然。

When setting an element property to a non-string data value, you must use _property binding_.

但数据类型不是字符串时，就必须使用*属性绑定*了。


#### Content security

#### 内容安全

Imagine the following *malicious content*.

假设下面的*恶意内容*


<code-example path="template-syntax/src/app/app.component.ts" region="evil-title" title="src/app/app.component.ts" linenums="false">
</code-example>

Fortunately, Angular data binding is on alert for dangerous HTML.
It [*sanitizes*](guide/security#sanitization-and-security-contexts) the values before displaying them.
It **will not** allow HTML with script tags to leak into the browser, neither with interpolation
nor property binding.

幸运的是，Angular 数据绑定对危险 HTML 有防备。
在显示它们之前，它对内容先进行*消毒*。
不管是插值表达式还是属性绑定，都**不会**允许带有 script 标签的 HTML 泄漏到浏览器中。


<code-example path="template-syntax/src/app/app.component.html" region="property-binding-vs-interpolation-sanitization" title="src/app/app.component.html" linenums="false">
</code-example>

Interpolation handles the script tags differently than property binding but both approaches render the
content harmlessly.

插值表达式处理 script 标签与属性绑定有所不同，但是二者都只渲染没有危害的内容。


<figure>
  <img src='generated/images/guide/template-syntax/evil-title.png' alt="evil title made safe">
</figure>


<a href="#top-of-page">回到顶部</a>

<hr/>

{@a other-bindings}

## Attribute, class, and style bindings

## attribute、class 和 style 绑定

The template syntax provides specialized one-way bindings for scenarios less well suited to property binding.

模板语法为那些不太适合使用属性绑定的场景提供了专门的单向数据绑定形式。

### Attribute binding

### attribute 绑定

You can set the value of an attribute directly with an **attribute binding**.

可以通过**attribute 绑定**来直接设置 attribute 的值。


<div class="l-sub-section">

This is the only exception to the rule that a binding sets a target property.
This is the only binding that creates and sets an attribute.

这是“绑定到目标属性 (property)”这条规则中唯一的例外。这是唯一的能创建和设置 attribute 的绑定形式。


</div>

This guide stresses repeatedly that setting an element property with a property binding
is always preferred to setting the attribute with a string. Why does Angular offer attribute binding?

本章中，通篇都在说通过属性绑定来设置元素的属性总是好于用字符串设置 attribute。为什么 Angular 还提供了 attribute 绑定呢？

**You must use attribute binding when there is no element property to bind.**

**因为当元素没有属性可绑的时候，就必须使用 attribute 绑定。**

Consider the [ARIA](https://developer.mozilla.org/en-US/docs/Web/Accessibility/ARIA),
[SVG](https://developer.mozilla.org/en-US/docs/Web/SVG), and
table span attributes. They are pure attributes.
They do not correspond to element properties, and they do not set element properties.
There are no property targets to bind to.

考虑 [ARIA](https://developer.mozilla.org/en-US/docs/Web/Accessibility/ARIA)，
  [SVG](https://developer.mozilla.org/en-US/docs/Web/SVG) 和 table 中的 colspan/rowspan 等 attribute。
  它们是纯粹的 attribute，没有对应的属性可供绑定。

This fact becomes painfully obvious when you write something like this.

如果想写出类似下面这样的东西，现状会令我们痛苦：


<code-example language="html">
  &lt;tr&gt;&lt;td colspan="{{1 + 1}}"&gt;Three-Four&lt;/td&gt;&lt;/tr&gt;
</code-example>

And you get this error:

会得到这个错误：


<code-example format="nocode">
  Template parse errors:
  Can't bind to 'colspan' since it isn't a known native property
  （模板解析错误：不能绑定到 'colspan'，因为它不是已知的原生属性）

</code-example>

As the message says, the `<td>` element does not have a `colspan` property.
It has the "colspan" *attribute*, but
interpolation and property binding can set only *properties*, not attributes.

正如提示中所说，`<td>`元素没有`colspan`属性。
  但是插值表达式和属性绑定只能设置*属性*，不能设置 attribute。

You need attribute bindings to create and bind to such attributes.

我们需要 attribute 绑定来创建和绑定到这样的 attribute。

Attribute binding syntax resembles property binding.
Instead of an element property between brackets, start with the prefix **`attr`**,
followed by a dot (`.`) and the name of the attribute.
You then set the attribute value, using an expression that resolves to a string.

attribute 绑定的语法与属性绑定类似。
  但方括号中的部分不是元素的属性名，而是由**`attr`**前缀，一个点 (`.`) 和 attribute 的名字组成。
  可以通过值为字符串的表达式来设置 attribute 的值。

Bind `[attr.colspan]` to a calculated value:

这里把`[attr.colspan]`绑定到一个计算值：


<code-example path="template-syntax/src/app/app.component.html" region="attrib-binding-colspan" title="src/app/app.component.html" linenums="false">
</code-example>

Here's how the table renders:

这里是表格渲染出来的样子：

<table border="1px">
  <tr><td colspan="2">One-Two</td></tr>
  <tr><td>Five</td><td>Six</td></tr>
 </table>

One of the primary use cases for attribute binding
is to set ARIA attributes, as in this example:

attribute 绑定的主要用例之一是设置 ARIA attribute（译注：ARIA指可访问性，用于给残障人士访问互联网提供便利），
就像这个例子中一样：


<code-example path="template-syntax/src/app/app.component.html" region="attrib-binding-aria" title="src/app/app.component.html" linenums="false">
</code-example>

<<<<<<< HEAD

<a href="#top-of-page">back to top</a>
=======
>>>>>>> 00387124

<a href="#top-of-page">回到顶部</a>

<hr/>

### Class binding

### CSS 类绑定

You can add and remove CSS class names from an element's `class` attribute with
a **class binding**.

借助 **CSS 类绑定**，可以从元素的`class` attribute 上添加和移除 CSS 类名。

Class binding syntax resembles property binding.
Instead of an element property between brackets, start with the prefix `class`,
optionally followed by a dot (`.`) and the name of a CSS class: `[class.class-name]`.

CSS 类绑定绑定的语法与属性绑定类似。
但方括号中的部分不是元素的属性名，而是由**`class`**前缀，一个点 (`.`)和 CSS 类的名字组成，
其中后两部分是可选的。形如：`[class.class-name]`。

The following examples show how to add and remove the application's "special" class
with class bindings.  Here's how to set the attribute without binding:

下列例子示范了如何通过 CSS 类绑定来添加和移除应用的 "special" 类。不用绑定直接设置 attribute 时是这样的：


<code-example path="template-syntax/src/app/app.component.html" region="class-binding-1" title="src/app/app.component.html" linenums="false">
</code-example>

You can replace that with a binding to a string of the desired class names; this is an all-or-nothing, replacement binding.

可以把它改写为绑定到所需 CSS 类名的绑定；这是一个或者全有或者全无的替换型绑定。
（译注：即当 badCurly 有值时 class 这个 attribute 设置的内容会被完全覆盖）


<code-example path="template-syntax/src/app/app.component.html" region="class-binding-2" title="src/app/app.component.html" linenums="false">
</code-example>

Finally, you can bind to a specific class name.
Angular adds the class when the template expression evaluates to truthy.
It removes the class when the expression is falsy.

最后，可以绑定到特定的类名。
  当模板表达式的求值结果是真值时，Angular 会添加这个类，反之则移除它。


<code-example path="template-syntax/src/app/app.component.html" region="class-binding-3" title="src/app/app.component.html" linenums="false">
</code-example>

<div class="l-sub-section">

While this is a fine way to toggle a single class name,
the [NgClass directive](guide/template-syntax#ngClass) is usually preferred when managing multiple class names at the same time.

虽然这是切换单一类名的好办法，但我们通常更喜欢使用 [NgClass指令](guide/template-syntax#ngClass) 来同时管理多个类名。


</div>

<<<<<<< HEAD

<a href="#top-of-page">back to top</a>
=======
>>>>>>> 00387124

<a href="#top-of-page">回到顶部</a>

<hr/>

### Style binding

### 样式绑定

You can set inline styles with a **style binding**.

通过**样式绑定**，可以设置内联样式。

Style binding syntax resembles property binding.
Instead of an element property between brackets, start with the prefix `style`,
followed by a dot (`.`) and the name of a CSS style property: `[style.style-property]`.

样式绑定的语法与属性绑定类似。
但方括号中的部分不是元素的属性名，而由**`style`**前缀，一个点 (`.`)和 CSS 样式的属性名组成。
形如：`[style.style-property]`。


<code-example path="template-syntax/src/app/app.component.html" region="style-binding-1" title="src/app/app.component.html" linenums="false">
</code-example>

Some style binding styles have a unit extension. The following example conditionally sets the font size in  “em” and “%” units.

有些样式绑定中的样式带有单位。在这里，以根据条件用 “em” 和 “%” 来设置字体大小的单位。

<code-example path="template-syntax/src/app/app.component.html" region="style-binding-2" title="src/app/app.component.html" linenums="false">
</code-example>

<div class="l-sub-section">

While this is a fine way to set a single style,
the [NgStyle directive](guide/template-syntax#ngStyle) is generally preferred when setting several inline styles at the same time.

虽然这是设置单一样式的好办法，但我们通常更喜欢使用 [NgStyle指令](guide/template-syntax#ngStyle) 来同时设置多个内联样式。


</div>

<div class="l-sub-section">

Note that a _style property_ name can be written in either
[dash-case](guide/glossary#dash-case), as shown above, or
[camelCase](guide/glossary#camelcase), such as `fontSize`.

注意，_样式属性_命名方法可以用[中线命名法](guide/glossary#dash-case)，像上面的一样
    也可以用[驼峰式命名法](guide/glossary#camelcase)，如`fontSize`。


</div>

<<<<<<< HEAD

<a href="#top-of-page">back to top</a>

<a href="#top-of-page">回到顶部</a>

=======
>>>>>>> 00387124
<hr/>

{@a event-binding}

## Event binding  ( <span class="syntax">(event)</span> )
## 事件绑定  ( <span class="syntax">(事件名)</span> )

The bindings directives you've met so far flow data in one direction: **from a component to an element**.

前面遇到的绑定的数据流都是单向的：**从组件到元素**。

Users don't just stare at the screen. They enter text into input boxes. They pick items from lists.
They click buttons. Such user actions may result in a flow of data in the opposite direction:
**from an element to a component**.

但用户不会只盯着屏幕看。他们会在输入框中输入文本。他们会从列表中选取条目。
他们会点击按钮。这类用户动作可能导致反向的数据流：*从元素到组件*。

The only way to know about a user action is to listen for certain events such as
keystrokes, mouse movements, clicks, and touches.
You declare your interest in user actions through Angular event binding.

知道用户动作的唯一方式是监听某些事件，如按键、鼠标移动、点击和触摸屏幕。
可以通过 Angular 事件绑定来声明对哪些用户动作感兴趣。

Event binding syntax consists of a **target event** name
within parentheses on the left of an equal sign, and a quoted
[template statement](guide/template-syntax#template-statements) on the right.
The following event binding listens for the button's click events, calling
the component's `onSave()` method whenever a click occurs:

事件绑定语法由等号左侧带圆括号的**目标事件**和右侧引号中的[模板语句](guide/template-syntax#template-statements)组成。
下面事件绑定监听按钮的点击事件。每当点击发生时，都会调用组件的`onSave()`方法。


<code-example path="template-syntax/src/app/app.component.html" region="event-binding-1" title="src/app/app.component.html" linenums="false">
</code-example>

### Target event

### 目标事件

A **name between parentheses** &mdash; for example, `(click)` &mdash;
identifies the target event. In the following example, the target is the button's click event.

**圆括号中的名称** —— 比如`(click)` —— 标记出目标事件。在下面例子中，目标是按钮的 click 事件。


<code-example path="template-syntax/src/app/app.component.html" region="event-binding-1" title="src/app/app.component.html" linenums="false">
</code-example>

Some people prefer the `on-` prefix alternative, known as the **canonical form**:

有些人更喜欢带`on-`前缀的备选形式，称之为**规范形式**：


<code-example path="template-syntax/src/app/app.component.html" region="event-binding-2" title="src/app/app.component.html" linenums="false">
</code-example>

Element events may be the more common targets, but Angular looks first to see if the name matches an event property
of a known directive, as it does in the following example:

元素事件可能是更常见的目标，但 Angular 会先看这个名字是否能匹配上已知指令的事件属性，就像下面这个例子：


<code-example path="template-syntax/src/app/app.component.html" region="event-binding-3" title="src/app/app.component.html" linenums="false">
</code-example>

<div class="l-sub-section">

The `myClick` directive is further described in the section
on [aliasing input/output properties](guide/template-syntax#aliasing-io).

更多关于该`myClick`指令的解释，见[给输入/输出属性起别名](guide/template-syntax#aliasing-io)。

</div>

If the name fails to match an element event or an output property of a known directive,
Angular reports an “unknown directive” error.

如果这个名字没能匹配到元素事件或已知指令的输出属性，Angular 就会报“未知指令”错误。

### *$event* and event handling statements

### *$event* 和事件处理语句

In an event binding, Angular sets up an event handler for the target event.

在事件绑定中，Angular 会为目标事件设置事件处理器。

When the event is raised, the handler executes the template statement.
The template statement typically involves a receiver, which performs an action
in response to the event, such as storing a value from the HTML control
into a model.

当事件发生时，这个处理器会执行模板语句。
典型的模板语句通常涉及到响应事件执行动作的接收器，例如从 HTML 控件中取得值，并存入模型。

The binding conveys information about the event, including data values, through
an **event object named `$event`**.

绑定会通过**名叫`$event`的事件对象**传递关于此事件的信息（包括数据值）。

The shape of the event object is determined by the target event.
If the target event is a native DOM element event, then `$event` is a
[DOM event object](https://developer.mozilla.org/en-US/docs/Web/Events),
with properties such as `target` and `target.value`.

事件对象的形态取决于目标事件。如果目标事件是原生 DOM 元素事件，
`$event`就是 [DOM事件对象](https://developer.mozilla.org/en-US/docs/Web/Events)，它有像`target`和`target.value`这样的属性。

Consider this example:

考虑这个范例：


<code-example path="template-syntax/src/app/app.component.html" region="without-NgModel" title="src/app/app.component.html" linenums="false">
</code-example>

This code sets the input box `value` property by binding to the `name` property.
To listen for changes to the value, the code binds to the input box's `input` event.
When the user makes changes, the `input` event is raised, and the binding executes
the statement within a context that includes the DOM event object, `$event`.

上面的代码在把输入框的`value`属性绑定到`firstName`属性。
要监听对值的修改，代码绑定到输入框的`input`事件。
当用户造成更改时，`input`事件被触发，并在包含了 DOM 事件对象 (`$event`) 的上下文中执行这条语句。

To update the `name` property, the changed text is retrieved by following the path `$event.target.value`.

要更新`firstName`属性，就要通过路径`$event.target.value`来获取更改后的值。

If the event belongs to a directive (recall that components are directives),
`$event` has whatever shape the directive decides to produce.

如果事件属于指令（回想一下，组件是指令的一种），那么`$event`具体是什么由指令决定。


{@a eventemitter}

{@a custom-event}

### Custom events with <span class="syntax">EventEmitter</span>

### 使用 <span class="syntax">EventEmitter</span> 实现自定义事件

Directives typically raise custom events with an Angular [EventEmitter](api/core/EventEmitter).
The directive creates an `EventEmitter` and exposes it as a property.
The directive calls `EventEmitter.emit(payload)` to fire an event, passing in a message payload, which can be anything.
Parent directives listen for the event by binding to this property and accessing the payload through the `$event` object.

通常，指令使用 Angular [EventEmitter](api/core/EventEmitter) 来触发自定义事件。
指令创建一个`EventEmitter`实例，并且把它作为属性暴露出来。
指令调用`EventEmitter.emit(payload)`来触发事件，可以传入任何东西作为消息载荷。
父指令通过绑定到这个属性来监听事件，并通过`$event`对象来访问载荷。

Consider a `HeroDetailComponent` that presents hero information and responds to user actions.
Although the `HeroDetailComponent` has a delete button it doesn't know how to delete the hero itself.
The best it can do is raise an event reporting the user's delete request.

假设`HeroDetailComponent`用于显示英雄的信息，并响应用户的动作。
虽然`HeroDetailComponent`包含删除按钮，但它自己并不知道该如何删除这个英雄。
最好的做法是触发事件来报告“删除用户”的请求。

Here are the pertinent excerpts from that `HeroDetailComponent`:

下面的代码节选自`HeroDetailComponent`：


<code-example path="template-syntax/src/app/hero-detail.component.ts" linenums="false" title="src/app/hero-detail.component.ts (template)" region="template-1">
</code-example>

<code-example path="template-syntax/src/app/hero-detail.component.ts" linenums="false" title="src/app/hero-detail.component.ts (deleteRequest)" region="deleteRequest">
</code-example>

The component defines a `deleteRequest` property that returns an `EventEmitter`.
When the user clicks *delete*, the component invokes the `delete()` method,
telling the `EventEmitter` to emit a `Hero` object.

组件定义了`deleteRequest`属性，它是`EventEmitter`实例。
当用户点击*删除*时，组件会调用`delete()`方法，让`EventEmitter`发出一个`Hero`对象。

Now imagine a hosting parent component that binds to the `HeroDetailComponent`'s `deleteRequest` event.

现在，假设有个宿主的父组件，它绑定了`HeroDetailComponent`的`deleteRequest`事件。


<code-example path="template-syntax/src/app/app.component.html" linenums="false" title="src/app/app.component.html (event-binding-to-component)" region="event-binding-to-component">
</code-example>

When the `deleteRequest` event fires, Angular calls the parent component's `deleteHero` method,
passing the *hero-to-delete* (emitted by `HeroDetail`) in the `$event` variable.

当`deleteRequest`事件触发时，Angular 调用父组件的`deleteHero`方法，
在`$event`变量中传入*要删除的英雄*（来自`HeroDetail`）。

### Template statements have side effects

### 模板语句有副作用

The `deleteHero` method has a side effect: it deletes a hero.
Template statement side effects are not just OK, but expected.

`deleteHero`方法有副作用：它删除了一个英雄。
模板语句的副作用不仅没问题，反而正是所期望的。

Deleting the hero updates the model, perhaps triggering other changes
including queries and saves to a remote server.
These changes percolate through the system and are ultimately displayed in this and other views.

<<<<<<< HEAD
删除这个英雄会更新模型，还可能触发其它修改，包括向远端服务器的查询和保存。
这些变更通过系统进行扩散，并最终显示到当前以及其它视图中。

<a href="#top-of-page">back to top</a>
=======
>>>>>>> 00387124

<a href="#top-of-page">回到顶部</a>

<hr/>

{@a two-way}

## Two-way binding ( <span class="syntax">[(...)]</span> )

## 双向数据绑定 ( <span class="syntax">[(...)]</span> )

You often want to both display a data property and update that property when the user makes changes.

我们经常需要显示数据属性，并在用户作出更改时更新该属性。

On the element side that takes a combination of setting a specific element property
and listening for an element change event.

在元素层面上，既要设置元素属性，又要监听元素事件变化。

Angular offers a special _two-way data binding_ syntax for this purpose, **`[(x)]`**.
The `[(x)]` syntax combines the brackets
of _property binding_, `[x]`, with the parentheses of _event binding_, `(x)`.

Angular 为此提供一种特殊的_双向数据绑定_语法：**`[(x)]`**。
`[(x)]`语法结合了_属性绑定_的方括号`[x]`和_事件绑定_的圆括号`(x)`。

<div class="callout is-important">

<header>
  [( )] = banana in a box
</header>



<header>
  [( )] = 盒子里的香蕉
</header>



Visualize a *banana in a box* to remember that the parentheses go _inside_ the brackets.

想象*盒子里的香蕉*来记住方括号套圆括号。


</div>

The `[(x)]` syntax is easy to demonstrate when the element has a settable property called `x`
and a corresponding event named `xChange`.
Here's a `SizerComponent` that fits the pattern.
It has a `size` value property and a companion `sizeChange` event:

当一个元素拥有可以设置的属性`x`和对应的事件`xChange`时，解释`[(x)]`语法就容易多了。
下面的`SizerComponent`符合这个模式。它有`size`属性和伴随的`sizeChange`事件：


<code-example path="template-syntax/src/app/sizer.component.ts" title="src/app/sizer.component.ts">
</code-example>

The initial `size` is an input value from a property binding.
Clicking the buttons increases or decreases the `size`, within min/max values constraints,
and then raises (_emits_) the `sizeChange` event with the adjusted size.

`size`的初始值是一个输入值，来自属性绑定。（译注：注意`size`前面的`@Input`）
点击按钮，在最小/最大值范围限制内增加或者减少`size`。
然后用调整后的`size`触发`sizeChange`事件。

Here's an example in which the `AppComponent.fontSizePx` is two-way bound to the `SizerComponent`:

下面的例子中，`AppComponent.fontSize`被双向绑定到`SizerComponent`：


<code-example path="template-syntax/src/app/app.component.html" linenums="false" title="src/app/app.component.html (two-way-1)" region="two-way-1">
</code-example>

The `AppComponent.fontSizePx` establishes the initial `SizerComponent.size` value.
Clicking the buttons updates the `AppComponent.fontSizePx` via the two-way binding.
The revised `AppComponent.fontSizePx` value flows through to the _style_ binding,
making the displayed text bigger or smaller.

`SizerComponent.size`初始值是`AppComponent.fontSizePx`。
点击按钮时，通过双向绑定更新`AppComponent.fontSizePx`。
被修改的`AppComponent.fontSizePx`通过_样式_绑定，改变文本的显示大小。

The two-way binding syntax is really just syntactic sugar for a _property_ binding and an _event_ binding.
Angular _desugars_ the `SizerComponent` binding into this:

双向绑定语法实际上是_属性_绑定和_事件绑定_的语法糖。
Angular将`SizerComponent`的绑定分解成这样：


<code-example path="template-syntax/src/app/app.component.html" linenums="false" title="src/app/app.component.html (two-way-2)" region="two-way-2">
</code-example>

The `$event` variable contains the payload of the `SizerComponent.sizeChange` event.
Angular assigns the `$event` value to the `AppComponent.fontSizePx` when the user clicks the buttons.

`$event`变量包含了`SizerComponent.sizeChange`事件的荷载。
当用户点击按钮时，Angular 将`$event`赋值给`AppComponent.fontSizePx`。

Clearly the two-way binding syntax is a great convenience compared to separate property and event bindings.

显然，比起单独绑定属性和事件，双向数据绑定语法显得非常方便。

It would be convenient to use two-way binding with HTML form elements like `<input>` and `<select>`.
However, no native HTML element follows the `x` value and `xChange` event pattern.

我们希望能在像`<input>`和`<select>`这样的 HTML 元素上使用双向数据绑定。
可惜，原生 HTML 元素不遵循`x`值和`xChange`事件的模式。

Fortunately, the Angular [_NgModel_](guide/template-syntax#ngModel) directive is a bridge that enables two-way binding to form elements.

<<<<<<< HEAD
幸运的是，Angular 以 [_NgModel_](guide/template-syntax#ngModel) 指令为桥梁，允许在表单元素上使用双向数据绑定。

<a href="#top-of-page">back to top</a>
=======
>>>>>>> 00387124

<a href="#top-of-page">回到顶部</a>

<hr/>

{@a directives}

## Built-in directives

## 内置指令

Earlier versions of Angular included over seventy built-in directives.
The community contributed many more, and countless private directives
have been created for internal applications.

上一版本的 Angular 中包含了超过 70 个内置指令。
  社区贡献了更多，这还没算为内部应用而创建的无数私有指令。

You don't need many of those directives in Angular.
You can often achieve the same results with the more capable and expressive Angular binding system.
Why create a directive to handle a click when you can write a simple binding such as this?

在新版的 Angular 中不需要那么多指令。
  使用更强大、更富有表现力的 Angular 绑定系统，其实可以达到同样的效果。
  如果能用简单的绑定达到目的，为什么还要创建指令来处理点击事件呢？


<code-example path="template-syntax/src/app/app.component.html" region="event-binding-1" title="src/app/app.component.html" linenums="false">
</code-example>

You still benefit from directives that simplify complex tasks.
Angular still ships with built-in directives; just not as many.
You'll write your own directives, just not as many.

我们仍然可以从简化复杂任务的指令中获益。
Angular 发布时仍然带有内置指令，只是没那么多了。
我们仍会写自己的指令，只是没那么多了。

This segment reviews some of the most frequently used built-in directives,
classified as either [_attribute_ directives](guide/template-syntax#attribute-directives) or [_structural_ directives](guide/template-syntax#structural-directives).

下面来看一下那些最常用的内置指令。它们可分为[*属性型*指令](guide/template-syntax#attribute-directives) 或 [*结构型*指令](guide/template-syntax#structural-directives)。


<hr/>

{@a attribute-directives}

## Built-in _attribute_ directives

## 内置*属性型*指令

Attribute directives listen to and modify the behavior of
other HTML elements, attributes, properties, and components.
They are usually applied to elements as if they were HTML attributes, hence the name.

属性型指令会监听和修改其它HTML元素或组件的行为、元素属性（Attribute）、DOM属性（Property）。
它们通常会作为HTML属性的名称而应用在元素上。

Many details are covered in the [_Attribute Directives_](guide/attribute-directives) guide.
Many NgModules such as the [`RouterModule`](guide/router "Routing and Navigation")
and the [`FormsModule`](guide/forms "Forms") define their own attribute directives.
This section is an introduction to the most commonly used attribute directives:

更多的细节参见[_属性型指令_](guide/attribute-directives)一章。
很多Angular模块，比如[`RouterModule`](guide/router "Routing and Navigation")和[`FormsModule`](guide/forms "Forms")都定义了自己的属性型指令。
本节将会介绍几个最常用的属性型指令：

* [`NgClass`](guide/template-syntax#ngClass) - add and remove a set of CSS classes

  [`NgClass`](guide/template-syntax#ngClass) - 添加或移除一组CSS类
  
* [`NgStyle`](guide/template-syntax#ngStyle) - add and remove a set of HTML styles

  [`NgStyle`](guide/template-syntax#ngStyle) - 添加或移除一组CSS样式
  
* [`NgModel`](guide/template-syntax#ngModel) - two-way data binding to an HTML form element

<<<<<<< HEAD
  [`NgModel`](guide/template-syntax#ngModel) - 双向绑定到HTML表单元素

<a href="#top-of-page">back to top</a>
=======
>>>>>>> 00387124

<a href="#top-of-page">回到顶部</a>

<hr/>

{@a ngClass}

### NgClass

### NgClass 指令

You typically control how elements appear
by adding and removing CSS classes dynamically.
You can bind to the `ngClass` to add or remove several classes simultaneously.

我们经常用动态添加或删除 CSS 类的方式来控制元素如何显示。
通过绑定到`NgClass`，可以同时添加或移除多个类。

A [class binding](guide/template-syntax#class-binding) is a good way to add or remove a *single* class.

[CSS 类绑定](guide/template-syntax#class-binding) 是添加或删除*单个*类的最佳途径。


<code-example path="template-syntax/src/app/app.component.html" region="class-binding-3a" title="src/app/app.component.html" linenums="false">
</code-example>

To add or remove *many* CSS classes at the same time, the `NgClass` directive may be the better choice.

当想要同时添加或移除*多个* CSS 类时，`NgClass`指令可能是更好的选择。

Try binding `ngClass` to a key:value control object.
Each key of the object is a CSS class name; its value is `true` if the class should be added,
`false` if it should be removed.

试试把`ngClass`绑定到一个 key:value 形式的控制对象。这个对象中的每个 key 都是一个 CSS 类名，如果它的 value 是`true`，这个类就会被加上，否则就会被移除。


Consider a `setCurrentClasses` component method that sets a component property,
`currentClasses` with an object that adds or removes three classes based on the
`true`/`false` state of three other component properties:

组件方法`setCurrentClasses`可以把组件的属性`currentClasses`设置为一个对象，它将会根据三个其它组件的状态为`true`或`false`而添加或移除三个类。


<code-example path="template-syntax/src/app/app.component.ts" region="setClasses" title="src/app/app.component.ts" linenums="false">
</code-example>

Adding an `ngClass` property binding to `currentClasses` sets the element's classes accordingly:  

把`NgClass`属性绑定到`currentClasses`，根据它来设置此元素的CSS类：


<code-example path="template-syntax/src/app/app.component.html" region="NgClass-1" title="src/app/app.component.html" linenums="false">
</code-example>

<div class="l-sub-section">

It's up to you to call `setCurrentClassess()`, both initially and when the dependent properties change.

你既可以在初始化时调用`setCurrentClassess()`，也可以在所依赖的属性变化时调用。


</div>

<<<<<<< HEAD

<a href="#top-of-page">back to top</a>

<a href="#top-of-page">回到顶部</a>

=======
>>>>>>> 00387124
<hr/>

{@a ngStyle}

### NgStyle

### NgStyle 指令

You can set inline styles dynamically, based on the state of the component.
With `NgStyle` you can set many inline styles simultaneously.

我们可以根据组件的状态动态设置内联样式。
`NgStyle`绑定可以同时设置多个内联样式。

A [style binding](guide/template-syntax#style-binding) is an easy way to set a *single* style value.

[样式绑定](guide/template-syntax#style-binding)是设置*单一*样式值的简单方式。


<code-example path="template-syntax/src/app/app.component.html" region="NgStyle-1" title="src/app/app.component.html" linenums="false">
</code-example>

To set *many* inline styles at the same time, the `NgStyle` directive may be the better choice.

如果要同时设置*多个*内联样式，`NgStyle`指令可能是更好的选择。

Try binding `ngStyle` to a key:value control object.
Each key of the object is a style name; its value is whatever is appropriate for that style.

`NgStyle`需要绑定到一个 key:value 控制对象。
  对象的每个 key 是样式名，它的 value 是能用于这个样式的任何值。

Consider a `setCurrentStyles` component method that sets a component property, `currentStyles`
with an object that defines three styles, based on the state of three other component propertes:

来看看组件的`setCurrentStyles`方法，它会根据另外三个属性的状态把组件的`currentStyles`属性设置为一个定义了三个样式的对象：


<code-example path="template-syntax/src/app/app.component.ts" region="setStyles" title="src/app/app.component.ts" linenums="false">
</code-example>

Adding an `ngStyle` property binding to `currentStyles` sets the element's styles accordingly:

把`NgStyle`属性绑定到`currentStyles`，以据此设置此元素的样式：


<code-example path="template-syntax/src/app/app.component.html" region="NgStyle-2" title="src/app/app.component.html" linenums="false">
</code-example>

<div class="l-sub-section">

It's up to you to call `setCurrentStyles()`, both initially and when the dependent properties change.

你既可以在初始化时调用`setCurrentStyles()`，也可以在所依赖的属性变化时调用。


</div>

<<<<<<< HEAD

<a href="#top-of-page">back to top</a>
=======
>>>>>>> 00387124

<a href="#top-of-page">回到顶部</a>

<hr/>

{@a ngModel}

### NgModel - Two-way binding to form elements with <span class="syntax">[(ngModel)]</span>

### NgModel - 使用<span class="syntax">[(ngModel)]</span>双向绑定到表单元素

When developing data entry forms, you often both display a data property and
update that property when the user makes changes.

当开发数据输入表单时，我们通常都要既显示数据属性又根据用户的更改去修改那个属性。

Two-way data binding with the `NgModel` directive makes that easy. Here's an example:

使用`NgModel`指令进行双向数据绑定可以简化这种工作。例子如下：


<code-example path="template-syntax/src/app/app.component.html" linenums="false" title="src/app/app.component.html (NgModel-1)" region="NgModel-1">
</code-example>

#### _FormsModule_ is required to use _ngModel_

#### 使用 `ngModel` 时需要 `FormsModule`

Before using the `ngModel` directive in a two-way data binding,
you must import the `FormsModule` and add it to the NgModule's `imports` list.
Learn more about the `FormsModule` and `ngModel` in the
[Forms](guide/forms#ngModel) guide.

在使用`ngModel`指令进行双向数据绑定之前，我们必须导入`FormsModule`并把它添加到Angular模块的`imports`列表中。
要了解`FormsModule`和`ngModel`的更多知识，参见[表单](guide/forms#ngModel)一章。

Here's how to import the `FormsModule` to make `[(ngModel)]` available.


导入`FormsModule`并让`[(ngModel)]`可用的代码如下：

<code-example path="template-syntax/src/app/app.module.1.ts" linenums="false" title="src/app/app.module.ts (FormsModule import)" >
</code-example>

#### Inside <span class="syntax">[(ngModel)]</span>

#### <span class="syntax">[(ngModel)]</span>内幕

Looking back at the `name` binding, note that
you could have achieved the same result with separate bindings to
the `<input>` element's  `value` property and `input` event.

回头看看`name`绑定，注意，你可以通过分别绑定到`<input>`元素的`value`属性和`input`事件来达到同样的效果。


<code-example path="template-syntax/src/app/app.component.html" region="without-NgModel" title="src/app/app.component.html" linenums="false">
</code-example>

That's cumbersome. Who can remember which element property to set and which element event emits user changes?
How do you extract the currently displayed text from the input box so you can update the data property?
Who wants to look that up each time?

那样显得很笨重，谁会记得该设置哪个元素属性以及当用户修改时触发哪个事件？
你该如何提取输入框中的文本并且更新数据属性？谁会希望每次都去查资料来确定这些？

That `ngModel` directive hides these onerous details behind its own  `ngModel` input and `ngModelChange` output properties.

`ngModel`指令通过自己的输入属性`ngModel`和输出属性`ngModelChange`隐藏了那些细节。


<code-example path="template-syntax/src/app/app.component.html" region="NgModel-3" title="src/app/app.component.html" linenums="false">
</code-example>

<div class="l-sub-section">

The `ngModel` data property sets the element's value property and the `ngModelChange` event property
listens for changes to the element's value.

`ngModel`输入属性会设置该元素的值，并通过`ngModelChange`的输出属性来监听元素值的变化。

The details are specific to each kind of element and therefore the `NgModel` directive only works for an element
supported by a [ControlValueAccessor](api/forms/ControlValueAccessor)
that adapts an element to this protocol.
The `<input>` box is one of those elements.
Angular provides *value accessors* for all of the basic HTML form elements and the
[_Forms_](guide/forms) guide shows how to bind to them.

各种元素都有很多特有的处理细节，因此`NgModel`指令只支持实现了[ControlValueAccessor](api/forms/ControlValueAccessor)的元素，
它们能让元素适配本协议。
`<input>`输入框正是其中之一。
Angular为所有的基础HTML表单都提供了*值访问器（Value accessor）*，[*表单*](guide/forms)一章展示了如何绑定它们。

You can't apply `[(ngModel)]` to a non-form native element or a third-party custom component
until you write a suitable *value accessor*,
a technique that is beyond the scope of this guide.

我们不能把`[(ngModel)]`用到非表单类的原生元素或第三方自定义组件上，除非写一个合适的*值访问器*，这种技巧超出了本章的范围。

You don't need a _value accessor_ for an Angular component that you write because you
can name the value and event properties
to suit Angular's basic [two-way binding syntax](guide/template-syntax#two-way) and skip `NgModel` altogether.
The [`sizer` shown above](guide/template-syntax#two-way) is an example of this technique.

我们自己写的Angular组件不需要*值访问器*，因为我们可以让值和事件的属性名适应Angular基本的[双向绑定语法](guide/template-syntax#two-way)，而不使用`NgModel`。
[前面看过的`sizer`](guide/template-syntax#two-way)就是使用这种技巧的例子。


</div>

Separate `ngModel` bindings is an improvement over binding to the element's native properties. You can do better.

使用独立的`ngModel`绑定优于绑定到该元素的原生属性，那样我们可以做得更好。

You shouldn't have to mention the data property twice. Angular should be able to capture
the component's data property and set it
with a single declaration, which it can with the `[(ngModel)]` syntax:

我们不用被迫两次引用这个数据属性，Angular可以捕获该元素的数据属性，并且通过一个简单的声明来设置它，这样它就可以使用`[(ngModel)]`语法了。


<code-example path="template-syntax/src/app/app.component.html" region="NgModel-1" title="src/app/app.component.html" linenums="false">
</code-example>

Is `[(ngModel)]` all you need? Is there ever a reason to fall back to its expanded form?

`[(ngModel)]`就是你需要的一切吗？有没有什么理由回退到它的展开形式？

The `[(ngModel)]` syntax can only _set_ a data-bound property.
If you need to do something more or something different, you can write the expanded form.

`[(ngModel)]`语法只能*设置*数据绑定属性。
如果要做更多或者做点不一样的事，也可以写它的展开形式。

The following contrived example forces the input value to uppercase:

下面这个生造的例子强制输入框的内容变成大写：


<code-example path="template-syntax/src/app/app.component.html" region="NgModel-4" title="src/app/app.component.html" linenums="false">
</code-example>

Here are all variations in action, including the uppercase version:


这里是所有这些变体的动画，包括这个大写转换的版本：

<figure >
  <img src='generated/images/guide/template-syntax/ng-model-anim.gif' alt="NgModel variations">
</figure>

<<<<<<< HEAD
<a href="#top-of-page">back to top</a>

<a href="#top-of-page">回到顶部</a>

=======
>>>>>>> 00387124
<hr/>

{@a structural-directives}

## Built-in _structural_ directives

## 内置*结构型*指令

Structural directives are responsible for HTML layout.
They shape or reshape the DOM's _structure_, typically by adding, removing, and manipulating
the host elements to which they are attached.

结构型指令的职责是HTML布局。
它们塑造或重塑DOM的*结构*，这通常是通过添加、移除和操纵它们所附加到的宿主元素来实现的。

The deep details of structural directives are covered in the
[_Structural Directives_](guide/structural-directives) guide
where you'll learn:

关于结构型指令的详情参见[*结构型指令*](guide/structural-directives)一章，在那里我们将学到：

* why you
[_prefix the directive name with an asterisk_ (\*)](guide/structural-directives#asterisk "The * in *ngIf").

  为什么要[给结构型指令的名字加上(\*)前缀？](guide/structural-directives#asterisk "The * in *ngIf")
  
* to use [`<ng-container>`](guide/structural-directives#ngcontainer "<ng-container>")
to group elements when there is no suitable host element for the directive.

  当没有合适的宿主元素防止指令时，可用`<ng-container>`](structural-directives.html#ngcontainer "<ng-container>对元素进行分组。
  
* how to write your own structural directive.

  如何写自己的结构型指令。
  
* that you can only apply [one structural directive](guide/structural-directives#one-per-element "one per host element") to an element.

  我们只能往一个元素上应用[一个结构型指令](guide/structural-directives#one-per-element "one per host element")。

_This_ section is an introduction to the common structural directives:

*本节*是对常见结构型指令的简介：

* [`NgIf`](guide/template-syntax#ngIf) - conditionally add or remove an element from the DOM
<<<<<<< HEAD

  [`NgIf`](guide/template-syntax#ngIf) - 根据条件把一个元素添加到DOM中或从DOM移除
  
* [`NgFor`](guide/template-syntax#ngFor) - repeat a template for each item in a list

  [`NgFor`](guide/template-syntax#ngFor) - 对列表中的每个条目重复套用一个模板
  
=======
>>>>>>> 00387124
* [`NgSwitch`](guide/template-syntax#ngSwitch) - a set of directives that switch among alternative views
* [NgForOf](guide/template-syntax#ngFor) - repeat a template for each item in a list

  [`NgSwitch`](guide/template-syntax#ngSwitch) - 一组指令，用于切换一组视图


<hr/>

{@a ngIf}

### NgIf

### NgIf 指令

You can add or remove an element from the DOM by applying an `NgIf` directive to
that element (called the _host element_).
Bind the directive to a condition expression like `isActive` in this example.

通过把`NgIf`指令应用到元素上（称为*宿主元素*），我们可以往DOM中添加或从DOM中移除这个元素。
在下面的例子中，该指令绑定到了类似于`isActive`这样的条件表达式。


<code-example path="template-syntax/src/app/app.component.html" region="NgIf-1" title="src/app/app.component.html" linenums="false">
</code-example>

<div class="alert is-critical">

Don't forget the asterisk (`*`) in front of `ngIf`.

别忘了`ngIf`前面的星号(`*`)。


</div>

When the `isActive` expression returns a truthy value, `NgIf` adds the `HeroDetailComponent` to the DOM.
When the expression is falsy, `NgIf` removes the `HeroDetailComponent`
from the DOM, destroying that component and all of its sub-components.

当`isActive`表达式返回真值时，`NgIf`把`HeroDetailComponent`添加到DOM中；为假时，`NgIf`会从DOM中移除`HeroDetailComponent`，并销毁该组件及其所有子组件。

#### Show/hide is not the same thing

#### 这和显示/隐藏不是一回事

You can control the visibility of an element with a
[class](guide/template-syntax#class-binding) or [style](guide/template-syntax#style-binding) binding:

我们也可以通过[类绑定](guide/template-syntax#class-binding)或[样式绑定](guide/template-syntax#style-binding)来显示或隐藏一个元素。


<code-example path="template-syntax/src/app/app.component.html" region="NgIf-3" title="src/app/app.component.html" linenums="false">
</code-example>

Hiding an element is quite different from removing an element with `NgIf`.

但隐藏子树和用`NgIf`排除子树是截然不同的。

When you hide an element, that element and all of its descendents remain in the DOM.
All components for those elements stay in memory and
Angular may continue to check for changes.
You could be holding onto considerable computing resources and degrading performance,
for something the user can't see.

当隐藏子树时，它仍然留在 DOM 中。
子树中的组件及其状态仍然保留着。
即使对于不可见属性，Angular 也会继续检查变更。
子树可能占用相当可观的内存和运算资源。

When `NgIf` is `false`, Angular removes the element and its descendents from the DOM.
It destroys their components, potentially freeing up substantial resources,
resulting in a more responsive user experience.

当`NgIf`为`false`时，Angular 从 DOM 中物理地移除了这个元素子树。
它销毁了子树中的组件及其状态，也潜在释放了可观的资源，最终让用户体验到更好的性能。

The show/hide technique is fine for a few elements with few children.
You should be wary when hiding large component trees; `NgIf` may be the safer choice.

显示/隐藏的技术对于只有少量子元素的元素是很好用的，但要当心别试图隐藏大型组件树。相比之下，`NgIf`则是个更安全的选择。

#### Guard against null

#### 防范空指针错误

The `ngIf` directive is often used to guard against null.
Show/hide is useless as a guard.
Angular will throw an error if a nested expression tries to access a property of `null`.

`ngIf`指令通常会用来防范空指针错误。
而显示/隐藏的方式是无法防范的，当一个表达式尝试访问空值的属性时，Angular就会抛出一个异常。

Here we see `NgIf` guarding two `<div>`s.
The `currentHero` name will appear only when there is a `currentHero`.
The `nullHero` will never be displayed.

这里我们用`NgIf`来保护了两个`<div>`防范空指针错误。
`currentHero`的名字只有当存在`currentHero`时才会显示出来。
而`nullHero`永远不会显示。


<code-example path="template-syntax/src/app/app.component.html" region="NgIf-2" title="src/app/app.component.html" linenums="false">
</code-example>

<div class="l-sub-section">

See also the
[_safe navigation operator_](guide/template-syntax#safe-navigation-operator "Safe naviation operator (?.)")
described below.

参见稍后的[_安全导航操作符_](guide/template-syntax#safe-navigation-operator "Safe naviation operator (?.)")部分。


</div>

<<<<<<< HEAD

<a href="#top-of-page">back to top</a>
=======
>>>>>>> 00387124

<a href="#top-of-page">回到顶部</a>

<hr/>

{@a ngFor}

### NgForOf

<<<<<<< HEAD
### NgFor 指令

`NgFor` is a _repeater_ directive &mdash; a way to present a list of items.
You define a block of HTML that defines how a single item should be displayed.
You tell Angular to use that block as a template for rendering each item in the list.

`NgFor`是一个_重复器_指令 —— 自定义数据显示的一种方式。
我们的目标是展示一个由多个条目组成的列表。首先定义了一个 HTML 块，它规定了单个条目应该如何显示。
再告诉 Angular 把这个块当做模板，渲染列表中的每个条目。

Here is an example of `NgFor` applied to a simple `<div>`:
=======
`NgForOf` is a _repeater_ directive &mdash; a way to present a list of items.
You define a block of HTML that defines how a single item should be displayed.
You tell Angular to use that block as a template for rendering each item in the list.

Here is an example of `NgForOf` applied to a simple `<div>`:
>>>>>>> 00387124

下例中，`NgFor`应用在一个简单的`<div>`上：


<code-example path="template-syntax/src/app/app.component.html" region="NgFor-1" title="src/app/app.component.html" linenums="false">
</code-example>

You can also apply an `NgForOf` to a component element, as in this example:

也可以把`NgFor`应用在一个组件元素上，就下例这样：


<code-example path="template-syntax/src/app/app.component.html" region="NgFor-2" title="src/app/app.component.html" linenums="false">
</code-example>

<div class="alert is-critical">

Don't forget the asterisk (`*`) in front of `ngFor`.

不要忘了`ngFor`前面的星号 (`*`)。


</div>

The text assigned to `*ngFor` is the instruction that guides the repeater process.

赋值给`*ngFor`的文本是用于指导重复器如何工作的指令。


{@a microsyntax}

#### *ngFor microsyntax

#### NgFor 微语法

The string assigned to `*ngFor` is not a [template expression](guide/template-syntax#template-expressions).
It's a *microsyntax* &mdash; a little language of its own that Angular interprets.
The string `"let hero of heroes"` means:

赋值给`*ngFor`的字符串不是[模板表达式](guide/template-syntax#template-expressions)。
它是一个*微语法* —— 由 Angular 自己解释的小型语言。在这个例子中，字符串`"let hero of heroes"`的含义是：

> *Take each hero in the `heroes` array, store it in the local `hero` looping variable, and
make it available to the templated HTML for each iteration.*

> *取出`heroes`数组中的每个英雄，把它存入局部变量`hero`中，并在每次迭代时对模板 HTML 可用*

Angular translates this instruction into a `<ng-template>` around the host element,
then uses this template repeatedly to create a new set of elements and bindings for each `hero`
in the list.

Angular 把这个指令翻译成了一个`<ng-template>`包裹的宿主元素，然后使用这个模板重复创建出一组新元素，并且绑定到列表中的每一个`hero`。

Learn about the _microsyntax_ in the [_Structural Directives_](guide/structural-directives#microsyntax) guide.

要了解*微语法*的更多知识，参见[_结构型指令_](guide/structural-directives#microsyntax)一章。


{@a template-input-variable}

{@a template-input-variables}

### Template input variables

### 模板输入变量

The `let` keyword before `hero` creates a _template input variable_ called `hero`.
The `NgForOf` directive iterates over the `heroes` array returned by the parent component's `heroes` property
and sets `hero` to the current item from the array during each iteration.

<<<<<<< HEAD
`hero`前的`let`关键字创建了一个名叫`hero`的*模板输入变量*。
`ngFor`指令在由父组件的`heroes`属性返回的`heroes`数组上迭代，每次迭代都从数组中把当前元素赋值给`hero`变量。

You reference the `hero` input variable within the `ngFor` host element
=======
You reference the `hero` input variable within the `NgForOf` host element
>>>>>>> 00387124
(and within its descendents) to access the hero's properties.
Here it is referenced first in an interpolation
and then passed in a binding to the `hero` property of the `<hero-detail>` component.

我们可以在`ngFor`的宿主元素（及其子元素）中引用模板输入变量`hero`，从而访问该英雄的属性。
这里它首先在一个插值表达式中被引用到，然后通过一个绑定把它传给了`<hero-detail>`组件的`hero`属性。


<code-example path="template-syntax/src/app/app.component.html" region="NgFor-1-2" title="src/app/app.component.html" linenums="false">
</code-example>

Learn more about _template input variables_ in the
[_Structural Directives_](guide/structural-directives#template-input-variable) guide.

要了解更多*模板输入变量*的知识，参见[*结构型指令*](guide/structural-directives#template-input-variable)一章。

#### *ngFor with _index_

<<<<<<< HEAD
#### 带索引的`*ngFor`

The `index` property of the `NgFor` directive context  returns the zero-based index of the item in each iteration.
=======
The `index` property of the `NgForOf` directive context returns the zero-based index of the item in each iteration.
>>>>>>> 00387124
You can capture the `index` in a template input variable and use it in the template.

`NgFor`指令上下文中的`index`属性返回一个从零开始的索引，表示当前条目在迭代中的顺序。
我们可以通过模板输入变量捕获这个`index`值，并把它用在模板中。

The next example captures the `index` in a variable named `i` and displays it with the hero name like this.

下面这个例子把`index`捕获到了`i`变量中，并且把它显示在英雄名字的前面。


<code-example path="template-syntax/src/app/app.component.html" region="NgFor-3" title="src/app/app.component.html" linenums="false">
</code-example>

<div class="l-sub-section">

`NgFor` is implemented by the `NgForOf` directive. Read more about the other `NgForOf` context values such as `last`, `even`,
and `odd` in the [NgForOf API reference](api/common/NgForOf).

要学习更多的*类似 index* 的值，例如`last`、`even`和`odd`，请参阅 [NgFor API 参考](api/common/NgFor)。


</div>

{@a trackBy}

#### *ngFor with _trackBy_

<<<<<<< HEAD
#### 带`trackBy`的`*ngFor`


The `NgFor` directive may perform poorly, especially with large lists.
=======
The `NgForOf` directive may perform poorly, especially with large lists.
>>>>>>> 00387124
A small change to one item, an item removed, or an item added can trigger a cascade of DOM manipulations.

`ngFor`指令有时候会性能较差，特别是在大型列表中。
对一个条目的一丁点改动、移除或添加，都会导致级联的 DOM 操作。

For example, re-querying the server could reset the list with all new hero objects.

例如，我们可以通过重新从服务器查询来刷新英雄列表。
  刷新后的列表可能包含很多（如果不是全部的话）以前显示过的英雄。

Most, if not all, are previously displayed heroes.
*You* know this because the `id` of each hero hasn't changed.
But Angular sees only a fresh list of new object references.
It has no choice but to tear down the old DOM elements and insert all new DOM elements.

他们中的绝大多数（如果不是所有的话）都是以前显示过的英雄。*我们*知道这一点，是因为每个英雄的`id`没有变化。
  但在 Angular 看来，它只是一个由新的对象引用构成的新列表，
  它没有选择，只能清理旧列表、舍弃那些 DOM 元素，并且用新的 DOM 元素来重建一个新列表。

Angular can avoid this churn with `trackBy`.
Add a method to the component that returns the value `NgForOf` _should_ track.
In this case, that value is the hero's `id`.

如果给它指定一个`trackBy`，Angular 就可以避免这种折腾。
  我们往组件中添加一个方法，它会返回`NgFor`*应该*追踪的值。
  在这里，这个值就是英雄的`id`。


<code-example path="template-syntax/src/app/app.component.ts" region="trackByHeroes" title="src/app/app.component.ts" linenums="false">
</code-example>

In the microsyntax expression, set `trackBy` to this method.

在微语法中，把`trackBy`设置为该方法。


<code-example path="template-syntax/src/app/app.component.html" region="trackBy" title="src/app/app.component.html" linenums="false">
</code-example>

Here is an illustration of the _trackBy_ effect.
"Reset heroes" creates new heroes with the same `hero.id`s.
"Change ids" creates new heroes with new `hero.id`s.

这里展示了`trackBy`的效果。
"Reset heroes"会创建一个具有相同`hero.id`的新英雄。
"Change ids"则会创建一个具有新`hero.id`的新英雄。

* With no `trackBy`, both buttons trigger complete DOM element replacement.

  如果没有`trackBy`，这些按钮都会触发完全的DOM元素替换。
  
* With `trackBy`, only changing the `id` triggers element replacement.


有了`trackBy`，则只有修改了`id`的按钮才会触发元素替换。

<figure >
  <img src="generated/images/guide/template-syntax/ng-for-track-by-anim.gif" alt="trackBy">
</figure>


<a href="#top-of-page">回到顶部</a>

<hr/>

{@a ngSwitch}

### The _NgSwitch_ directives

### `NgSwitch`指令

*NgSwitch* is like the JavaScript `switch` statement.
It can display _one_ element from among several possible elements, based on a _switch condition_.
Angular puts only the *selected* element into the DOM.

`NgSwitch`指令类似于JavaScript的`switch`语句。
它可以从多个可能的元素中根据*switch条件*来显示某一个。
Angular只会把*选中的*元素放进DOM中。

*NgSwitch* is actually a set of three, cooperating directives:
`NgSwitch`, `NgSwitchCase`, and `NgSwitchDefault` as seen in this example.

`NgSwitch`实际上包括三个相互协作的指令：`NgSwitch`、`NgSwitchCase` 和 `NgSwitchDefault`，例子如下：


<code-example path="template-syntax/src/app/app.component.html" region="NgSwitch" title="src/app/app.component.html" linenums="false">
</code-example>

<figure>
  <img src="generated/images/guide/template-syntax/switch-anim.gif" alt="trackBy">
</figure>

`NgSwitch` is the controller directive. Bind it to an expression that returns the *switch value*.
The `emotion` value in this example is a string, but the switch value can be of any type.

`NgSwitch`是主控指令，要把它绑定到一个返回*候选值*的表达式。
本例子中的`emotion`是个字符串，但实际上这个候选值可以是任意类型。

**Bind to `[ngSwitch]`**. You'll get an error if you try to set `*ngSwitch` because
`NgSwitch` is an *attribute* directive, not a *structural* directive.
It changes the behavior of its companion directives.
It doesn't touch the DOM directly.

**绑定到`[ngSwitch]`**。如果试图用`*ngSwitch`的形式使用它就会报错，这是因为`NgSwitch`是一个*属性型*指令，而不是*结构型指令*。
它要修改的是所在元素的行为，而不会直接接触DOM结构。

**Bind to `*ngSwitchCase` and `*ngSwitchDefault`**.
The `NgSwitchCase` and `NgSwitchDefault` directives are _structural_ directives
because they add or remove elements from the DOM.

**绑定到`*ngSwitchCase`和`*ngSwitchDefault`**
`NgSwitchCase` 和 `NgSwitchDefault` 指令都是*结构型指令*，因为它们会从DOM中添加或移除元素。

* `NgSwitchCase` adds its element to the DOM when its bound value equals the switch value.

  `NgSwitchCase`会在它绑定到的值等于候选值时，把它所在的元素加入到DOM中。
  
* `NgSwitchDefault` adds its element to the DOM when there is no selected `NgSwitchCase`.

  `NgSwitchDefault`会在没有任何一个`NgSwitchCase`被选中时把它所在的元素加入DOM中。

The switch directives are particularly useful for adding and removing *component elements*.
This example switches among four "emotional hero" components defined in the `hero-switch.components.ts` file.
Each component has a `hero` [input property](guide/template-syntax#inputs-outputs "Input property")
which is bound to the `currentHero` of the parent component.

这组指令在要添加或移除*组件元素*时会非常有用。
这个例子会在`hero-switch.components.ts`中定义的四个“感人英雄”组件之间选择。
每个组件都有一个[输入属性](guide/template-syntax#inputs-outputs "Input property")`hero`，它绑定到父组件的`currentHero`上。

Switch directives work as well with native elements and web components too.
For example, you could replace the `<confused-hero>` switch case with the following.

这组指令在原生元素和<a href="https://developer.mozilla.org/en-US/docs/Web/Web_Components" target="_blank" title="MDN: Web Components">Web Component</a>上都可以正常工作。
比如，你可以把`<confused-hero>`分支改成这样：


<code-example path="template-syntax/src/app/app.component.html" region="NgSwitch-div" title="src/app/app.component.html" linenums="false">
</code-example>

<<<<<<< HEAD

<a href="#top-of-page">back to top</a>

<a href="#top-of-page">回到顶部</a>

=======
>>>>>>> 00387124
<hr/>

{@a template-reference-variable}

{@a ref-vars}

{@a ref-var}

## Template reference variables ( <span class="syntax">#var</span> )

## 模板引用变量 ( <span class="syntax">#var</span> )


A **template reference variable** is often a reference to a DOM element within a template.
It can also be a reference to an Angular component or directive or a
<a href="https://developer.mozilla.org/en-US/docs/Web/Web_Components" title="MDN: Web Components">web component</a>.

**模板引用变量**通常用来引用模板中的某个DOM元素，它还可以引用Angular组件或指令或<a href="https://developer.mozilla.org/en-US/docs/Web/Web_Components" target="_blank" title="MDN: Web Components">Web Component</a>。

Use the hash symbol (#) to declare a reference variable.
The `#phone` declares a `phone` variable on an `<input>` element.

使用井号 (#) 来声明引用变量。
`#phone`的意思就是声明一个名叫`phone`的变量来引用`<input>`元素。


<code-example path="template-syntax/src/app/app.component.html" region="ref-var" title="src/app/app.component.html" linenums="false">
</code-example>

You can refer to a template reference variable _anywhere_ in the template.
The `phone` variable declared on this `<input>` is
consumed in a `<button>` on the other side of the template

我们可以在模板中的任何地方引用模板引用变量。
比如声明在`<input>`上的`phone`变量就是在模板另一侧的`<button>`上使用的。


<code-example path="template-syntax/src/app/app.component.html" region="ref-phone" title="src/app/app.component.html" linenums="false">
</code-example>

<h3 class="no-toc">How a reference variable gets its value</h3>

### 模板引用变量怎么得到它的值？

In most cases, Angular sets the reference variable's value to the element on which it was declared.
In the previous example, `phone` refers to the _phone number_ `<input>` box.
The phone button click handler passes the _input_ value to the component's `callPhone` method.
But a directive can change that behavior and set the value to something else, such as itself.
The `NgForm` directive does that.

大多数情况下，Angular会把模板引用变量的值设置为声明它的那个元素。
在上一个例子中，`phone`引用的是表示*电话号码*的`<input>`框。
"拨号"按钮的点击事件处理器把这个*input*值传给了组件的`callPhone`方法。
不过，指令也可以修改这种行为，让这个值引用到别处，比如它自身。
`NgForm`指令就是这么做的。

The following is a *simplified* version of the form example in the [Forms](guide/forms) guide.

下面是[表单](guide/forms)一章中表单范例的*简化版*。


<code-example path="template-syntax/src/app/hero-form.component.html" title="src/app/hero-form.component.html" linenums="false">
</code-example>

A template reference variable, `heroForm`, appears three times in this example, separated
by a large amount of HTML.
What is the value of `heroForm`?

模板引用变量`heroForm`在这个例子中出现了三次，中间隔着一大堆HTML。
`heroForm`的值是什么？

If Angular hadn't taken it over when you imported the `FormsModule`,
it would be the [HTMLFormElement](https://developer.mozilla.org/en-US/docs/Web/API/HTMLFormElement).
The `heroForm` is actually a reference to an Angular [NgForm](api/forms/NgForm "API: NgForm")
directive with the ability to track the value and validity of every control in the form.

如果你没有导入过`FormsModule`，Angular就不会控制这个表单，那么它就是一个[HTMLFormElement](https://developer.mozilla.org/en-US/docs/Web/API/HTMLFormElement)实例。
这里的`heroForm`实际上是一个Angular [NgForm](api/forms/NgForm "API: NgForm") 指令的引用，
因此具备了跟踪表单中的每个控件的值和有效性的能力。

The native `<form>` element doesn't have a `form` property.
But the `NgForm` directive does, which explains how you can disable the submit button
if the `heroForm.form.valid` is invalid and pass the entire form control tree
to the parent component's `onSubmit` method.

原生的`<form>`元素没有`form`属性，但`NgForm`指令有。这就解释了为何当`heroForm.form.valid`是无效时我们可以禁用提交按钮，
并能把整个表单控件树传给父组件的`onSubmit`方法。

<h3 class="no-toc">Template reference variable warning notes</h3>

<h3 class="no-toc">关于模板引用变量的提醒</h3>

A template _reference_ variable (`#phone`) is _not_ the same as a template _input_ variable (`let phone`)
such as you might see in an [`*ngFor`](guide/template-syntax#template-input-variable).
Learn the difference in the [_Structural Directives_](guide/structural-directives#template-input-variable) guide.

模板*引用*变量 (`#phone`) 和[`*ngFor`](guide/template-syntax#template-input-variable)部分看到过的模板*输入*变量 (`let phone`) 是不同的。
要了解详情，参见[结构型指令](guide/structural-directives#template-input-variable)一章。

The scope of a reference variable is the _entire template_.
Do not define the same variable name more than once in the same template.
The runtime value will be unpredictable.

模板引用变量的作用范围是*整个模板*。
不要在同一个模板中多次定义同一个变量名，否则它在运行期间的值是无法确定的。

You can use the `ref-` prefix alternative to `#`.
This example declares the `fax` variable as `ref-fax` instead of `#fax`.

我们也可以用`ref-`前缀代替`#`。
下面的例子中就用把`fax`变量声明成了`ref-fax`而不是`#fax`。


<code-example path="template-syntax/src/app/app.component.html" region="ref-fax" title="src/app/app.component.html" linenums="false">
</code-example>

<<<<<<< HEAD

<a href="#top-of-page">back to top</a>
=======
>>>>>>> 00387124

<a href="#top-of-page">回到顶部</a>

<hr/>

{@a inputs-outputs}

## Input and output properties ( <span class="syntax">@Input</span> and <span class="syntax">@Output</span> )

## 输入输出属性 ( <span class="syntax">@Input</span> 和 <span class="syntax">@Output</span> )

So far, you've focused mainly on binding to component members within template expressions and statements
that appear on the *right side of the binding declaration*.
A member in that position is a data binding **source**.

迄今为止，我们主要聚焦在*绑定声明的右侧*，学习如何在模板表达式和模板语句中绑定到组件成员。
当成员出现在这个位置上，则称之为数据绑定的**源**。

This section concentrates on binding to **targets**, which are directive
properties on the *left side of the binding declaration*.
These directive properties must be declared as **inputs** or **outputs**.

本节则专注于绑定到的**目标**，它位于*绑定声明中的左侧*。
这些指令的属性必须被声明成**输入**或**输出**。


<div class="alert is-important">

Remember: All **components** are **directives**.

记住：所有**组件**皆为**指令**。

</div>





<div class="l-sub-section">

Note the important distinction between a data binding **target** and a data binding **source**.

我们要重点突出下绑定**目标**和绑定**源**的区别。

The *target* of a binding is to the *left* of the `=`.
The *source* is on the *right* of the `=`.

绑定的*目标*是在`=`*左侧*的部分，
*源*则是在`=`*右侧*的部分。

The *target* of a binding is the property or event inside the binding punctuation: `[]`, `()` or `[()]`.
The *source* is either inside quotes (`" "`) or within an interpolation (`{{}}`).

绑定的*目标*是绑定符：`[]`、`()`或`[()]`中的属性或事件名，
*源*则是引号 (`" "`) 中的部分或插值符号 (`{{}}`) 中的部分。

Every member of a **source** directive is automatically available for binding.
You don't have to do anything special to access a directive member in a template expression or statement.

**源**指令中的每个成员都会自动在绑定中可用。
    不需要特别做什么，就能在模板表达式或语句中访问指令的成员。

You have *limited* access to members of a **target** directive.
You can only bind to properties that are explicitly identified as *inputs* and *outputs*.

访问**目标**指令中的成员则*受到限制*。
    只能绑定到那些显式标记为*输入*或*输出*的属性。


</div>

In the following snippet, `iconUrl` and `onSave` are data-bound members of the `AppComponent`
and are referenced within quoted syntax to the _right_ of the equals&nbsp;(`=`).

在下面的例子中，`iconUrl`和`onSave`是组件的成员，它们在`=`右侧引号语法中被引用了。


<code-example path="template-syntax/src/app/app.component.html" region="io-1" title="src/app/app.component.html" linenums="false">
</code-example>

They are *neither inputs nor outputs* of the component. They are **sources** for their bindings.
The targets are the native `<img>` and `<button>` elements.

它们既不是组件的*输入*也不是*输出*。它们是绑定的数据源。

Now look at a another snippet in which the `HeroDetailComponent`
is the **target** of a binding on the _left_ of the equals&nbsp;(`=`).

现在，看看`HeroDetailComponent`中的另一个片段，等号（`=`）*左侧*的是绑定的**目标**。


<code-example path="template-syntax/src/app/app.component.html" region="io-2" title="src/app/app.component.html" linenums="false">
</code-example>

Both `HeroDetailComponent.hero` and `HeroDetailComponent.deleteRequest` are on the **left side** of binding declarations.
`HeroDetailComponent.hero` is inside brackets; it is the target of a property binding.
`HeroDetailComponent.deleteRequest` is inside parentheses; it is the target of an event binding.

`HeroDetailComponent.hero`和`HeroDetailComponent.deleteRequest`都在绑定声明的**左侧**。
`HeroDetailComponent.hero`在方括号中，它是属性绑定的目标。
`HeroDetailComponent.deleteRequest`在圆括号中，它是事件绑定的目标。

### Declaring input and output properties

### 声明输入和输出属性

Target properties must be explicitly marked as inputs or outputs.

目标属性必须被显式的标记为输入或输出。

In the `HeroDetailComponent`, such properties are marked as input or output properties using decorators.

在`HeroDetailComponent`内部，这些属性被装饰器标记成了输入和输出属性。


<code-example path="template-syntax/src/app/hero-detail.component.ts" region="input-output-1" title="src/app/hero-detail.component.ts" linenums="false">
</code-example>

<div class="l-sub-section">

Alternatively, you can identify members in the `inputs` and `outputs` arrays
of the directive metadata, as in this example:

另外，还可以在指令元数据的`inputs`或`outputs`数组中标记出这些成员。比如这个例子：


<code-example path="template-syntax/src/app/hero-detail.component.ts" region="input-output-2" title="src/app/hero-detail.component.ts" linenums="false">
</code-example>

You can specify an input/output property either with a decorator or in a metadata array.
Don't do both!

既可以通过装饰器，也可以通过元数据数组来指定输入/输出属性。但别同时用！


</div>

### Input or output?

### 输入还是输出？

*Input* properties usually receive data values.
*Output* properties expose event producers, such as `EventEmitter` objects.

*输入*属性通常接收数据值。
*输出*属性暴露事件生产者，如`EventEmitter`对象。

The terms _input_ and _output_ reflect the perspective of the target directive.


_输入_和_输出_这两个词是从目标指令的角度来说的。

<figure >
  <img src="generated/images/guide/template-syntax/input-output.png" alt="Inputs and outputs">
</figure>

`HeroDetailComponent.hero` is an **input** property from the perspective of `HeroDetailComponent`
because data flows *into* that property from a template binding expression.

从`HeroDetailComponent`角度来看，`HeroDetailComponent.hero`是个**输入**属性，
因为数据流从模板绑定表达式流*入*那个属性。

`HeroDetailComponent.deleteRequest` is an **output** property from the perspective of `HeroDetailComponent`
because events stream *out* of that property and toward the handler in a template binding statement.

从`HeroDetailComponent`角度来看，`HeroDetailComponent.deleteRequest`是个**输出**属性，
因为事件从那个属性流*出*，流向模板绑定语句中的处理器。


<h3 id='aliasing-io'>

  <p>
     Aliasing input/output properties
  </p>

  <p>
     给输入/输出属性起别名
  </p>

</h3>

Sometimes the public name of an input/output property should be different from the internal name.

有时需要让输入/输出属性的公开名字不同于内部名字。

This is frequently the case with [attribute directives](guide/attribute-directives).
Directive consumers expect to bind to the name of the directive.
For example, when you apply a directive with a `myClick` selector to a `<div>` tag,
you expect to bind to an event property that is also called `myClick`.

这是使用 [attribute 指令](guide/attribute-directives)时的常见情况。
指令的使用者期望绑定到指令名。例如，在`<div>`上用`myClick`选择器应用指令时，
希望绑定的事件属性也叫`myClick`。


<code-example path="template-syntax/src/app/app.component.html" region="myClick" title="src/app/app.component.html" linenums="false">
</code-example>

However, the directive name is often a poor choice for the name of a property within the directive class.
The directive name rarely describes what the property does.
The `myClick` directive name is not a good name for a property that emits click messages.

然而，在指令类中，直接用指令名作为自己的属性名通常都不是好的选择。
指令名很少能描述这个属性是干嘛的。
`myClick`这个指令名对于用来发出 click 消息的属性就算不上一个好名字。

Fortunately, you can have a public name for the property that meets conventional expectations,
while using a different name internally.
In the example immediately above, you are actually binding *through the* `myClick` *alias* to
the directive's own `clicks` property.

幸运的是，可以使用约定俗成的公开名字，同时在内部使用不同的名字。
在上面例子中，实际上是把`myClick`这个别名指向了指令自己的`clicks`属性。

You can specify the alias for the property name by passing it into the input/output decorator like this:

把别名传进@Input/@Output装饰器，就可以为属性指定别名，就像这样：


<code-example path="template-syntax/src/app/click.directive.ts" region="output-myClick" title="src/app/click.directive.ts" linenums="false">
</code-example>

<div class="l-sub-section">

You can also alias property names in the `inputs` and `outputs` arrays.
You write a colon-delimited (`:`) string with
the directive property name on the *left* and the public alias on the *right*:

也可在`inputs`和`outputs`数组中为属性指定别名。
可以写一个冒号 (`:`) 分隔的字符串，*左侧*是指令中的属性名，*右侧*则是公开的别名。


<code-example path="template-syntax/src/app/click.directive.ts" region="output-myClick2" title="src/app/click.directive.ts" linenums="false">
</code-example>

</div>

<<<<<<< HEAD

<a href="#top-of-page">back to top</a>
=======
>>>>>>> 00387124

<a href="#top-of-page">回到顶部</a>

<hr/>

{@a expression-operators}

## Template expression operators

## 模板表达式操作符

The template expression language employs a subset of JavaScript syntax supplemented with a few special operators
for specific scenarios. The next sections cover two of these operators: _pipe_ and _safe navigation operator_.

模板表达式语言使用了 JavaScript 语法的子集，并补充了几个用于特定场景的特殊操作符。
  下面介绍其中的两个：_管道_和_安全导航操作符_。


{@a pipe}

### The pipe operator ( <span class="syntax">|</span> )


### 管道操作符 ( | )

The result of an expression might require some transformation before you're ready to use it in a binding.
For example, you might display a number as a currency, force text to uppercase, or filter a list and sort it.

在绑定之前，表达式的结果可能需要一些转换。例如，可能希望把数字显示成金额、强制文本变成大写，或者过滤列表以及进行排序。

Angular [pipes](guide/pipes) are a good choice for small transformations such as these.
Pipes are simple functions that accept an input value and return a transformed value.
They're easy to apply within template expressions, using the **pipe operator (`|`)**:

Angular [管道](guide/pipes)对像这样的小型转换来说是个明智的选择。
管道是一个简单的函数，它接受一个输入值，并返回转换结果。
它们很容易用于模板表达式中，只要使用**管道操作符 (`|`) **就行了。


<code-example path="template-syntax/src/app/app.component.html" region="pipes-1" title="src/app/app.component.html" linenums="false">
</code-example>

The pipe operator passes the result of an expression on the left to a pipe function on the right.

管道操作符会把它左侧的表达式结果传给它右侧的管道函数。

You can chain expressions through multiple pipes:

还可以通过多个管道串联表达式：


<code-example path="template-syntax/src/app/app.component.html" region="pipes-2" title="src/app/app.component.html" linenums="false">
</code-example>

And you can also [apply parameters](guide/pipes#parameterizing-a-pipe) to a pipe:

还能对它们使用参数：


<code-example path="template-syntax/src/app/app.component.html" region="pipes-3" title="src/app/app.component.html" linenums="false">
</code-example>

The `json` pipe is particularly helpful for debugging bindings:

`json`管道对调试绑定特别有用：


<code-example path="template-syntax/src/app/app.component.html" linenums="false" title="src/app/app.component.html (pipes-json)" region="pipes-json">
</code-example>

The generated output would look something like this

它生成的输出是这样的：


<code-example language="json">
  { "id": 0, "name": "Hercules", "emotion": "happy",
    "birthdate": "1970-02-25T08:00:00.000Z",
    "url": "http://www.imdb.com/title/tt0065832/",
    "rate": 325 }
</code-example>

<<<<<<< HEAD

<a href="#top-of-page">back to top</a>
=======
>>>>>>> 00387124

<a href="#top-of-page">回到顶部</a>

<hr/>

{@a safe-navigation-operator}

### The safe navigation operator ( <span class="syntax">?.</span> ) and null property paths

### 安全导航操作符 ( ?. ) 和空属性路径

The Angular **safe navigation operator (`?.`)** is a fluent and convenient way to
guard against null and undefined values in property paths.
Here it is, protecting against a view render failure if the `currentHero` is null.

Angular 的**安全导航操作符 (`?.`) **是一种流畅而便利的方式，用来保护出现在属性路径中 null 和 undefined 值。
下例中，当`currentHero`为空时，保护视图渲染器，让它免于失败。


<code-example path="template-syntax/src/app/app.component.html" region="safe-2" title="src/app/app.component.html" linenums="false">
</code-example>

What happens when the following data bound `title` property is null?

如果下列数据绑定中`title`属性为空，会发生什么？


<code-example path="template-syntax/src/app/app.component.html" region="safe-1" title="src/app/app.component.html" linenums="false">
</code-example>

The view still renders but the displayed value is blank; you see only "The title is" with nothing after it.
That is reasonable behavior. At least the app doesn't crash.

这个视图仍然被渲染出来，但是显示的值是空；只能看到 “The title is”，它后面却没有任何东西。
这是合理的行为。至少应用没有崩溃。

Suppose the template expression involves a property path, as in this next example
that displays the `name` of a null hero.

假设模板表达式涉及属性路径，在下例中，显示一个空 (null) 英雄的`firstName`。


<code-example language="html">
  The null hero's name is {{nullHero.name}}
</code-example>

JavaScript throws a null reference error, and so does Angular:

JavaScript 抛出了空引用错误，Angular 也是如此：
  

<code-example format="nocode">
  TypeError: Cannot read property 'name' of null in [null].
</code-example>

Worse, the *entire view disappears*.

晕，*整个视图都不见了*。

This would be reasonable behavior if the `hero` property could never be null.
If it must never be null and yet it is null,
that's a programming error that should be caught and fixed.
Throwing an exception is the right thing to do.

如果确信`hero`属性永远不可能为空，可以声称这是合理的行为。
如果它必须不能为空，但它仍然是空值，实际上是制造了一个编程错误，它应该被捕获和修复。
这种情况应该抛出异常。

On the other hand, null values in the property path may be OK from time to time,
especially when the data are null now and will arrive eventually.

另一方面，属性路径中的空值可能会时常发生，特别是当我们知道数据最终会出现。

While waiting for data, the view should render without complaint, and
the null property path should display as blank just as the `title` property does.

当等待数据的时候，视图渲染器不应该抱怨，而应该把这个空属性路径显示为空白，就像上面`title`属性那样。

Unfortunately, the app crashes when the `currentHero` is null.

不幸的是，当`currentHero`为空的时候，应用崩溃了。

You could code around that problem with [*ngIf](guide/template-syntax#ngIf).

可以通过用[NgIf](guide/template-syntax#ngIf)代码环绕它来解决这个问题。


<code-example path="template-syntax/src/app/app.component.html" region="safe-4" title="src/app/app.component.html" linenums="false">
</code-example>

You could try to chain parts of the property path with `&&`, knowing that the expression bails out
when it encounters the first null.

或者可以尝试通过`&&`来把属性路径的各部分串起来，让它在遇到第一个空值的时候，就返回空。


<code-example path="template-syntax/src/app/app.component.html" region="safe-5" title="src/app/app.component.html" linenums="false">
</code-example>

These approaches have merit but can be cumbersome, especially if the property path is long.
Imagine guarding against a null somewhere in a long property path such as `a.b.c.d`.

这些方法都有价值，但是会显得笨重，特别是当这个属性路径非常长的时候。
想象一下在一个很长的属性路径（如`a.b.c.d`）中对空值提供保护。


The Angular safe navigation operator (`?.`) is a more fluent and convenient way to guard against nulls in property paths.
The expression bails out when it hits the first null value.
The display is blank, but the app keeps rolling without errors.

Angular 安全导航操作符 (`?.`) 是在属性路径中保护空值的更加流畅、便利的方式。
表达式会在它遇到第一个空值的时候跳出。
显示是空的，但应用正常工作，而没有发生错误。


<code-example path="template-syntax/src/app/app.component.html" region="safe-6" title="src/app/app.component.html" linenums="false">
</code-example>

It works perfectly with long property paths such as `a?.b?.c?.d`.
<<<<<<< HEAD
在像`a?.b?.c?.d`这样的长属性路径中，它工作得很完美。<a href="#top-of-page">back to top</a>
=======

>>>>>>> 00387124

<hr/>

{@a non-null-assertion-operator}

### The non-null assertion operator ( <span class="syntax">!</span> )

### 非空断言操作符（<span class="syntax">!</span>）

As of Typescript 2.0, you can enforce [strict null checking](http://www.typescriptlang.org/docs/handbook/release-notes/typescript-2-0.html "Strict null checking in TypeScript") with the `--strictNullChecks` flag. TypeScript then ensures that no variable is _unintentionally_ null or undefined.

在 TypeScript 2.0 中，我们可以使用`--strictNullChecks`标志强制开启[严格空值检查](http://www.typescriptlang.org/docs/handbook/release-notes/typescript-2-0.html "Strict null checking in TypeScript")。TypeScript就会确保不存在意料之外的null或undefined。

In this mode, typed variables disallow null and undefined by default. The type checker throws an error if you leave a variable unassigned or try to assign null or undefined to a variable whose type disallows null and undefined.

在这种模式下，有类型的变量默认是不允许null或undefined值的，如果有未赋值的变量，或者试图把null或undefined赋值给不允许为空的变量，类型检查器就会抛出一个错误。

The type checker also throws an error if it can't determine whether a variable will be null or undefined at runtime.
You may know that can't happen but the type checker doesn't know.
You tell the type checker that it can't happen by applying the post-fix
[_non-null assertion operator (!)_](http://www.typescriptlang.org/docs/handbook/release-notes/typescript-2-0.html#non-null-assertion-operator "Non-null assertion operator").

如果类型检查器在运行期间无法确定一个变量是null或undefined，那么它也会抛出一个错误。
我们自己可能知道它不会为空，但类型检查器不知道。
所以我们要告诉类型检查器，它不会为空，这时就要用到[*非空断言操作符*](http://www.typescriptlang.org/docs/handbook/release-notes/typescript-2-0.html#non-null-assertion-operator "Non-null assertion operator")。

The _Angular_ **non-null assertion operator (`!`)** serves the same purpose in an Angular template.

*Angular* 模板中的**非空断言操作符（`!`）也是同样的用途。

For example, after you use [*ngIf](guide/template-syntax#ngIf) to check that `hero` is defined, you can assert that
`hero` properties are also defined.

例如，在用[*ngIf](guide/template-syntax#ngIf)来检查过`hero`是已定义的之后，就可以断言`hero`属性一定是已定义的。

<code-example path="template-syntax/src/app/app.component.html" region="non-null-assertion-1" title="src/app/app.component.html" linenums="false">
</code-example>

When the Angular compiler turns your template into TypeScript code,
it prevents TypeScript from reporting that `hero.name` might be null or undefined.

在 Angular 编译器把你的模板转换成 TypeScript 代码时，这个操作符会防止 TypeScript 报告 "`hero.name`可能为null或undefined"的错误。

Unlike the [_safe navigation operator_](guide/template-syntax#safe-navigation-operator "Safe naviation operator (?.)"),
the **non-null assertion operator** does not guard against null or undefined.
Rather it tells the TypeScript type checker to suspend strict null checks for a specific property expression.

与[_安全导航操作符_](guide/template-syntax#safe-navigation-operator "Safe naviation operator (?.)")不同的是，**非空断言操作符**不会防止出现null或undefined。
它只是告诉 TypeScript 的类型检查器对特定的属性表达式，不做 "严格空值检测"。

You'll need this template operator when you turn on strict null checks. It's optional otherwise.

如果我们打开了严格控制检测，那就要用到这个模板操作符，而其它情况下则是可选的。

<a href="#top-of-page">back to top</a>

<a href="#top-of-page">回到顶部</a>

<hr/>

## Summary

## 小结

You've completed this survey of template syntax.
Now it's time to put that knowledge to work on your own components and directives.

我们完成了模板语法的概述。现在，该把如何写组件和指令的知识投入到实际工作当中了。<|MERGE_RESOLUTION|>--- conflicted
+++ resolved
@@ -58,15 +58,8 @@
 可以通过组件和指令来扩展模板中的 HTML 词汇。它们看上去就是新元素和属性。接下来将学习如何通过数据绑定来动态获取/设置 DOM（文档对象模型）的值。
 
 Begin with the first form of data binding&mdash;interpolation&mdash;to see how much richer template HTML can be.
-<<<<<<< HEAD
 
 我们首先看看数据绑定的第一种形式 —— 插值表达式，它展示了模板的 HTML 可以有多丰富。
-
-<a href="#top-of-page">back to top</a>
-
-<a href="#top-of-page">回到顶部</a>
-=======
->>>>>>> 00387124
 
 <hr/>
 
@@ -135,15 +128,7 @@
 
 But first, let's take a closer look at template expressions and statements.
 
-<<<<<<< HEAD
 讲解属性绑定之前，先深入了解一下模板表达式和模板语句。
-
-<a href="#top-of-page">back to top</a>
-=======
-
->>>>>>> 00387124
-
-<a href="#top-of-page">回到顶部</a>
 
 <hr/>
 
@@ -258,15 +243,8 @@
 can't call `console.log` or `Math.max`. They are restricted to referencing
 members of the expression context.
 
-<<<<<<< HEAD
 模板表达式不能引用全局命名空间中的任何东西，比如`window`或`document`。它们也不能调用`console.log`或`Math.max`。
 它们只能引用表达式上下文中的成员。
-
-<a href="#top-of-page">back to top</a>
-=======
->>>>>>> 00387124
-
-<a href="#top-of-page">回到顶部</a>
 
 {@a no-side-effects}
 
@@ -368,16 +346,9 @@
 when called twice in a row. If the expression returns an object (including an `array`),
 it returns the same object *reference* when called twice in a row.
 
-<<<<<<< HEAD
 在单独的一次事件循环中，被依赖的值不应该改变。
   如果幂等的表达式返回一个字符串或数字，连续调用它两次，也应该返回相同的字符串或数字。
   如果幂等的表达式返回一个对象（包括`Date`或`Array`），连续调用它两次，也应该返回同一个对象的*引用*。
-
-<a href="#top-of-page">back to top</a>
-=======
->>>>>>> 00387124
-
-<a href="#top-of-page">回到顶部</a>
 
 <hr/>
 
@@ -501,17 +472,10 @@
 Now that you have a feel for template expressions and statements,
 you're ready to learn about the varieties of data binding syntax beyond interpolation.
 
-<<<<<<< HEAD
 
 现在，对模板表达式和语句有了一点感觉了吧。
   除插值表达式外，还有各种各样的数据绑定语法，是学习它们是时候了。
   
-<a href="#top-of-page">back to top</a>
-=======
->>>>>>> 00387124
-
-<a href="#top-of-page">回到顶部</a>
-
 <hr/>
 
 {@a binding-syntax}
@@ -1201,15 +1165,8 @@
 </table>
 
 With this broad view in mind, you're ready to look at binding types in detail.
-<<<<<<< HEAD
 
 放开眼界，我们来看看每种绑定类型的具体情况。
-
-<a href="#top-of-page">back to top</a>
-=======
->>>>>>> 00387124
-
-<a href="#top-of-page">回到顶部</a>
 
 <hr/>
 
@@ -1650,13 +1607,6 @@
 <code-example path="template-syntax/src/app/app.component.html" region="attrib-binding-aria" title="src/app/app.component.html" linenums="false">
 </code-example>
 
-<<<<<<< HEAD
-
-<a href="#top-of-page">back to top</a>
-=======
->>>>>>> 00387124
-
-<a href="#top-of-page">回到顶部</a>
 
 <hr/>
 
@@ -1716,14 +1666,6 @@
 
 </div>
 
-<<<<<<< HEAD
-
-<a href="#top-of-page">back to top</a>
-=======
->>>>>>> 00387124
-
-<a href="#top-of-page">回到顶部</a>
-
 <hr/>
 
 ### Style binding
@@ -1775,14 +1717,6 @@
 
 </div>
 
-<<<<<<< HEAD
-
-<a href="#top-of-page">back to top</a>
-
-<a href="#top-of-page">回到顶部</a>
-
-=======
->>>>>>> 00387124
 <hr/>
 
 {@a event-binding}
@@ -1993,15 +1927,8 @@
 including queries and saves to a remote server.
 These changes percolate through the system and are ultimately displayed in this and other views.
 
-<<<<<<< HEAD
 删除这个英雄会更新模型，还可能触发其它修改，包括向远端服务器的查询和保存。
 这些变更通过系统进行扩散，并最终显示到当前以及其它视图中。
-
-<a href="#top-of-page">back to top</a>
-=======
->>>>>>> 00387124
-
-<a href="#top-of-page">回到顶部</a>
 
 <hr/>
 
@@ -2113,14 +2040,7 @@
 
 Fortunately, the Angular [_NgModel_](guide/template-syntax#ngModel) directive is a bridge that enables two-way binding to form elements.
 
-<<<<<<< HEAD
 幸运的是，Angular 以 [_NgModel_](guide/template-syntax#ngModel) 指令为桥梁，允许在表单元素上使用双向数据绑定。
-
-<a href="#top-of-page">back to top</a>
-=======
->>>>>>> 00387124
-
-<a href="#top-of-page">回到顶部</a>
 
 <hr/>
 
@@ -2197,14 +2117,7 @@
   
 * [`NgModel`](guide/template-syntax#ngModel) - two-way data binding to an HTML form element
 
-<<<<<<< HEAD
   [`NgModel`](guide/template-syntax#ngModel) - 双向绑定到HTML表单元素
-
-<a href="#top-of-page">back to top</a>
-=======
->>>>>>> 00387124
-
-<a href="#top-of-page">回到顶部</a>
 
 <hr/>
 
@@ -2267,14 +2180,6 @@
 
 </div>
 
-<<<<<<< HEAD
-
-<a href="#top-of-page">back to top</a>
-
-<a href="#top-of-page">回到顶部</a>
-
-=======
->>>>>>> 00387124
 <hr/>
 
 {@a ngStyle}
@@ -2332,14 +2237,6 @@
 
 
 </div>
-
-<<<<<<< HEAD
-
-<a href="#top-of-page">back to top</a>
-=======
->>>>>>> 00387124
-
-<a href="#top-of-page">回到顶部</a>
 
 <hr/>
 
@@ -2488,13 +2385,6 @@
   <img src='generated/images/guide/template-syntax/ng-model-anim.gif' alt="NgModel variations">
 </figure>
 
-<<<<<<< HEAD
-<a href="#top-of-page">back to top</a>
-
-<a href="#top-of-page">回到顶部</a>
-
-=======
->>>>>>> 00387124
 <hr/>
 
 {@a structural-directives}
@@ -2539,20 +2429,17 @@
 *本节*是对常见结构型指令的简介：
 
 * [`NgIf`](guide/template-syntax#ngIf) - conditionally add or remove an element from the DOM
-<<<<<<< HEAD
 
   [`NgIf`](guide/template-syntax#ngIf) - 根据条件把一个元素添加到DOM中或从DOM移除
   
-* [`NgFor`](guide/template-syntax#ngFor) - repeat a template for each item in a list
-
-  [`NgFor`](guide/template-syntax#ngFor) - 对列表中的每个条目重复套用一个模板
-  
-=======
->>>>>>> 00387124
 * [`NgSwitch`](guide/template-syntax#ngSwitch) - a set of directives that switch among alternative views
 * [NgForOf](guide/template-syntax#ngFor) - repeat a template for each item in a list
 
   [`NgSwitch`](guide/template-syntax#ngSwitch) - 一组指令，用于切换一组视图
+
+* [NgForOf](guide/template-syntax#ngFor) - repeat a template for each item in a list
+
+  [NgForOf](guide/template-syntax#ngFor) - 对列表中的每个条目重复套用同一个模板
 
 
 <hr/>
@@ -2663,24 +2550,15 @@
 
 </div>
 
-<<<<<<< HEAD
-
-<a href="#top-of-page">back to top</a>
-=======
->>>>>>> 00387124
-
-<a href="#top-of-page">回到顶部</a>
-
 <hr/>
 
 {@a ngFor}
 
 ### NgForOf
 
-<<<<<<< HEAD
 ### NgFor 指令
 
-`NgFor` is a _repeater_ directive &mdash; a way to present a list of items.
+`NgForOf` is a _repeater_ directive &mdash; a way to present a list of items.
 You define a block of HTML that defines how a single item should be displayed.
 You tell Angular to use that block as a template for rendering each item in the list.
 
@@ -2688,14 +2566,7 @@
 我们的目标是展示一个由多个条目组成的列表。首先定义了一个 HTML 块，它规定了单个条目应该如何显示。
 再告诉 Angular 把这个块当做模板，渲染列表中的每个条目。
 
-Here is an example of `NgFor` applied to a simple `<div>`:
-=======
-`NgForOf` is a _repeater_ directive &mdash; a way to present a list of items.
-You define a block of HTML that defines how a single item should be displayed.
-You tell Angular to use that block as a template for rendering each item in the list.
-
 Here is an example of `NgForOf` applied to a simple `<div>`:
->>>>>>> 00387124
 
 下例中，`NgFor`应用在一个简单的`<div>`上：
 
@@ -2766,14 +2637,10 @@
 The `NgForOf` directive iterates over the `heroes` array returned by the parent component's `heroes` property
 and sets `hero` to the current item from the array during each iteration.
 
-<<<<<<< HEAD
 `hero`前的`let`关键字创建了一个名叫`hero`的*模板输入变量*。
 `ngFor`指令在由父组件的`heroes`属性返回的`heroes`数组上迭代，每次迭代都从数组中把当前元素赋值给`hero`变量。
 
-You reference the `hero` input variable within the `ngFor` host element
-=======
 You reference the `hero` input variable within the `NgForOf` host element
->>>>>>> 00387124
 (and within its descendents) to access the hero's properties.
 Here it is referenced first in an interpolation
 and then passed in a binding to the `hero` property of the `<hero-detail>` component.
@@ -2792,13 +2659,9 @@
 
 #### *ngFor with _index_
 
-<<<<<<< HEAD
 #### 带索引的`*ngFor`
 
-The `index` property of the `NgFor` directive context  returns the zero-based index of the item in each iteration.
-=======
 The `index` property of the `NgForOf` directive context returns the zero-based index of the item in each iteration.
->>>>>>> 00387124
 You can capture the `index` in a template input variable and use it in the template.
 
 `NgFor`指令上下文中的`index`属性返回一个从零开始的索引，表示当前条目在迭代中的顺序。
@@ -2817,7 +2680,7 @@
 `NgFor` is implemented by the `NgForOf` directive. Read more about the other `NgForOf` context values such as `last`, `even`,
 and `odd` in the [NgForOf API reference](api/common/NgForOf).
 
-要学习更多的*类似 index* 的值，例如`last`、`even`和`odd`，请参阅 [NgFor API 参考](api/common/NgFor)。
+要学习更多的*类似 index* 的值，例如`last`、`even`和`odd`，请参阅 [NgFor API 参考](api/common/NgForOf)。
 
 
 </div>
@@ -2826,14 +2689,10 @@
 
 #### *ngFor with _trackBy_
 
-<<<<<<< HEAD
 #### 带`trackBy`的`*ngFor`
 
 
-The `NgFor` directive may perform poorly, especially with large lists.
-=======
 The `NgForOf` directive may perform poorly, especially with large lists.
->>>>>>> 00387124
 A small change to one item, an item removed, or an item added can trigger a cascade of DOM manipulations.
 
 `ngFor`指令有时候会性能较差，特别是在大型列表中。
@@ -2974,14 +2833,6 @@
 <code-example path="template-syntax/src/app/app.component.html" region="NgSwitch-div" title="src/app/app.component.html" linenums="false">
 </code-example>
 
-<<<<<<< HEAD
-
-<a href="#top-of-page">back to top</a>
-
-<a href="#top-of-page">回到顶部</a>
-
-=======
->>>>>>> 00387124
 <hr/>
 
 {@a template-reference-variable}
@@ -3098,14 +2949,6 @@
 <code-example path="template-syntax/src/app/app.component.html" region="ref-fax" title="src/app/app.component.html" linenums="false">
 </code-example>
 
-<<<<<<< HEAD
-
-<a href="#top-of-page">back to top</a>
-=======
->>>>>>> 00387124
-
-<a href="#top-of-page">回到顶部</a>
-
 <hr/>
 
 {@a inputs-outputs}
@@ -3339,14 +3182,6 @@
 </code-example>
 
 </div>
-
-<<<<<<< HEAD
-
-<a href="#top-of-page">back to top</a>
-=======
->>>>>>> 00387124
-
-<a href="#top-of-page">回到顶部</a>
 
 <hr/>
 
@@ -3427,14 +3262,6 @@
     "rate": 325 }
 </code-example>
 
-<<<<<<< HEAD
-
-<a href="#top-of-page">back to top</a>
-=======
->>>>>>> 00387124
-
-<a href="#top-of-page">回到顶部</a>
-
 <hr/>
 
 {@a safe-navigation-operator}
@@ -3551,11 +3378,8 @@
 </code-example>
 
 It works perfectly with long property paths such as `a?.b?.c?.d`.
-<<<<<<< HEAD
+
 在像`a?.b?.c?.d`这样的长属性路径中，它工作得很完美。<a href="#top-of-page">back to top</a>
-=======
-
->>>>>>> 00387124
 
 <hr/>
 
