--- conflicted
+++ resolved
@@ -220,13 +220,9 @@
 
 * The first injector configured with a provider supplies the dependency (a service instance or value) to the constructor.
 
-<<<<<<< HEAD
   第一个配置过该提供商的注入器就会把依赖（服务实例或值）提供给这个构造函数。
 
-* If no provider is found in the root injector, the DI framework returns null to the constructor.
-=======
 * If no provider is found in the root injector, the DI framework throws an error.
->>>>>>> cb6dea47
 
   如果在根注入器中也没有找到提供商，则 DI 框架将会给构造函数返回一个 null。
 
