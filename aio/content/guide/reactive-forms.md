--- conflicted
+++ resolved
@@ -1,15 +1,6 @@
-<<<<<<< HEAD
-@title
-响应式表单
-
-@intro
-使用FormBuilder、组合数组创建响应式表单。
-
-@description
-
-=======
 # Reactive Forms
->>>>>>> d71ae278
+
+# 响应式表单
 
 _Reactive forms_ is an Angular technique for creating forms in a _reactive_ style.
 This guide explains reactive forms as you follow the steps to build a "Hero Detail Editor" form.
@@ -20,81 +11,6 @@
 
 {@a toc}
 
-<<<<<<< HEAD
-
-## Contents
-
-## 目录
-
-* [Introduction to reactive forms](guide/reactive-forms#intro)
-
-  [响应式表单简介](guide/reactive-forms#intro)
-
-* [Setup](guide/reactive-forms#setup)
-
-  [准备工作](guide/reactive-forms#setup)
-
-* [Create a data model](guide/reactive-forms#data-model)
-
-  [创建数据模型](guide/reactive-forms#data-model)
-
-* [Create a _reactive forms_ component](guide/reactive-forms#create-component)
-
-  [创建*响应式表单*组件](guide/reactive-forms#create-component)
-
-* [Create its template file](guide/reactive-forms#create-template)
-
-  [创建模板文件](guide/reactive-forms#create-template)
-
-* [Import the _ReactiveFormsModule_](guide/reactive-forms#import)
-
-  [导入`ReactiveFormsModule`](guide/reactive-forms#import)
-
-* [Display the _HeroDetailComponent_](guide/reactive-forms#update)
-
-  [显示`HeroDetailComponent`](guide/reactive-forms#update)
-
-* [Add a FormGroup](guide/reactive-forms#formgroup)
-
-  [添加FormGroup](guide/reactive-forms#formgroup)
-
-* [Taking a look at the form model](guide/reactive-forms#json)
-
-  [表单模型概览](guide/reactive-forms#json)
-
-* [Introduction to _FormBuilder_](guide/reactive-forms#formbuilder)
-
-  [`FormBuilder`简介](guide/reactive-forms#formbuilder)
-
-* [Validators.required](guide/reactive-forms#validators)
-
-* [Nested FormGroups](guide/reactive-forms#grouping)
-
-  [嵌套的FormGroup](guide/reactive-forms#grouping)
-
-* [Inspect _FormControl_ properties](guide/reactive-forms#properties)
-
-  [`FormControl`的属性](guide/reactive-forms#properties)
-
-* [Set form model data using _setValue_ and _patchValue_](guide/reactive-forms#set-data)
-
-  [用`setValue`和`patchValue`设置表单的模型数据](guide/reactive-forms#set-data)
-
-* [Use _FormArray_ to present an array of _FormGroups_](guide/reactive-forms#form-array)
-
-  [用`FormArray`来表示`FormGroup`的数组](guide/reactive-forms#form-array)
-
-* [Observe control changes](guide/reactive-forms#observe-control)
-
-  [观察控件的变化](guide/reactive-forms#observe-control)
-
-* [Save form data](guide/reactive-forms#save)
-
-  [保存表单数据](guide/reactive-forms#save)
-
-
-=======
->>>>>>> d71ae278
 Try the <live-example plnkr="final" title="Reactive Forms (final) in Plunker">Reactive Forms live-example</live-example>.
 
 试试<live-example plnkr="final" title="Reactive Forms (final) in Plunker">响应式表单的在线例子</live-example>。
@@ -126,14 +42,10 @@
 所以，它们都有自己的模块：`ReactiveFormsModule` 和 `FormsModule`。
 
 ### _Reactive_ forms
-<<<<<<< HEAD
 
 ### *响应式*表单
 
-Angular _reactive_ forms facilitate a _reactive style_ of programming 
-=======
 Angular _reactive_ forms facilitate a _reactive style_ of programming
->>>>>>> d71ae278
 that favors explicit management of the data flowing between
 a non-UI _data model_ (typically retrieved from a server) and a
 UI-oriented _form model_ that retains the states
@@ -148,51 +60,25 @@
 in the component class and bind them to native form control elements in the
 component template, using techniques described in this guide.
 
-<<<<<<< HEAD
 使用*响应式*表单，我们可以在组件中创建表单控件的对象树，并使用本章中传授的技巧把它们绑定到组件模板中的原生表单控件元素上。
 
-You create and manipulate form control objects directly in the 
-component class. As the component class has immediate access to both the data 
-model and the form control structure, you can push data model values into 
-the form controls and pull user-changed values back out. The component can 
-observe changes in form control state and react to those changes.
-
-我们可以在组件类中直接创建和维护表单控件对象。由于组件类可以同时访问数据模型和表单控件结构，
-因此我们可以把表单模型值的变化推送到表单控件中，并把变化后的值拉取回来。
-组件可以监听表单控件状态的变化，并对此做出响应。
-
-One advantage of working with form control objects directly is that value and validity updates 
-are [always synchronous and under your control](guide/reactive-forms#async-vs-sync "Async vs sync"). 
-You won't encounter the timing issues that sometimes plague a template-driven form
-and reactive forms can be easier to unit test.
-
-直接使用表单控件对象的优点之一是值和有效性状态的更新[总是同步的，并且在你的控制之下](guide/reactive-forms#async-vs-sync "Async vs sync")。
-我们不会遇到时序问题，这个问题有时在模板驱动表单中会成为灾难。而且响应式表单更容易进行单元测试。
-
-In keeping with the reactive paradigm, the component 
-preserves the immutability of the _data model_,
-treating it as a pure source of original values.
-Rather than update the data model directly, 
-the component extracts user changes and forwards them to an external component or service, 
-which does something with them (such as saving them) 
-and returns a new _data model_ to the component that reflects the updated model state. 
-
-在响应式编程范式中，组件会负责维护*数据模型*的不可变性，把模型当做纯粹的原始数据源。
-组件不会直接更新数据模型，而是把用户的修改提取出来，把它们转发给外部的组件或服务，外部程序才会使用这些进行处理（比如保存它们），
-并且给组件返回一个新的*数据模型*，以反映模型状态的变化。
-  
-Using reactive form directives does not require you to follow all reactive priniciples, 
-=======
 You create and manipulate form control objects directly in the
 component class. As the component class has immediate access to both the data
 model and the form control structure, you can push data model values into
 the form controls and pull user-changed values back out. The component can
 observe changes in form control state and react to those changes.
 
+我们可以在组件类中直接创建和维护表单控件对象。由于组件类可以同时访问数据模型和表单控件结构，
+因此我们可以把表单模型值的变化推送到表单控件中，并把变化后的值拉取回来。
+组件可以监听表单控件状态的变化，并对此做出响应。
+
 One advantage of working with form control objects directly is that value and validity updates
 are [always synchronous and under your control](guide/reactive-forms#async-vs-sync "Async vs sync").
 You won't encounter the timing issues that sometimes plague a template-driven form
 and reactive forms can be easier to unit test.
+
+直接使用表单控件对象的优点之一是值和有效性状态的更新[总是同步的，并且在你的控制之下](guide/reactive-forms#async-vs-sync "Async vs sync")。
+我们不会遇到时序问题，这个问题有时在模板驱动表单中会成为灾难。而且响应式表单更容易进行单元测试。
 
 In keeping with the reactive paradigm, the component
 preserves the immutability of the _data model_,
@@ -202,8 +88,11 @@
 which does something with them (such as saving them)
 and returns a new _data model_ to the component that reflects the updated model state.
 
+在响应式编程范式中，组件会负责维护*数据模型*的不可变性，把模型当做纯粹的原始数据源。
+组件不会直接更新数据模型，而是把用户的修改提取出来，把它们转发给外部的组件或服务，外部程序才会使用这些进行处理（比如保存它们），
+并且给组件返回一个新的*数据模型*，以反映模型状态的变化。
+  
 Using reactive form directives does not require you to follow all reactive priniciples,
->>>>>>> d71ae278
 but it does facilitate the reactive programming approach should you choose to use it.
 
 使用响应式表单的指令，并不要求你遵循所有的响应式编程原则，但它能让你更容易使用响应式编程方法，从而更愿意使用它。
@@ -214,25 +103,16 @@
 
 _Template-driven_ forms, introduced in the [Template guide](guide/forms), take a completely different approach.
 
-<<<<<<< HEAD
 在[模板](guide/forms)一章我们介绍过的*模板驱动*表单，是一种完全不同的方式。
 
-You place HTML form controls (such as `<input>` and `<select>`) in the component template and 
-bind them to _data model_ properties in the component, using directives 
-like `ngModel`.
-
-我们把HTML表单控件（比如`<input>`和`<select>`）放进组件模板中，并用`ngModel`等指令把它们绑定到组件中*数据模型*的属性上。
-
-You don't create Angular form control objects. Angular directives 
-create them for you, using the information in your data bindings. 
-=======
 You place HTML form controls (such as `<input>` and `<select>`) in the component template and
 bind them to _data model_ properties in the component, using directives
 like `ngModel`.
 
+我们把HTML表单控件（比如`<input>`和`<select>`）放进组件模板中，并用`ngModel`等指令把它们绑定到组件中*数据模型*的属性上。
+
 You don't create Angular form control objects. Angular directives
 create them for you, using the information in your data bindings.
->>>>>>> d71ae278
 You don't push and pull data values. Angular handles that for you with `ngModel`.
 Angular updates the mutable _data model_ with user changes as they happen.
 
@@ -242,13 +122,9 @@
 
 For this reason, the `ngModel` directive is not part of the ReactiveFormsModule.
 
-<<<<<<< HEAD
 因此，`ngModel`并不是`ReactiveFormsModule`模块的一部分。
 
-While this means less code in the component class, 
-=======
 While this means less code in the component class,
->>>>>>> d71ae278
 [template-driven forms are asynchronous](guide/reactive-forms#async-vs-sync "Async vs sync")
 which may complicate development in more advanced scenarios.
 
@@ -264,15 +140,10 @@
 
 Reactive forms are synchronous. Template-driven forms are asynchronous. It's a difference that matters.
 
-<<<<<<< HEAD
 响应式表单是同步的。模板驱动表单是异步的。这个不同点很重要。
 
-In reactive forms, you create the entire form control tree in code. 
-You can immediately update a value or drill down through the descendents of the parent form 
-=======
 In reactive forms, you create the entire form control tree in code.
 You can immediately update a value or drill down through the descendents of the parent form
->>>>>>> d71ae278
 because all controls are always available.
 
 使用响应式表单，我们会在代码中创建整个表单控件树。
@@ -284,42 +155,29 @@
 That means you must wait a tick before manipulating any of the controls
 from within the component class.
 
-<<<<<<< HEAD
 模板驱动表单会委托指令来创建它们的表单控件。
 为了消除“检查完后又变化了”的错误，这些指令需要消耗一个以上的变更检测周期来构建整个控件树。
 这意味着在从组件类中操纵任何控件之前，我们都必须先等待一个节拍。
 
-For example, if you inject the form control with a `@ViewChild(NgForm)` query and examine it in the 
-=======
 For example, if you inject the form control with a `@ViewChild(NgForm)` query and examine it in the
->>>>>>> d71ae278
 [`ngAfterViewInit` lifecycle hook](guide/lifecycle-hooks#afterview "Lifecycle hooks guide: AfterView"),
 you'll discover that it has no children.
 You must wait a tick, using `setTimeout`, before you can
 extract a value from a control, test its validity, or set it to a new value.
 
-<<<<<<< HEAD
 比如，如果我们用`@ViewChild(NgForm)`查询来注入表单控件，并在[生命周期钩子`ngAfterViewInit`](guide/lifecycle-hooks#afterview "Lifecycle hooks guide: AfterView")中检查它，就会发现它没有子控件。
 我们必须使用`setTimeout`等待一个节拍才能从控件中提取值、测试有效性，或把它设置为新值。
 
-The asynchrony of template-driven forms also complicates unit testing. 
-You must wrap your test block in `async()` or `fakeAsync()` to 
-avoid looking for values in the form that aren't there yet. 
-With reactive forms, everything is available when you expect it to be.
-
-模板驱动表单的异步性让单元测试也变得复杂化了。
-我们必须把测试代码包裹在`async()`或`fakeAsync()`中来解决要查阅的值尚不存在的情况。
-使用响应式表单，在所期望的时机一切都是可用的。
-
-### Which is better, reactive or template-driven? 
-=======
 The asynchrony of template-driven forms also complicates unit testing.
 You must wrap your test block in `async()` or `fakeAsync()` to
 avoid looking for values in the form that aren't there yet.
 With reactive forms, everything is available when you expect it to be.
 
+模板驱动表单的异步性让单元测试也变得复杂化了。
+我们必须把测试代码包裹在`async()`或`fakeAsync()`中来解决要查阅的值尚不存在的情况。
+使用响应式表单，在所期望的时机一切都是可用的。
+
 ### Which is better, reactive or template-driven?
->>>>>>> d71ae278
 
 ### 哪一个更好？响应式还是模板驱动？
 
@@ -329,17 +187,12 @@
 Choose the approach that works best for you.
 You may decide to use both in the same application.
 
-<<<<<<< HEAD
 没有哪个“更好”。
 它们是两种架构范式，各有优缺点。
 请自行选择更合适的方法，甚至可以在同一个应用中同时使用它们。
 
-The balance of this _reactive forms_ guide explores the _reactive_ paradigm and 
-concentrates exclusively on reactive forms techniques. 
-=======
 The balance of this _reactive forms_ guide explores the _reactive_ paradigm and
 concentrates exclusively on reactive forms techniques.
->>>>>>> d71ae278
 For information on _template-driven forms_, see the [_Forms_](guide/forms) guide.
 
 在这章*响应式表单*中，我们只专注于*响应式*范式以及响应式表单技术的详情。
@@ -356,13 +209,9 @@
 
 ## Setup
 
-<<<<<<< HEAD
 ## 准备工作
 
-Follow the steps in the [_Setup_ guide](guide/setup "Setup guide") 
-=======
 Follow the steps in the [_Setup_ guide](guide/setup "Setup guide")
->>>>>>> d71ae278
 for creating a new project folder (perhaps called `reactive-forms`)
 based on the _QuickStart seed_.
 
@@ -405,14 +254,10 @@
 
 
 ## Create a _reactive forms_ component
-<<<<<<< HEAD
 
 ## 创建*响应式表单*组件
 
-Make a new file called 
-=======
 Make a new file called
->>>>>>> d71ae278
 `hero-detail.component.ts` in the `app` directory and import these symbols:
 
 在`app`目录下创建一个名叫`hero-detail.component.ts`的新文件，并且导入下列符号：
@@ -454,14 +299,10 @@
 Here you are creating a `FormControl` called `name`.
 It will be bound in the template to an HTML `input` box for the hero name.
 
-<<<<<<< HEAD
 这里我们创建了一个名叫`name`的`FormControl`。
 它将会绑定到模板中的一个`input`框，表示英雄的名字。
 
-A `FormControl` constructor accepts three, optional arguments: 
-=======
 A `FormControl` constructor accepts three, optional arguments:
->>>>>>> d71ae278
 the initial data value, an array of validators, and an array of async validators.
 
 `FormControl`构造函数接收三个可选参数：
@@ -536,13 +377,9 @@
 
 ## Import the _ReactiveFormsModule_
 
-<<<<<<< HEAD
 ## 导入`ReactiveFormsModule`
 
-The HeroDetailComponent template uses `formControlName` 
-=======
 The HeroDetailComponent template uses `formControlName`
->>>>>>> d71ae278
 directive from the `ReactiveFormsModule`.
 
 `HeroDetailComponent`的模板中使用了来自`ReactiveFormsModule`的`formControlName`。
@@ -550,13 +387,9 @@
 In this sample, you declare the `HeroDetailComponent` in the `AppModule`.
 Therefore, do the following three things in `app.module.ts`:
 
-<<<<<<< HEAD
 在这个例子中，我们在`AppModule`中声明了`HeroDetailComponent`。因此现在`app.module.ts`中做了三件事：
 
-1. Use a JavaScript `import` statement to access 
-=======
 1. Use a JavaScript `import` statement to access
->>>>>>> d71ae278
 the `ReactiveFormsModule` and the `HeroDetailComponent`.
 
   使用JavaScript的`import`语句访问`ReactiveFormsModule`和`HeroDetailComponent`。
@@ -604,51 +437,34 @@
 
 It may be helpful to read a brief description of the core form classes.
 
-<<<<<<< HEAD
 阅读一下这些核心表单类的简短描述也许会有用。
 
-* [_AbstractControl_](api/forms/index/AbstractControl-class "API Reference: AbstractControl")
-is the abstract base class for the three concrete form control classes: 
-`FormControl`, `FormGroup`, and `FormArray`.
-It provides their common behaviors and properties, some of which are _observable_.
-
-  [`AbstractControl`](api/forms/index/AbstractControl-class "API Reference: AbstractControl")是三个具体表单类的抽象基类。
-  并为它们提供了一些共同的行为和属性，其中有些是*可观察对象（Observable）*。
-
-* [_FormControl_](api/forms/index/FormControl-class "API Reference: FormControl") 
-tracks the value and validity status of an _individual_ form control.
-It corresponds to an HTML form control such as an input box or selector.
-
-  [_FormControl_](api/forms/index/FormControl-class "API Reference: FormControl")
-  用于跟踪一个*单独的*表单控件的值和有效性状态。它对应于一个HTML表单控件，比如输入框和下拉框。
-
-* [_FormGroup_](api/forms/index/FormGroup-class "API Reference: FormGroup")
-=======
 * [_AbstractControl_](api/forms/AbstractControl "API Reference: AbstractControl")
 is the abstract base class for the three concrete form control classes:
 `FormControl`, `FormGroup`, and `FormArray`.
 It provides their common behaviors and properties, some of which are _observable_.
 
+  [`AbstractControl`](api/forms/index/AbstractControl-class "API Reference: AbstractControl")是三个具体表单类的抽象基类。
+  并为它们提供了一些共同的行为和属性，其中有些是*可观察对象（Observable）*。
+
 * [_FormControl_](api/forms/FormControl "API Reference: FormControl")
 tracks the value and validity status of an _individual_ form control.
 It corresponds to an HTML form control such as an input box or selector.
 
+  [_FormControl_](api/forms/index/FormControl-class "API Reference: FormControl")
+  用于跟踪一个*单独的*表单控件的值和有效性状态。它对应于一个HTML表单控件，比如输入框和下拉框。
+
 * [_FormGroup_](api/forms/FormGroup "API Reference: FormGroup")
->>>>>>> d71ae278
 tracks the value and validity state of a _group_ of `AbstractControl` instances.
 The group's properties include its child controls.
 The top-level form in your component is a `FormGroup`.
 
-<<<<<<< HEAD
   [_FormGroup_](api/forms/index/FormGroup-class "API Reference: FormGroup")用于
   跟踪*一组*`AbstractControl`的实例的值和有效性状态。
   该组的属性中包含了它的子控件。
   组件中的顶级表单就是一个`FormGroup`。
 
-* [_FormArray_](api/forms/index/FormArray-class "API Reference: FormArray")
-=======
 * [_FormArray_](api/forms/FormArray "API Reference: FormArray")
->>>>>>> d71ae278
 tracks the value and validity state of a numerically indexed _array_ of `AbstractControl` instances.
 
   [_FormArray_](api/forms/index/FormArray-class "API Reference: FormArray")用于跟踪`AbstractControl`实例组成的有序数组的值和有效性状态。
@@ -690,14 +506,10 @@
 
 
 ## Add a FormGroup
-<<<<<<< HEAD
 
 ## 添加FormGroup
 
-Usually, if you have multiple *FormControls*, you'll want to register 
-=======
 Usually, if you have multiple *FormControls*, you'll want to register
->>>>>>> d71ae278
 them within a parent `FormGroup`.
 This is simple to do. To add a `FormGroup`, add it to the imports section
 of `hero-detail.component.ts`:
@@ -738,33 +550,15 @@
 attribute in the `<form>` element prevents the browser
 from attempting native HTML validations.
 
-<<<<<<< HEAD
 注意，现在单行输入框位于一个`form`元素中。`<form>`元素上的`novalidate`属性会阻止浏览器使用原生HTML中的表单验证器。
 
-`formGroup` is a reactive form directive that takes an existing 
-`FormGroup` instance and associates it with an HTML element. 
-In this case, it associates the `FormGroup` you saved as 
-`heroForm` with the form element.
-
-`formGroup`是一个响应式表单的指令，它拿到一个现有`FormGroup`实例，并把它关联到一个HTML元素上。
-这种情况下，它关联到的是`form`元素上的`FormGroup`实例`heroForm`。
-
-Because the class now has a `FormGroup`, you must update the template 
-syntax for associating the input with the corresponding 
-`FormControl` in the component class. 
-Without a parent `FormGroup`, 
-`[formControl]="name"` worked earlier because that directive 
-can stand alone, that is, it works without being in a `FormGroup`. 
-With a parent `FormGroup`, the `name` input needs the syntax 
-`formControlName=name` in order to be associated 
-with the correct `FormControl` 
-in the class. This syntax tells Angular to look for the parent 
-`FormGroup`, in this case `heroForm`, and then _inside_ that group 
-=======
 `formGroup` is a reactive form directive that takes an existing
 `FormGroup` instance and associates it with an HTML element.
 In this case, it associates the `FormGroup` you saved as
 `heroForm` with the form element.
+
+`formGroup`是一个响应式表单的指令，它拿到一个现有`FormGroup`实例，并把它关联到一个HTML元素上。
+这种情况下，它关联到的是`form`元素上的`FormGroup`实例`heroForm`。
 
 Because the class now has a `FormGroup`, you must update the template
 syntax for associating the input with the corresponding
@@ -777,7 +571,6 @@
 with the correct `FormControl`
 in the class. This syntax tells Angular to look for the parent
 `FormGroup`, in this case `heroForm`, and then _inside_ that group
->>>>>>> d71ae278
 to look for a `FormControl` called `name`.
 
 由于现在有了一个`FormGroup`，因此我们必须修改模板语法来把输入框关联到组件类中对应的`FormControl`上。
@@ -856,13 +649,9 @@
 
 Great! You have the basics of a form.
 
-<<<<<<< HEAD
 真棒！我们有了一个基本版表单。
 
-In real life apps, forms get big fast. 
-=======
 In real life apps, forms get big fast.
->>>>>>> d71ae278
 `FormBuilder` makes form development and maintenance easier.
 
 
@@ -876,15 +665,10 @@
 
 ## Introduction to _FormBuilder_
 
-<<<<<<< HEAD
 ## `FormBuilder`简介
 
-The `FormBuilder` class helps reduce repetition and 
-clutter by handling details of control creation for you. 
-=======
 The `FormBuilder` class helps reduce repetition and
 clutter by handling details of control creation for you.
->>>>>>> d71ae278
 
 `FormBuilder`类能通过处理控件创建的细节问题来帮我们减少重复劳动。
 
@@ -949,14 +733,9 @@
 
 
 ### Validators.required
-<<<<<<< HEAD
-
-Though this guide doesn't go deeply into validations, here is one example that 
-demonstrates the simplicity of using `Validators.required` in reactive forms. 
-=======
+
 Though this guide doesn't go deeply into validations, here is one example that
 demonstrates the simplicity of using `Validators.required` in reactive forms.
->>>>>>> d71ae278
 
 虽然本章不会深入讲解验证机制，但还是有一个例子来示范如何简单的在响应式表单中使用`Validators.required`。
 
@@ -1045,22 +824,15 @@
 
 
 ### More FormControls
-<<<<<<< HEAD
 
 ### 更多的表单控件（FormControl）
 
-A hero has more than a name. 
-A hero has an address, a super power and sometimes a sidekick too. 
-
-每个英雄可以有多个名字，还有一个住址、一项超能力，有时还会有一个副手。
-
-The address has a state property. The user will select a state with a `<select>` box and you'll populate 
-=======
 A hero has more than a name.
 A hero has an address, a super power and sometimes a sidekick too.
 
+每个英雄可以有多个名字，还有一个住址、一项超能力，有时还会有一个副手。
+
 The address has a state property. The user will select a state with a `<select>` box and you'll populate
->>>>>>> d71ae278
 the `<option>` elements with states. So import `states` from `data-model.ts`.
 
 住址中有一个所在州属性，用户将会从`<select>`框中选择一个州，我们会用`<option>`元素渲染各个州。我们从`data-model.ts`中导入`states`（州列表）。
@@ -1119,13 +891,9 @@
 The revised template includes more text inputs, a select box for the `state`, radio buttons for the `power`,
 and a checkbox for the `sidekick`.
 
-<<<<<<< HEAD
 修改过的模板包含更多文本输入框，一个`state`选择框，`power`（超能力）的单选按钮和一个`sidekick`检查框。
 
-You must bind the option's value property with `[value]="state"`. 
-=======
 You must bind the option's value property with `[value]="state"`.
->>>>>>> d71ae278
 If you do not bind the value, the select shows the first option from the data model.
 
 我们要用`[value]="state"`来绑定选项的`value`属性。
@@ -1136,20 +904,13 @@
 You tie these controls to the template HTML elements in the same way,
 specifying the `FormControl` name with the `formControlName` directive.
 
-<<<<<<< HEAD
 组件*类*定义了控件属性而不用管它们在模板中的表现形式。
 我们可以像定义`name`控件一样定义`state`、`power`和`sidekick`控件，并用`formControlName`指令来指定`FormControl`的名字。
 
-See the API reference for more information about 
-[radio buttons](api/forms/index/RadioControlValueAccessor-directive "API: RadioControlValueAccessor"), 
-[selects](api/forms/index/SelectControlValueAccessor-directive "API: SelectControlValueAccessor"), and
-[checkboxes](api/forms/index/CheckboxControlValueAccessor-directive "API: CheckboxControlValueAccessor").
-=======
 See the API reference for more information about
 [radio buttons](api/forms/RadioControlValueAccessor "API: RadioControlValueAccessor"),
 [selects](api/forms/SelectControlValueAccessor "API: SelectControlValueAccessor"), and
 [checkboxes](api/forms/CheckboxControlValueAccessor "API: CheckboxControlValueAccessor").
->>>>>>> d71ae278
 
 参见API参考手册中的[radio buttons](api/forms/index/RadioControlValueAccessor-directive "API: RadioControlValueAccessor")、
   [selects](api/forms/index/SelectControlValueAccessor-directive "API: SelectControlValueAccessor")和
@@ -1162,15 +923,10 @@
 
 ### Nested FormGroups
 
-<<<<<<< HEAD
 ### 多级`FormGroup`
 
-This form is getting big and unwieldy. You can group some of the related `FormControls` 
-into a nested `FormGroup`. The `street`, `city`, `state`, and `zip` are properties 
-=======
 This form is getting big and unwieldy. You can group some of the related `FormControls`
 into a nested `FormGroup`. The `street`, `city`, `state`, and `zip` are properties
->>>>>>> d71ae278
 that would make a good _address_ `FormGroup`.
 Nesting groups and controls in this way allows you to
 mirror the hierarchical structure of the data model
@@ -1204,15 +960,11 @@
 Add a `formGroupName` directive to the `div` and bind it to `"address"`.
 That's the property of the _address_ child `FormGroup` within the parent `FormGroup` called `heroForm`.
 
-<<<<<<< HEAD
 在`hero-detail.component.html`中，把与住址有关的`FormControl`包裹进一个`div`中。
 往这个`div`上添加一个`formGroupName`指令，并且把它绑定到`"address"`上。
 这个`address`属性是一个`FormGroup`，它的父`FormGroup`就是`heroForm`。
 
-To make this change visually obvious, slip in an `<h4>` header near the top with the text, _Secret Lair_. 
-=======
 To make this change visually obvious, slip in an `<h4>` header near the top with the text, _Secret Lair_.
->>>>>>> d71ae278
 The new _address_ HTML looks like this:
 
 要让这个变化更加明显，在文本的顶部加入一个`<h4>`头：*Secret Lair*。
@@ -1393,16 +1145,9 @@
 
 
       `true` if the control user has not yet entered the HTML control
-<<<<<<< HEAD
-      and triggered its blur event. Its opposite is `myControl.touched`.
-
-      如果用户尚未进入这个HTML控件，也没有触发过它的`blur`（失去焦点）事件，则为`true`。
+       and triggered its blur event. Its opposite is `myControl.touched`.
+                         如果用户尚未进入这个HTML控件，也没有触发过它的`blur`（失去焦点）事件，则为`true`。
       它是`myControl.touched`的反义词。
-                          
-=======
-       and triggered its blur event. Its opposite is `myControl.touched`.
-
->>>>>>> d71ae278
     </td>
 
   </tr>
@@ -1414,19 +1159,12 @@
 Learn about other `FormControl` properties in the
 [_AbstractControl_](api/forms/AbstractControl) API reference.
 
-<<<<<<< HEAD
 要了解`FormControl`的更多属性，参见API参考手册的[_AbstractControl_](api/forms/index/AbstractControl-class)部分。
 
-One common reason for inspecting `FormControl` properties is to 
-make sure the user entered valid values. 
-Read more about validating Angular forms in the 
-[Form Validation](cookbook/form-validation) guide. 
-=======
 One common reason for inspecting `FormControl` properties is to
 make sure the user entered valid values.
 Read more about validating Angular forms in the
 [Form Validation](guide/form-validation) guide.
->>>>>>> d71ae278
 
 检查`FormControl`属性的另一个原因是确保用户输入了有效的值。
 要了解更多关于Angular表单验证的知识，参见[表单验证](cookbook/form-validation)一章。
@@ -1459,13 +1197,9 @@
 The component must copy the hero values in the _data model_ into the _form model_.
 There are two important implications:
 
-<<<<<<< HEAD
 组件必须把*数据模型*中的英雄值复制到*表单模型*中。这里隐含着两个非常重要的点。
 
-1. The developer must understand how the properties of the _data model_ 
-=======
 1. The developer must understand how the properties of the _data model_
->>>>>>> d71ae278
 map to the properties of the _form model_.
 
   开发人员必须理解*数据模型*是如何映射到*表单模型*中的属性的。
@@ -1554,16 +1288,11 @@
 
 
 ## Populate the form model with _setValue_ and _patchValue_
-<<<<<<< HEAD
 
 ## 使用`setValue`和`patchValue`来操纵表单模型
 
-Previously you created a control and initialized its value at the same time. 
-You can also initialize or reset the values _later_ with the 
-=======
 Previously you created a control and initialized its value at the same time.
 You can also initialize or reset the values _later_ with the
->>>>>>> d71ae278
 `setValue` and `patchValue` methods.
 
 以前，我们创建了控件，并同时初始化它的值。
@@ -1585,29 +1314,19 @@
 
 The `setValue` method checks the data object thoroughly before assigning any form control values.
 
-<<<<<<< HEAD
 `setValue`方法会在赋值给任何表单控件之前先检查数据对象的值。
 
-It will not accept a data object that doesn't match the FormGroup structure or is 
-missing values for any control in the group. This way, it can return helpful 
-error messages if you have a typo or if you've nested controls incorrectly. 
-`patchValue` will fail silently.
-
-它不会接受一个与FormGroup结构不同或缺少表单组中任何一个控件的数据对象。
-这种方式下，如果我们有什么拼写错误或控件嵌套的不正确，它就能返回一些有用的错误信息。
-`patchValue`会默默地失败。
-
-On the other hand,`setValue` will catch 
-the error and report it clearly. 
-=======
 It will not accept a data object that doesn't match the FormGroup structure or is
 missing values for any control in the group. This way, it can return helpful
 error messages if you have a typo or if you've nested controls incorrectly.
 `patchValue` will fail silently.
 
+它不会接受一个与FormGroup结构不同或缺少表单组中任何一个控件的数据对象。
+这种方式下，如果我们有什么拼写错误或控件嵌套的不正确，它就能返回一些有用的错误信息。
+`patchValue`会默默地失败。
+
 On the other hand,`setValue` will catch
 the error and report it clearly.
->>>>>>> d71ae278
 
 而`setValue`会捕获错误，并清晰的报告它。
 
@@ -1725,15 +1444,10 @@
 
 ### _reset_ the form flags
 
-<<<<<<< HEAD
 ### *重置*表单的标识。
 
-You should  reset the form when the hero changes so that 
-control values from the previous hero are cleared and 
-=======
 You should  reset the form when the hero changes so that
 control values from the previous hero are cleared and
->>>>>>> d71ae278
 status flags are restored to the _pristine_ state.
 You could call `reset` at the top of `ngOnChanges` like this.
 
@@ -1809,18 +1523,12 @@
 The techniques involved are covered elsewhere in the documentation, including the _Tour of Heroes_
 [here](tutorial/toh-pt3 "ToH: Multiple Components") and [here](tutorial/toh-pt4 "ToH: Services").
 
-<<<<<<< HEAD
 `HeroListComponent`和`HeroService`的其余部分的实现细节与响应式表单无关。
 那些技术涵盖于本文档中的其它部分，包括*《英雄指南》*中的[这里](tutorial/toh-pt3 "ToH: Multiple Components")和[这里](tutorial/toh-pt4 "ToH: Services")。
 
-If you're coding along with the steps in this reactive forms tutorial, 
-create the pertinent files based on the 
-[source code displayed below](guide/reactive-forms#source-code "Reactive Forms source code"). 
-=======
 If you're coding along with the steps in this reactive forms tutorial,
 create the pertinent files based on the
 [source code displayed below](guide/reactive-forms#source-code "Reactive Forms source code").
->>>>>>> d71ae278
 Notice that `hero-list.component.ts` imports `Observable` and `finally` while `hero.service.ts` imports `Observable`, `of`,
 and `delay` from `rxjs`.
 Then return here to learn about _form array_ properties.
@@ -1928,15 +1636,11 @@
 Changing the form control name from `address` to `secretLairs` drives home an important point:
 the _form model_ doesn't have to match the _data model_.
 
-<<<<<<< HEAD
 
 把表单的控件名从`address`改为`secretLairs`让我们遇到了一个重要问题：*表单模型*与*数据模型*不再匹配了。
 
 
-Obviously there has to be a relationship between the two. 
-=======
 Obviously there has to be a relationship between the two.
->>>>>>> d71ae278
 But it can be anything that makes sense within the application domain.
 
 
@@ -2018,38 +1722,26 @@
 The current HTML template displays a single _address_ `FormGroup`.
 Revise it to display zero, one, or more of the hero's _address_ `FormGroups`.
 
-<<<<<<< HEAD
 当前HTML模板显示单个的地址`FormGroup`。
 我们要把它修改成能显示0、1或更多个表示英雄地址的`FormGroup`。
 
-This is mostly a matter of wrapping the previous template HTML for an address in a `<div>` and 
-=======
 This is mostly a matter of wrapping the previous template HTML for an address in a `<div>` and
->>>>>>> d71ae278
 repeating that `<div>` with `*ngFor`.
 
 要改的部分主要是把以前表示地址的HTML模板包裹进一个`<div>`中，并且使用`*ngFor`来重复渲染这个`<div>`。
 
 The trick lies in knowing how to write the `*ngFor`. There are three key points:
 
-<<<<<<< HEAD
 诀窍在于要知道如何编写`*ngFor`。主要有三点：
 
-1. Add another wrapping `<div>`, around the `<div>` with `*ngFor`, and 
-=======
 1. Add another wrapping `<div>`, around the `<div>` with `*ngFor`, and
->>>>>>> d71ae278
 set its `formArrayName` directive to `"secretLairs"`.
 This step establishes the _secretLairs_ `FormArray` as the context for form controls in the inner, repeated HTML template.
 
-<<<<<<< HEAD
   在`*ngFor`的`<div>`之外套上另一个包装`<div>`，并且把它的`formArrayName`指令设为`"secretLairs"`。
   这一步为内部的表单控件建立了一个`FormArray`型的`secretLairs`作为上下文，以便重复渲染HTML模板。
 
-1. The source of the repeated items is the `FormArray.controls`, not the `FormArray` itself. 
-=======
 1. The source of the repeated items is the `FormArray.controls`, not the `FormArray` itself.
->>>>>>> d71ae278
 Each control is an _address_ `FormGroup`, exactly what the previous (now repeated) template HTML expected.
 
   这些重复条目的数据源是`FormArray.controls`而不是`FormArray`本身。
@@ -2085,13 +1777,9 @@
 
 ### Add a new lair to the _FormArray_
 
-<<<<<<< HEAD
 ### 把新的小屋添加到`FormArray`中
 
-Add an `addLair` method that gets the _secretLairs_ `FormArray` and appends a new _address_ `FormGroup` to it. 
-=======
 Add an `addLair` method that gets the _secretLairs_ `FormArray` and appends a new _address_ `FormGroup` to it.
->>>>>>> d71ae278
 
 添加一个`addLair`方法，它获取`secretLairs`数组，并把新的表示地址的`FormGroup`添加到其中。
 
