--- conflicted
+++ resolved
@@ -16,38 +16,25 @@
 
 ## Adding a service worker to your project
 
-<<<<<<< HEAD
 ## 为你的项目添加 Service Worker
 
-To set up the Angular service worker in your project, use the CLI command `ng add @angular/pwa`. It takes care of configuring your app to use service workers by adding the `service-worker` package along 
-=======
 To set up the Angular service worker in your project, use the CLI command `ng add @angular/pwa`. It takes care of configuring your app to use service workers by adding the `service-worker` package along
->>>>>>> cb6dea47
 with setting up the necessary support files.
 
 要让你的项目支持 Angular Service Worker，可以使用 CLI 命令 `ng add @angular/pwa`。它会添加 `service-worker` 包，并建立必要的支持文件，小心翼翼地配置你的应用，以便使用 Service Worker。
 
 ```sh
-<<<<<<< HEAD
-
-ng add @angular/pwa --project *project-name* 
-=======
+
 ng add @angular/pwa --project *project-name*
->>>>>>> cb6dea47
 ```
 
 The above command completes the following actions:
 
-<<<<<<< HEAD
 上述命令完成了如下步骤：
 
 1. Adds the `@angular/service-worker` package to your project. 
 
    把 @angular/service-worker 添加到你的项目中。
-
-=======
-1. Adds the `@angular/service-worker` package to your project.
->>>>>>> cb6dea47
 2. Enables service worker build support in the CLI.
 
    在 CLI 中启用 Service Worker 的构建支持。
@@ -69,24 +56,16 @@
        为 `theme-color` 添加 meta 标签。
 
 5. Installs icon files to support the installed Progressive Web App (PWA).
-<<<<<<< HEAD
 
    创建图标文件，以支持安装渐进式应用（PWA）。
 
-6. Creates the service worker configuration file called [`ngsw-config.json`](/guide/service-worker-config), which specifies the caching behaviors and other settings. 
-=======
 6. Creates the service worker configuration file called [`ngsw-config.json`](/guide/service-worker-config), which specifies the caching behaviors and other settings.
->>>>>>> cb6dea47
 
    创建一个名叫 [`ngsw-config.json`](/guide/service-worker-config) 的 Service Worker 配置文件，它会用来指定缓存的行为以及其它设定。
 
-Now, build the project: 
-
-<<<<<<< HEAD
+Now, build the project:
+
 现在，构建本项目：
-=======
- Now, build the project:
->>>>>>> cb6dea47
 
 ```sh
 
@@ -100,15 +79,10 @@
 
 ## Service worker in action: a tour
 
-<<<<<<< HEAD
 ## Service Worker 实战：向导
 
-This section demonstrates a service worker in action, 
-using an example application. 
-=======
 This section demonstrates a service worker in action,
 using an example application.
->>>>>>> cb6dea47
 
 本节用一个范例应用来演示一下 Service Worker 实战。
 
@@ -144,13 +118,9 @@
 
 ### Simulating a network issue
 
-<<<<<<< HEAD
 ### 模拟网络出问题
 
-To simulate a network issue, disable network interaction for your application. In Chrome: 
-=======
 To simulate a network issue, disable network interaction for your application. In Chrome:
->>>>>>> cb6dea47
 
 要想模拟网络出问题的情况，可以为你的应用禁用网络交互。在 Chrome 中：
 
@@ -172,19 +142,13 @@
 
 Now the app has no access to network interaction.
 
-<<<<<<< HEAD
 现在，本应用不能再和网络进行交互了。
 
-For applications that do not use the Angular service worker, refreshing now would display Chrome's Internet disconnected page that says "There is no Internet connection". 
+For applications that do not use the Angular service worker, refreshing now would display Chrome's Internet disconnected page that says "There is no Internet connection".
 
 对于那些不使用 Angular Service Worker 的应用，现在刷新将会显示 Chrome 的“网络中断”页，提示“没有可用的网络连接”。
 
-With the addition of an Angular service worker, the application behavior changes. On a refresh, the page loads normally. 
-=======
-For applications that do not use the Angular service worker, refreshing now would display Chrome's Internet disconnected page that says "There is no Internet connection".
-
 With the addition of an Angular service worker, the application behavior changes. On a refresh, the page loads normally.
->>>>>>> cb6dea47
 
 有了 Angular Service Worker，本应用的行为就不一样了。刷新时，页面会正常加载。
 
@@ -245,27 +209,18 @@
 
 ### Making changes to your application
 
-<<<<<<< HEAD
 ### 修改你的应用
 
-Now that you've seen how service workers cache your application, the 
-next step is understanding how updates work. 
-=======
 Now that you've seen how service workers cache your application, the
 next step is understanding how updates work.
->>>>>>> cb6dea47
 
 现在，你已经看到了 Service Worker 如何缓存你的应用，接下来的步骤讲它如何进行更新。
 
 1. If you're testing in an incognito window, open a second blank tab. This will keep the incognito and the cache state alive during your test.
 
-<<<<<<< HEAD
    如果你正在隐身窗口中测试，请打开第二个空白页。这会让该隐身窗口和缓存的状态在测试期间持续活着。
 
-2. Close the application tab, but not the window. This should also close the Developer Tools. 
-=======
 2. Close the application tab, but not the window. This should also close the Developer Tools.
->>>>>>> cb6dea47
 
    关闭该应用的页面，而不是整个窗口。这也会同时关闭开发者工具。
 
