--- conflicted
+++ resolved
@@ -1,16 +1,6 @@
-<<<<<<< HEAD
-@title
-依赖注入
-
-@intro
-Angular 的依赖注入系统能够即时地创建和交付所依赖的服务。
-
-@description
-
-
-=======
 # Dependency Injection
->>>>>>> d71ae278
+
+# 依赖注入
 
 **Dependency injection** is an important application design pattern.
 Angular has its own dependency injection framework, and
@@ -24,126 +14,15 @@
 This page covers what DI is, why it's so useful,
 and [how to use it](guide/dependency-injection#angular-di) in an Angular app.
 
-<<<<<<< HEAD
 本章将学习什么是 DI，它有什么用。
   然后，将学习在 Angular 应用中该[如何使用它](guide/dependency-injection#angular-di)。
 
 
-# Contents
-
-* [Why dependency injection?](guide/dependency-injection#why-di)
-
-  [为什么需要依赖注入？](guide/dependency-injection#why-di)
-  
-* [Angular dependency injection](guide/dependency-injection#angular-dependency-injection)
-
-  [Angular的依赖注入](guide/dependency-injection#angular-dependency-injection)
-
-  * [Configuring the injector](guide/dependency-injection#injector-config)
-  
-    [配置注入器](guide/dependency-injection#injector-config)
-  
-  * [Registering providers in an `NgModule`](guide/dependency-injection#register-providers-ngmodule)
-  
-    [在`NgModule`中注册提供商](guide/dependency-injection#register-providers-ngmodule)
-    
-  * [Registering providers in a component](guide/dependency-injection#register-providers-component)
-  
-    [在组件中注册提供商](guide/dependency-injection#register-providers-component)
-  
-  * [When to use `NgModule` versus an application component](guide/dependency-injection#ngmodule-vs-comp)
-  
-    [什么时候使用`NgModule`？什么时候使用应用组件？](guide/dependency-injection#ngmodule-vs-comp)
-  
-  * [Preparing the `HeroListComponent` for injection](guide/dependency-injection#prep-for-injection)
-  
-    [为依赖注入准备`HeroListComponent`](guide/dependency-injection#prep-for-injection)
-  
-  * [Implicit injector creation](guide/dependency-injection#di-metadata)
-  
-    [隐式依赖注入](guide/dependency-injection#di-metadata)
-  
-  * [Singleton services](guide/dependency-injection#singleton-services)
-  
-    [单例服务](guide/dependency-injection#singleton-services)
-  
-  * [Testing the component](guide/dependency-injection#testing-the-component)
-  
-    [测试组件](guide/dependency-injection#testing-the-component)
-  
-  * [When the service needs a service](guide/dependency-injection#service-needs-service)
-  
-    [什么时候服务需要另一个服务](guide/dependency-injection#service-needs-service)
-  
-  * [Why `@Injectable()`?](guide/dependency-injection#injectable)
-  
-    [为什么要加`@Injectable()`？](guide/dependency-injection#injectable)
-    
-* [Creating and registering a logger service](guide/dependency-injection#logger-service)
-
-  [创建并注册日志服务](guide/dependency-injection#logger-service)
-
-* [Injector providers](guide/dependency-injection#injector-providers)
-
-  [注入器提供商](guide/dependency-injection#injector-providers)
-
-  * [The `Provider` class and `provide` object literal](guide/dependency-injection#provide)
-  
-  * [`Provider`类和`provide`对象字面量](guide/dependency-injection#provide)
-  
-  * [Alternative class providers](guide/dependency-injection#class-provider)
-  
-    [代用类提供商](guide/dependency-injection#class-provider)
-    
-  * [Class provider with dependencies](guide/dependency-injection#class-provider-dependencies)
-  
-    [带有依赖的类提供商](guide/dependency-injection#class-provider-dependencies)
-    
-  * [Aliased class providers](guide/dependency-injection#aliased-class-providers)
-  
-    [别名类提供商](guide/dependency-injection#aliased-class-providers)
-    
-  * [Value providers](guide/dependency-injection#value-provider)
-  
-    [值提供商](guide/dependency-injection#value-provider)
-  
-  * [Factory providers](guide/dependency-injection#factory-provider)
-  
-    [工厂提供商](guide/dependency-injection#factory-provider)
-  
-* [Dependency injection tokens](guide/dependency-injection#dependency-injection-tokens)
-
-  [依赖注入令牌](guide/dependency-injection#dependency-injection-tokens)
-
-  * [Non-class dependencies](guide/dependency-injection#non-class-dependencies)
-
-    [非“类”依赖](guide/dependency-injection#non-class-dependencies)
-
-  * [`InjectionToken`](guide/dependency-injection#injection-token)
-
-* [Optional dependencies](guide/dependency-injection#optional)
-
-  [可选依赖](guide/dependency-injection#optional)
-
-* [Summary](guide/dependency-injection#summary)
-
-  [总结](guide/dependency-injection#summary)
-
-* [Appendix: Working with injectors directly](guide/dependency-injection#explicit-injector)
-
-  [附录：直接使用注入器](guide/dependency-injection#explicit-injector)
-
-
 Run the <live-example></live-example>.
 
 运行<live-example></live-example>.
 
-
-=======
-Run the <live-example></live-example>.
-
 {@a why-di }
->>>>>>> d71ae278
 
 ## Why dependency injection?
 ## 为什么需要依赖注入？
@@ -430,13 +309,10 @@
 Now that you know what dependency injection is and appreciate its benefits,
 read on to see how it is implemented in Angular.
 
-<<<<<<< HEAD
 现在，我们知道了什么是依赖注入，以及它的优点。再来看看它在 Angular 中是怎么实现的。
 
 
-=======
 {@a angular-di}
->>>>>>> d71ae278
 
 ## Angular dependency injection
 ## Angular 依赖注入
@@ -688,16 +564,10 @@
 
 
 
-<<<<<<< HEAD
-Also see *"Should I add app-wide providers to the root `AppModule` or the root `AppComponent`?"* in the [NgModule FAQ](cookbook/ngmodule-faq#q-root-component-or-module).
+Also see *"Should I add app-wide providers to the root `AppModule` or the root `AppComponent`?"* in the [NgModule FAQ](guide/ngmodule-faq#q-root-component-or-module).
  
 参见 [NgModule FAQ](cookbook/ngmodule-faq#q-root-component-or-module) 一章的
   **我该把“全应用级”提供商加到根模块`AppModule`还是根组件`AppComponent`？**
-
-=======
-Also see *"Should I add app-wide providers to the root `AppModule` or
-the root `AppComponent`?"* in the [NgModule FAQ](guide/ngmodule-faq#q-root-component-or-module).
->>>>>>> d71ae278
 
 
 </div>
@@ -917,13 +787,9 @@
 
 ### Why _@Injectable()_?
 
-<<<<<<< HEAD
 ### 为什么要用 _@Injectable()_?
 
-**<a href="../api/core/index/Injectable-decorator.html">@Injectable()</a>** marks a class as available to an
-=======
 **[@Injectable()](api/core/Injectable)** marks a class as available to an
->>>>>>> d71ae278
 injector for instantiation. Generally speaking, an injector reports an
 error when trying to instantiate a class that is not marked as
 `@Injectable()`.
@@ -1154,13 +1020,10 @@
 
 The chain of creations started with the `Logger` provider. *Providers* are the subject of the next section.
 
-<<<<<<< HEAD
 这个“创建链”始于`Logger`的提供商。这个*提供商*就是下一节的主题 。
 
 
-=======
 {@a providers}
->>>>>>> d71ae278
 
 ## Injector providers
 ## 注入器的提供商们
@@ -1763,21 +1626,12 @@
 
 
 
-<<<<<<< HEAD
-Aternatively, you can provide and inject the configuration object in an ngModule like `AppModule`.
+Alternatively, you can provide and inject the configuration object in an ngModule like `AppModule`.
 
 或者在 ngModule 中提供并注入这个配置对象，如`AppModule`。
 
-
-<code-example path="dependency-injection/src/app/app.module.ts" linenums="false" title="src/app/app.module.ts (ngmodule-providers)" region="ngmodule-providers">
-
-</code-example>
-
-=======
-Alternatively, you can provide and inject the configuration object in an ngModule like `AppModule`.
->>>>>>> d71ae278
-
 <code-example path="dependency-injection/src/app/app.module.ts" region="ngmodule-providers" title="src/app/app.module.ts (ngmodule-providers)"></code-example>
+
 
 <div id='optional'>
 
@@ -1834,14 +1688,10 @@
 nested injectors, in
 [Hierarchical Dependency Injection](guide/hierarchical-dependency-injection).
 
-<<<<<<< HEAD
 Angular 依赖注入比前面描述的更能干。
 学习更多高级特性，如对嵌套注入器的支持，见[多级依赖注入](guide/hierarchical-dependency-injection)一章。
 
-
-=======
 {@a explicit-injector}
->>>>>>> d71ae278
 
 ## Appendix: Working with injectors directly
 ## 附录：直接使用注入器
