# Dependency Injection in Angular

# Angular 中的依赖注入

Dependency injection (DI), is an important application design pattern.
Angular has its own DI framework, which is typically
used in the design of Angular applications to increase their efficiency and modularity.

依赖注入（DI）是一种重要的应用设计模式。
Angular 有自己的 DI 框架，在设计应用时常会用到它，以提升它们的开发效率和模块化程度。

Dependencies are services or objects that a class needs to perform its function.
DI is a coding pattern in which a class asks for dependencies from external sources rather than creating them itself.

依赖，是当类需要执行其功能时，所需要的服务或对象。
DI 是一种编码模式，其中的类会从外部源中请求获取依赖，而不是自己创建它们。

In Angular, the DI framework provides declared dependencies to a class when that class is instantiated. This guide explains how DI works in Angular, and how you use it to make your apps flexible, efficient, and robust, as well as testable and maintainable.

在 Angular 中，DI 框架会在实例化该类时向其提供这个类所声明的依赖项。本指南介绍了 DI 在 Angular 中的工作原理，以及如何借助它来让你的应用更灵活、高效、健壮，以及可测试、可维护。

<div class="alert is-helpful">

 You can run the <live-example></live-example> of the sample app that accompanies this guide.

 你可以运行本章这个范例应用的<live-example></live-example>。

</div>

Start by reviewing this simplified version of the _heroes_ feature
from the [The Tour of Heroes](tutorial/). This simple version doesn't use DI; we'll walk through converting it to do so.

我们先看一下[英雄指南](tutorial/)中*英雄管理*特性的简化版。这个简化版不使用 DI，我们将逐步把它转换成使用 DI 的。

<code-tabs>
  <code-pane header="src/app/heroes/heroes.component.ts" path="dependency-injection/src/app/heroes/heroes.component.1.ts" region="v1">
  </code-pane>

  <code-pane header="src/app/heroes/hero-list.component.ts" path="dependency-injection/src/app/heroes/hero-list.component.1.ts">
  </code-pane>

  <code-pane header="src/app/heroes/hero.ts" path="dependency-injection/src/app/heroes/hero.ts">
  </code-pane>

  <code-pane header="src/app/heroes/mock-heroes.ts" path="dependency-injection/src/app/heroes/mock-heroes.ts">
  </code-pane>

</code-tabs>

`HeroesComponent` is the top-level heroes component.
Its only purpose is to display `HeroListComponent`, which displays a list of hero names.

`HeroesComponent` 是顶级英雄管理组件。
它唯一的目的是显示 `HeroListComponent`，该组件会显示一个英雄名字的列表。

This version of the `HeroListComponent` gets heroes from the `HEROES` array, an in-memory collection
defined in a separate `mock-heroes` file.

`HeroListComponent` 的这个版本从 `HEROES` 数组（它在一个独立的 `mock-heroes` 文件中定义了一个内存集合）中获取英雄。

<code-example header="src/app/heroes/hero-list.component.ts (class)" path="dependency-injection/src/app/heroes/hero-list.component.1.ts" region="class">
</code-example>

This approach works for prototyping, but is not robust or maintainable.
As soon as you try to test this component or get heroes from a remote server,
you have to change the implementation of `HeroesListComponent` and
replace every use of the `HEROES` mock data.


这种方法在原型阶段有用，但是不够健壮、不利于维护。
一旦你想要测试该组件或想从远程服务器获得英雄列表，就不得不修改 `HeroesListComponent` 的实现，并且替换每一处使用了 `HEROES` 模拟数据的地方。

## Create and register an injectable service

## 创建和注册可注入的服务

The DI framework lets you supply data to a component from an injectable _service_ class, defined in its own file. To demonstrate, we'll create an injectable service class that provides a list of heroes, and register that class as a provider of that service.

DI 框架让你能从一个可注入的*服务*类（独立文件）中为组件提供数据。为了演示，我们还会创建一个用来提供英雄列表的、可注入的服务类，并把它注册为该服务的提供商。

<div class="alert is-helpful">

Having multiple classes in the same file can be confusing. We generally recommend that you define components and services in separate files.

在同一个文件中放多个类容易让人困惑。我们通常建议你在单独的文件中定义组件和服务。

If you do combine a component and service in the same file,
it is important to define the service first, and then the component. If you define the component before the service, you get a run-time null reference error.

如果你把组件和服务都放在同一个文件中，请务必先定义服务，然后再定义组件。如果在服务之前定义组件，则会在运行时收到一个空引用错误。

It is possible to define the component first with the help of the `forwardRef()` method as explained in this [blog post](http://blog.thoughtram.io/angular/2015/09/03/forward-references-in-angular-2.html).

也可以借助 `forwardRef()` 方法来先定义组件，就像[这个博客](http://blog.thoughtram.io/angular/2015/09/03/forward-references-in-angular-2.html)中解释的那样。

You can also use forward references to break circular dependencies.
See an example in the [DI Cookbook](guide/dependency-injection-in-action#forwardref).

你还可以使用前向引用来打破循环依赖，参见 [DI 一章](guide/dependency-injection-in-action#forwardref)中的例子。

</div>

### Create an injectable service class

### 创建可注入的服务类

The [Angular CLI](cli) can generate a new `HeroService` class in the `src/app/heroes` folder with this command.

[Angular CLI](cli) 可以用下列命令在 `src/app/heroes` 目录下生成一个新的 `HeroService` 类。

<code-example language="sh" class="code-shell">
ng generate service heroes/hero
</code-example>

The command creates the following `HeroService` skeleton.

下列命令会创建 `HeroService` 的骨架。

<code-example path="dependency-injection/src/app/heroes/hero.service.0.ts" header="src/app/heroes/hero.service.ts (CLI-generated)">
</code-example>

The `@Injectable()` is an essential ingredient in every Angular service definition. The rest of the class has been written to expose a `getHeroes` method that returns the same mock data as before. (A real app would probably get its data asynchronously from a remote server, but we'll ignore that to focus on the mechanics of injecting the service.)

`@Injectable()` 是每个 Angular 服务定义中的基本要素。该类的其余部分导出了一个 `getHeroes` 方法，它会返回像以前一样的模拟数据。（真实的应用可能会从远程服务器中异步获取这些数据，不过这里我们先忽略它，专心实现服务的注入机制。）

<code-example path="dependency-injection/src/app/heroes/hero.service.3.ts" header="src/app/heroes/hero.service.ts">
</code-example>


{@a injector-config}
{@a bootstrap}

### Configure an injector with a service provider

### 用服务提供商配置注入器

The class we have created provides a service. The `@Injectable()` decorator marks it as a service
that can be injected, but Angular can't actually inject it anywhere until you configure
an Angular [dependency injector](guide/glossary#injector) with a [provider](guide/glossary#provider) of that service.

<<<<<<< HEAD
我们创建的类提供了一个服务。`@Injectable()` 装饰器把它标记为可供注入的服务，不过在你使用该服务的 [provider](guide/glossary#provider) 提供商配置好 Angular 的[依赖注入器](guide/glossary#injector)之前，Angular 实际上无法将其注入到任何位置。

The injector is responsible for creating service instances and injecting them into classes like `HeroListComponent`.  
You rarely create an Angular injector yourself. Angular creates injectors for you as it executes the app, starting with the _root injector_ that it creates during the [bootstrap process](guide/bootstrapping).

该注入器负责创建服务实例，并把它们注入到像 `HeroListComponent` 这样的类中。
你很少需要自己创建 Angular 的注入器。Angular 会在执行应用时为你创建注入器，第一个注入器是*根注入器*，创建于[启动过程](guide/bootstrapping)中。

A provider tells an injector _how to create the service_. 
You must configure an injector with a provider before that injector can create a service (or provide any other kind of dependency). 
=======
The injector is responsible for creating service instances and injecting them into classes like `HeroListComponent`.
You rarely create an Angular injector yourself. Angular creates injectors for you as it executes the app, starting with the _root injector_ that it creates during the [bootstrap process](guide/bootstrapping).

A provider tells an injector _how to create the service_.
You must configure an injector with a provider before that injector can create a service (or provide any other kind of dependency).
>>>>>>> ef4a15bc

提供商会告诉注入器*如何创建该服务*。
要想让注入器能够创建服务（或提供其它类型的依赖），你必须使用某个提供商配置好注入器。

A provider can be the service class itself, so that the injector can use `new` to create an instance.
You might also define more than one class to provide the same service in different ways,
and configure different injectors with different providers.

提供商可以是服务类本身，因此注入器可以使用 `new` 来创建实例。
你还可以定义多个类，以不同的方式提供同一个服务，并使用不同的提供商来配置不同的注入器。

<div class="alert is-helpful">

Injectors are inherited, which means that if a given injector can't resolve a dependency,
it asks the parent injector to resolve it.
A component can get services from its own injector,
from the injectors of its component ancestors,
from the injector of its parent NgModule, or from the `root` injector.

注入器是可继承的，这意味着如果指定的注入器无法解析某个依赖，它就会请求父注入器来解析它。
组件可以从它自己的注入器来获取服务、从其祖先组件的注入器中获取、从其父 NgModule 的注入器中获取，或从 `root` 注入器中获取。

* Learn more about the [different kinds of providers](guide/dependency-injection-providers).

  更多知识，参见 [提供商的不同类型](guide/dependency-injection-providers)。

* Learn more about  how the [injector hierarchy](guide/hierarchical-dependency-injection) works.

  更多知识，参见[层次化注入器](guide/hierarchical-dependency-injection)的工作原理。

</div>

You can configure injectors with providers at different levels of your app, by setting a metadata value in one of three places:

你可以在三种位置之一设置元数据，以便在应用的不同层级使用提供商来配置注入器：

* In the `@Injectable()` decorator for the service itself.

  在服务本身的 `@Injectable()` 装饰器中。

* In the `@NgModule()` decorator for an NgModule.

<<<<<<< HEAD
  在 NgModule 的 `@NgModule()` 装饰器中。

* In the `@Component()` decorator for a component. 
=======
* In the `@Component()` decorator for a component.
>>>>>>> ef4a15bc

  在组件的 `@Component()` 装饰器中。

The `@Injectable()` decorator has the `providedIn` metadata option, where you can specify the provider of the decorated service class with the `root` injector, or with the injector for a specific NgModule.

`@Injectable()` 装饰器具有一个名叫 `providedIn` 的元数据选项，在那里你可以指定把被装饰类的提供商放到 `root` 注入器中，或某个特定 NgModule 的注入器中。

The `@NgModule()` and `@Component()` decorators have the `providers` metadata option, where you can configure providers for NgModule-level or component-level injectors.

`@NgModule()` 和 `@Component()` 装饰器都有用一个 `providers` 元数据选项，在那里你可以配置 NgModule 级或组件级的注入器。

<div class="alert is-helpful">

Components are directives, and the `providers` option is inherited from `@Directive()`. You can also configure providers for directives and pipes at the same level as the component.

所有组件都是指令，而 `providers` 选项是从 `@Directive()` 中继承来的。
你也可以与组件一样的级别为指令、管道配置提供商。

Learn more about [where to configure providers](guide/hierarchical-dependency-injection#where-to-register).

欲知详情，参见[该在哪里配置提供商](guide/hierarchical-dependency-injection#where-to-register)。

</div>

{@a injector-config}
{@a bootstrap}

## Injecting services

<<<<<<< HEAD
## 注入服务

In order for `HeroListComponent` to get heroes from `HeroService`, it needs to ask for `HeroService` to be injected, rather than creating it's own `HeroService` instance with `new`.
=======
In order for `HeroListComponent` to get heroes from `HeroService`, it needs to ask for `HeroService` to be injected, rather than creating its own `HeroService` instance with `new`.
>>>>>>> ef4a15bc

`HeroListComponent` 要想从 `HeroService` 中获取英雄列表，就得要求注入 `HeroService`，而不是自己使用 `new` 来创建自己的 `HeroService` 实例。

You can tell Angular to inject a dependency in a component's constructor by specifying a **constructor parameter with the dependency type**. Here's the `HeroListComponent` constructor, asking for the `HeroService` to be injected.

你可以通过制定**带有依赖类型的构造函数参数**来要求 Angular 在组件的构造函数中注入依赖项。下面的代码是 `HeroListComponent` 的构造函数，它要求注入 `HeroService`。

<code-example header="src/app/heroes/hero-list.component (constructor signature)" path="dependency-injection/src/app/heroes/hero-list.component.ts"
region="ctor-signature">
</code-example>

Of course, `HeroListComponent` should do something with the injected `HeroService`.
Here's the revised component, making use of the injected service, side-by-side with the previous version for comparison.

当然，`HeroListComponent` 还应该使用注入的这个 `HeroService` 做一些事情。
这里是修改过的组件，它转而使用注入的服务。与前一版本并列显示，以便比较。

<code-tabs>
  <code-pane header="hero-list.component (with DI)" path="dependency-injection/src/app/heroes/hero-list.component.2.ts">
  </code-pane>

  <code-pane header="hero-list.component (without DI)" path="dependency-injection/src/app/heroes/hero-list.component.1.ts">
  </code-pane>
</code-tabs>

`HeroService` must be provided in some parent injector. The code in `HeroListComponent` doesn't depend on where `HeroService` comes from.
If you decided to provide `HeroService` in `AppModule`, `HeroListComponent` wouldn't change.

必须在某些父注入器中提供 `HeroService`。`HeroListComponent` 并不关心 `HeroService` 来自哪里。
如果你决定在 `AppModule` 中提供 `HeroService`，也不必修改 `HeroListComponent`。

{@a singleton-services}
{@a component-child-injectors}

### Injector hierarchy and service instances

<<<<<<< HEAD
### 注入器树与服务实例

Services are singletons _within the scope of an injector_. That is, there is at most one instance of a service in a given injector. 
=======
Services are singletons _within the scope of an injector_. That is, there is at most one instance of a service in a given injector.
>>>>>>> ef4a15bc

*在某个注入器*的范围内，服务是单例的。也就是说，在指定的注入器中最多只有某个服务的最多一个实例。

There is only one root injector for an app. Providing `UserService` at the `root` or `AppModule` level means it is registered with the root injector. There is just one `UserService` instance in the entire app and every class that injects `UserService` gets this service instance _unless_ you configure another provider with a _child injector_.

<<<<<<< HEAD
应用只有一个根注入器。在 `root` 或 `AppModule` 级提供 `UserService` 意味着它注册到了根注入器上。
在整个应用中只有一个 `UserService` 实例，每个要求注入 `UserService` 的类都会得到这一个服务实例，*除非*你在*子注入器*中配置了另一个提供商。

Angular DI has a [hierarchical injection system](guide/hierarchical-dependency-injection), which means that nested injectors can create their own service instances. 
=======
Angular DI has a [hierarchical injection system](guide/hierarchical-dependency-injection), which means that nested injectors can create their own service instances.
>>>>>>> ef4a15bc
Angular regularly creates nested injectors. Whenever Angular creates a new instance of a component that has `providers` specified in `@Component()`, it also creates a new _child injector_ for that instance.
Similarly, when a new NgModule is lazy-loaded at run time, Angular can create an injector for it with its own providers.

<<<<<<< HEAD
Angular DI 具有[分层注入体系](guide/hierarchical-dependency-injection)，这意味着下级注入器也可以创建它们自己的服务实例。
Angular 会有规律的创建下级注入器。每当 Angular 创建一个在 `@Component()` 中指定了 `providers` 的组件实例时，它也会为该实例创建一个新的*子注入器*。
类似的，当在运行期间加载一个新的 NgModule 时，Angular 也可以为它创建一个拥有自己的提供商的注入器。

Child modules and component injectors are independent of each other, and create their own separate instances of the provided services. When Angular destroys an NgModule or component instance, it also destroys that injector and that injector's service instances. 
=======
Child modules and component injectors are independent of each other, and create their own separate instances of the provided services. When Angular destroys an NgModule or component instance, it also destroys that injector and that injector's service instances.
>>>>>>> ef4a15bc

子模块和组件注入器彼此独立，并且会为所提供的服务分别创建自己的实例。当 Angular 销毁 NgModule 或组件实例时，也会销毁这些注入器以及注入器中的那些服务实例。

Thanks to [injector inheritance](guide/hierarchical-dependency-injection),
you can still inject application-wide services into these components.
A component's injector is a child of its parent component's injector, and inherits from all ancestor injectors all the way back to the application's _root_ injector. Angular can inject a service provided by any injector in that lineage.

借助[注入器继承机制](guide/hierarchical-dependency-injection)，你仍然可以把全应用级的服务注入到这些组件中。
组件的注入器是其父组件注入器的子节点，它会继承所有的祖先注入器，其终点则是应用的*根*注入器。
Angular 可以注入该继承谱系中任何一个注入器提供的服务。

For example, Angular can inject `HeroListComponent` with both the `HeroService` provided in `HeroComponent` and the `UserService` provided in `AppModule`.

比如，Angular 既可以把 `HeroComponent` 中提供的 `HeroService`  注入到 `HeroListComponent`，也可以注入 `AppModule` 中提供的 `UserService`。

{@a testing-the-component}

## Testing components with dependencies

## 测试带有依赖的组件

Designing a class with dependency injection makes the class easier to test.
Listing dependencies as constructor parameters may be all you need to test application parts effectively.

基于依赖注入设计一个类，能让它更易于测试。
要想高效的测试应用的各个部分，你所要做的一切就是把这些依赖列到构造函数的参数表中而已。

For example, you can create a new `HeroListComponent` with a mock service that you can manipulate
under test.

比如，你可以使用一个可在测试期间操纵的模拟服务来创建新的 `HeroListComponent`。

<code-example path="dependency-injection/src/app/test.component.ts" region="spec" header="src/app/test.component.ts" linenums="false">
</code-example>

<div class="alert is-helpful">

Learn more in the [Testing](guide/testing) guide.

欲知详情，参见[测试](guide/testing)一章。

</div>

{@a service-needs-service}

## Services that need other services

## 那些需要其它服务的服务

Services can have their own dependencies. `HeroService` is very simple and doesn't have any dependencies of its own. Suppose, however, that you want it to report its activities through a logging service. You can apply the same *constructor injection* pattern,
adding a constructor that takes a `Logger` parameter.

服务还可以具有自己的依赖。`HeroService` 非常简单，没有自己的依赖。不过，如果你希望通过日志服务来报告这些活动，那么就可以使用同样的*构造函数注入*模式，添加一个构造函数来接收一个 `Logger` 参数。

Here is the revised `HeroService` that injects `Logger`, side by side with the previous service for comparison.

这是修改后的 `HeroService`，它注入了 `Logger`，我们把它和前一个版本的服务放在一起进行对比。

<code-tabs>

  <code-pane header="src/app/heroes/hero.service (v2)" path="dependency-injection/src/app/heroes/hero.service.2.ts">
  </code-pane>

  <code-pane header="src/app/heroes/hero.service (v1)" path="dependency-injection/src/app/heroes/hero.service.1.ts">
  </code-pane>

  <code-pane header="src/app/logger.service"
  path="dependency-injection/src/app/logger.service.ts">
  </code-pane>

</code-tabs>

The constructor asks for an injected instance of `Logger` and stores it in a private field called `logger`. The `getHeroes()` method logs a message when asked to fetch heroes.

该构造函数请求注入一个 `Logger` 的实例，并把它保存在一个名叫 `logger` 的私有字段中。
当要求获取英雄列表时，`getHeroes()` 方法就会记录一条消息。

Notice that the `Logger` service also has the `@Injectable()` decorator, even though it might not need its own dependencies. In fact, the `@Injectable()` decorator is **required  for all services**.

注意，虽然 `Logger` 服务没有自己的依赖项，但是它同样带有 `@Injectable()` 装饰器。实际上，`@Injectable()` **对所有服务都是必须的**。

When Angular creates a class whose constructor has parameters, it looks for type and injection metadata about those parameters so that it can inject the correct service.
If Angular can't find that parameter information, it throws an error.
Angular can only find the parameter information _if the class has a decorator of some kind_.
The `@Injectable()` decorator is the standard decorator for service classes.

当 Angular 创建一个构造函数中有参数的类时，它会查找有关这些参数的类型，和供注入使用的元数据，以便找到正确的服务。
如果 Angular 无法找到参数信息，它就会抛出一个错误。
*只有当类具有某种装饰器时*，Angular 才能找到参数信息。
`@Injectable()` 装饰器是所有服务类的标准装饰器。

<div class="alert is-helpful">

 The decorator requirement is imposed by TypeScript. TypeScript normally discards parameter type information when it [transpiles](guide/glossary#transpile) the code to JavaScript. TypeScript preserves this information if the class has a decorator and the `emitDecoratorMetadata` compiler option is set `true` in TypeScript's `tsconfig.json` configuration file. The CLI configures `tsconfig.json` with `emitDecoratorMetadata: true`.

<<<<<<< HEAD
 对装饰器的需求是 TypeScript 强制要求的。当 TypeScript 把代码[转译](guide/glossary#transpile)成 JavaScript 时，一般会丢弃参数的类型信息。只有当类具有装饰器，并且 `tsconfig.json` 中的编译器选项 `emitDecoratorMetadata` 为 `true` 时，TypeScript 才会保留这些信息。CLI 所配置的 `tsconfig.json` 就带有 `emitDecoratorMetadata: true`。

=======
>>>>>>> ef4a15bc
 This means you're responsible for putting `@Injectable()` on your service classes.

 这意味着你有责任给所有服务类加上 `@Injectable()`。

</div>

{@a token}

{@a injection-token}

### Dependency injection tokens

### 依赖注入令牌

When you configure an injector with a provider, you associate that provider with a [DI token](guide/glossary#di-token).
The injector maintains an internal *token-provider* map that it references when
asked for a dependency. The token is the key to the map.

当使用提供商配置注入器时，就会把提供商和一个 [DI 令牌](guide/glossary#di-token)关联起来。
注入器维护一个内部*令牌-提供商*的映射表，当请求一个依赖项时就会引用它。令牌就是这个映射表的键。

In simple examples, the dependency value is an *instance*, and
the class *type* serves as its own lookup key.
Here you get a `HeroService` directly from the injector by supplying the `HeroService` type as the token:

在简单的例子中，依赖项的值是一个*实例*，而类的*类型*则充当键来查阅它。
通过把 `HeroService` 类型作为令牌，你可以直接从注入器中获得一个 `HeroService` 实例。

<code-example path="dependency-injection/src/app/injector.component.ts" region="get-hero-service" header="src/app/injector.component.ts" linenums="false">
</code-example>

The behavior is similar when you write a constructor that requires an injected class-based dependency.
When you define a constructor parameter with the `HeroService` class type,
Angular knows to inject the service associated with that `HeroService` class token:

当你编写的构造函数中需要注入基于类的依赖项时，其行为也类似。
当你使用 `HeroService` 类的类型来定义构造函数参数时，Angular 就会知道要注入与 `HeroService` 类这个令牌相关的服务。

<code-example path="dependency-injection/src/app/heroes/hero-list.component.ts" region="ctor-signature" header="src/app/heroes/hero-list.component.ts">
</code-example>

Many dependency values are provided by classes, but not all. The expanded *provide* object lets you associate different kinds of providers with a DI token.

很多依赖项的值都是通过类来提供的，但不是全部。扩展的 *provide* 对象让你可以把多种不同种类的提供商和 DI 令牌关联起来。

* Learn more about [different kinds of providers](guide/dependency-injection-providers).

  欲知详情，参见[不同种类的提供商](guide/dependency-injection-providers)。

{@a optional}

### Optional dependencies

### 可选依赖

`HeroService` *requires* a logger, but what if it could get by without
one?

<<<<<<< HEAD
`HeroService` *需要*一个记录器，但是如果找不到它会怎么样？

When a component or service declares a dependency, the class constructor takes that dependency as a parameter. 
=======
When a component or service declares a dependency, the class constructor takes that dependency as a parameter.
>>>>>>> ef4a15bc
You can tell Angular that the dependency is optional by annotating the
constructor parameter with `@Optional()`.

当组件或服务声明某个依赖项时，该类的构造函数会以参数的形式接收那个依赖项。
通过给这个参数加上 `@Optional()` 注解，你可以告诉 Angular，该依赖是可选的。

<code-example path="dependency-injection/src/app/providers.component.ts" region="import-optional">
</code-example>

<code-example path="dependency-injection/src/app/providers.component.ts" region="provider-10-ctor" linenums="false">
</code-example>

When using `@Optional()`, your code must be prepared for a null value. If you
don't register a logger provider anywhere, the injector sets the
value of `logger` to null.

当使用 `@Optional()` 时，你的代码必须能正确处理 null 值。如果你没有在任何地方注册过 logger 提供商，那么注入器就会把 `logger` 的值设置为 null。

<div class="alert is-helpful">

`@Inject()` and `@Optional()` are _parameter decorators_.  They alter the way the DI framework provides a dependency, by annotating the dependency parameter on the constructor of the class that requires the dependency.

`@Inject()` 和 `@Optional()` 都是*参数装饰器*。它们通过在需要依赖项的类的构造函数上对参数进行注解，来改变 DI 框架提供依赖项的方式。

Learn more about parameter decorators in [Hierarchical Dependency Injectors](guide/hierarchical-dependency-injection).

欲知详情，参见[多级注入器](guide/hierarchical-dependency-injection)。

</div>

## Summary

## 小结

You learned the basics of Angular dependency injection in this page.
You can register various kinds of providers,
and you know how to ask for an injected object (such as a service) by
adding a parameter to a constructor.

本页中你学到了 Angular 依赖注入的基础知识。
你可以注册多种提供商，并且知道了如何通过为构造函数添加参数来请求所注入的对象（比如服务）。

Dive deeper into the capabilities and advanced feature of the Angular DI system in the following pages:

在以下页面中可以深入了解 Angular DI 体系的能力及高级特性：

* Learn more about nested injectors in
[Hierarchical Dependency Injection](guide/hierarchical-dependency-injection).

  要深入了解嵌套注入器，参见[多级依赖注入](guide/hierarchical-dependency-injection)

* Learn more about [DI tokens and providers](guide/dependency-injection-providers).

  到 [DI 令牌与提供商](guide/dependency-injection-providers)中学习更多知识。

* [Dependency Injection in Action](guide/dependency-injection-in-action) is a cookbook for some of the interesting things you can do with DI.

  [依赖注入实战](guide/dependency-injection-in-action)中讲了一些你能用 DI 做的一些有意思的事。  <|MERGE_RESOLUTION|>--- conflicted
+++ resolved
@@ -138,24 +138,16 @@
 that can be injected, but Angular can't actually inject it anywhere until you configure
 an Angular [dependency injector](guide/glossary#injector) with a [provider](guide/glossary#provider) of that service.
 
-<<<<<<< HEAD
 我们创建的类提供了一个服务。`@Injectable()` 装饰器把它标记为可供注入的服务，不过在你使用该服务的 [provider](guide/glossary#provider) 提供商配置好 Angular 的[依赖注入器](guide/glossary#injector)之前，Angular 实际上无法将其注入到任何位置。
 
-The injector is responsible for creating service instances and injecting them into classes like `HeroListComponent`.  
+The injector is responsible for creating service instances and injecting them into classes like `HeroListComponent`.
 You rarely create an Angular injector yourself. Angular creates injectors for you as it executes the app, starting with the _root injector_ that it creates during the [bootstrap process](guide/bootstrapping).
 
 该注入器负责创建服务实例，并把它们注入到像 `HeroListComponent` 这样的类中。
 你很少需要自己创建 Angular 的注入器。Angular 会在执行应用时为你创建注入器，第一个注入器是*根注入器*，创建于[启动过程](guide/bootstrapping)中。
 
-A provider tells an injector _how to create the service_. 
-You must configure an injector with a provider before that injector can create a service (or provide any other kind of dependency). 
-=======
-The injector is responsible for creating service instances and injecting them into classes like `HeroListComponent`.
-You rarely create an Angular injector yourself. Angular creates injectors for you as it executes the app, starting with the _root injector_ that it creates during the [bootstrap process](guide/bootstrapping).
-
 A provider tells an injector _how to create the service_.
 You must configure an injector with a provider before that injector can create a service (or provide any other kind of dependency).
->>>>>>> ef4a15bc
 
 提供商会告诉注入器*如何创建该服务*。
 要想让注入器能够创建服务（或提供其它类型的依赖），你必须使用某个提供商配置好注入器。
@@ -198,13 +190,9 @@
 
 * In the `@NgModule()` decorator for an NgModule.
 
-<<<<<<< HEAD
   在 NgModule 的 `@NgModule()` 装饰器中。
 
-* In the `@Component()` decorator for a component. 
-=======
 * In the `@Component()` decorator for a component.
->>>>>>> ef4a15bc
 
   在组件的 `@Component()` 装饰器中。
 
@@ -234,13 +222,9 @@
 
 ## Injecting services
 
-<<<<<<< HEAD
 ## 注入服务
 
-In order for `HeroListComponent` to get heroes from `HeroService`, it needs to ask for `HeroService` to be injected, rather than creating it's own `HeroService` instance with `new`.
-=======
 In order for `HeroListComponent` to get heroes from `HeroService`, it needs to ask for `HeroService` to be injected, rather than creating its own `HeroService` instance with `new`.
->>>>>>> ef4a15bc
 
 `HeroListComponent` 要想从 `HeroService` 中获取英雄列表，就得要求注入 `HeroService`，而不是自己使用 `new` 来创建自己的 `HeroService` 实例。
 
@@ -277,38 +261,26 @@
 
 ### Injector hierarchy and service instances
 
-<<<<<<< HEAD
 ### 注入器树与服务实例
 
-Services are singletons _within the scope of an injector_. That is, there is at most one instance of a service in a given injector. 
-=======
 Services are singletons _within the scope of an injector_. That is, there is at most one instance of a service in a given injector.
->>>>>>> ef4a15bc
 
 *在某个注入器*的范围内，服务是单例的。也就是说，在指定的注入器中最多只有某个服务的最多一个实例。
 
 There is only one root injector for an app. Providing `UserService` at the `root` or `AppModule` level means it is registered with the root injector. There is just one `UserService` instance in the entire app and every class that injects `UserService` gets this service instance _unless_ you configure another provider with a _child injector_.
 
-<<<<<<< HEAD
 应用只有一个根注入器。在 `root` 或 `AppModule` 级提供 `UserService` 意味着它注册到了根注入器上。
 在整个应用中只有一个 `UserService` 实例，每个要求注入 `UserService` 的类都会得到这一个服务实例，*除非*你在*子注入器*中配置了另一个提供商。
 
-Angular DI has a [hierarchical injection system](guide/hierarchical-dependency-injection), which means that nested injectors can create their own service instances. 
-=======
 Angular DI has a [hierarchical injection system](guide/hierarchical-dependency-injection), which means that nested injectors can create their own service instances.
->>>>>>> ef4a15bc
 Angular regularly creates nested injectors. Whenever Angular creates a new instance of a component that has `providers` specified in `@Component()`, it also creates a new _child injector_ for that instance.
 Similarly, when a new NgModule is lazy-loaded at run time, Angular can create an injector for it with its own providers.
 
-<<<<<<< HEAD
 Angular DI 具有[分层注入体系](guide/hierarchical-dependency-injection)，这意味着下级注入器也可以创建它们自己的服务实例。
 Angular 会有规律的创建下级注入器。每当 Angular 创建一个在 `@Component()` 中指定了 `providers` 的组件实例时，它也会为该实例创建一个新的*子注入器*。
 类似的，当在运行期间加载一个新的 NgModule 时，Angular 也可以为它创建一个拥有自己的提供商的注入器。
 
-Child modules and component injectors are independent of each other, and create their own separate instances of the provided services. When Angular destroys an NgModule or component instance, it also destroys that injector and that injector's service instances. 
-=======
 Child modules and component injectors are independent of each other, and create their own separate instances of the provided services. When Angular destroys an NgModule or component instance, it also destroys that injector and that injector's service instances.
->>>>>>> ef4a15bc
 
 子模块和组件注入器彼此独立，并且会为所提供的服务分别创建自己的实例。当 Angular 销毁 NgModule 或组件实例时，也会销毁这些注入器以及注入器中的那些服务实例。
 
@@ -404,11 +376,7 @@
 
  The decorator requirement is imposed by TypeScript. TypeScript normally discards parameter type information when it [transpiles](guide/glossary#transpile) the code to JavaScript. TypeScript preserves this information if the class has a decorator and the `emitDecoratorMetadata` compiler option is set `true` in TypeScript's `tsconfig.json` configuration file. The CLI configures `tsconfig.json` with `emitDecoratorMetadata: true`.
 
-<<<<<<< HEAD
  对装饰器的需求是 TypeScript 强制要求的。当 TypeScript 把代码[转译](guide/glossary#transpile)成 JavaScript 时，一般会丢弃参数的类型信息。只有当类具有装饰器，并且 `tsconfig.json` 中的编译器选项 `emitDecoratorMetadata` 为 `true` 时，TypeScript 才会保留这些信息。CLI 所配置的 `tsconfig.json` 就带有 `emitDecoratorMetadata: true`。
-
-=======
->>>>>>> ef4a15bc
  This means you're responsible for putting `@Injectable()` on your service classes.
 
  这意味着你有责任给所有服务类加上 `@Injectable()`。
@@ -467,13 +435,9 @@
 `HeroService` *requires* a logger, but what if it could get by without
 one?
 
-<<<<<<< HEAD
 `HeroService` *需要*一个记录器，但是如果找不到它会怎么样？
 
-When a component or service declares a dependency, the class constructor takes that dependency as a parameter. 
-=======
 When a component or service declares a dependency, the class constructor takes that dependency as a parameter.
->>>>>>> ef4a15bc
 You can tell Angular that the dependency is optional by annotating the
 constructor parameter with `@Optional()`.
 
