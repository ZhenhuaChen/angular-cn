<<<<<<< HEAD
@title
服务

@intro
创建一个可复用的服务来调用英雄的数据
=======
# Services

The Tour of Heroes `HeroesComponent` is currently getting and displaying fake data.
>>>>>>> b5934fc5

After the refactoring in this tutorial, `HeroesComponent` will be lean and focused on supporting the view.
It will also be easier to unit-test with a mock service.

## Why services

Components shouldn't fetch or save data directly and they certainly shouldn't knowingly present fake data.
They should focus on presenting data and delegate data access to a service.

<<<<<<< HEAD
随着《英雄指南》的成长，我们要添加更多需要访问英雄数据的组件。

Instead of copying and pasting the same code over and over,
you'll create a single reusable data service and
inject it into the components that need it.
Using a separate service keeps components lean and focused on supporting the view,
and makes it easy to unit-test components with a mock service.

为了不再把相同的代码复制一遍又一遍，我们要创建一个单一的可复用的数据服务，并且把它注入到需要它的那些组件中。
使用单独的服务可以保持组件精简，使其集中精力为视图提供支持，并且，借助模拟（Mock）服务，可以更容易的对组件进行单元测试。

Because data services are invariably asynchronous,
you'll finish the page with a *Promise*-based version of the data service.

由于数据服务总是异步的，因此我们最终会提供一个基于承诺（Promise）的数据服务。

When you're done with this page, the app should look like this <live-example></live-example>.
=======
In this tutorial, you'll create a `HeroService` that all application classes can use to get heroes.
Instead of creating that service with `new`, 
you'll rely on Angular [*dependency injection*](guide/dependency-injection) 
to inject it into the `HeroesComponent` constructor.

Services are a great way to share information among classes that _don't know each other_.
You'll create a `MessageService` and inject it in two places:

1. in `HeroService` which uses the service to send a message.
2. in `MessagesComponent` which displays that message.
>>>>>>> b5934fc5

当我们完成本章的内容是，本应用会变成这样：<live-example></live-example>。


## Create the _HeroService_

<<<<<<< HEAD
## Where you left off

## 延续上一步教程

Before continuing with the Tour of Heroes, verify that you have the following structure.
If not, go back to the previous pages.

在继续《英雄指南》之前，先检查一下，是否已经有如下目录结构。如果没有，回上一章，看看错过了哪里。


<div class='filetree'>

  <div class='file'>
    angular-tour-of-heroes
  </div>

  <div class='children'>

    <div class='file'>
      src
    </div>

    <div class='children'>

      <div class='file'>
        app
      </div>

      <div class='children'>

        <div class='file'>
          app.component.ts
        </div>

        <div class='file'>
          app.module.ts
        </div>

        <div class='file'>
          hero.ts
        </div>

        <div class='file'>
          hero-detail.component.ts
        </div>

      </div>

      <div class='file'>
        main.ts
      </div>

      <div class='file'>
        index.html
      </div>

      <div class='file'>
        styles.css
      </div>

      <div class='file'>
        systemjs.config.js
      </div>

      <div class='file'>
        tsconfig.json
      </div>

    </div>

    <div class='file'>
      node_modules ...
    </div>

    <div class='file'>
      package.json
    </div>

  </div>

</div>



## Keep the app transpiling and running

## 让应用代码保持转译和运行

Enter the following command in the terminal window:

在终端窗口中输入如下命令：

=======
Using the Angular CLI, create a service called `hero`.
>>>>>>> b5934fc5

<code-example language="sh" class="code-shell">
  ng generate service hero
</code-example>

The command generates skeleton `HeroService` class in `src/app/hero.service.ts`
The `HeroService` class should look like the below.

<code-example path="toh-pt4/src/app/hero.service.1.ts" region="new"
 title="src/app/hero.service.ts (new service)" linenums="false">
</code-example>

<<<<<<< HEAD
This command runs the TypeScript compiler in "watch mode", recompiling automatically when the code changes.
The command simultaneously launches the app in a browser and refreshes the browser when the code changes.

这个命令会在“监听”模式下运行TypeScript编译器，当代码变化时，它会自动重新编译。
  同时，该命令还会在浏览器中启动该应用，并且当代码变化时刷新浏览器。

You can keep building the Tour of Heroes without pausing to recompile or refresh the browser.

在后续构建《英雄指南》过程中，应用能持续运行，而不用中断服务来编译或刷新浏览器。

## Creating a hero service

## 创建英雄服务

The stakeholders want to show the heroes in various ways on different pages.
Users can already select a hero from a list.
Soon you'll add a dashboard with the top performing heroes and create a separate view for editing hero details.
All three views need hero data.

客户向我们描绘了本应用更大的目标：想要在不同的页面中用多种方式显示英雄。
  现在我们已经能从列表中选择一个英雄了，但这还不够。
  很快，我们将添加一个仪表盘来显示表现最好的英雄，并创建一个独立视图来编辑英雄的详情。
  所有这些视图都需要英雄数据。

At the moment, the `AppComponent` defines mock heroes for display.
However, defining heroes is not the component's job,
and you can't easily share the list of heroes with other components and views.
In this page, you'll move the hero data acquisition business to a single service that provides the data and
share that service with all components that need the data.

目前，`AppComponent`显示的是模拟数据。
不过，定义这些英雄并非组件的任务，否则我们没法与其它组件和视图共享这些英雄列表数据。
在这一章，我们将把获取英雄数据的任务重构为一个单独的服务，它将提供英雄数据，并把服务在所有需要英雄数据的组件间共享。

### Create the HeroService

### 创建 HeroService  

Create a file in the `app` folder called `hero.service.ts`. 

在`app`目录下创建一个名叫`hero.service.ts`的文件。

=======
### _@Injectable()_ services

Notice that the new service imports the Angular `Injectable` symbol and annotates
the class with the `@Injectable()` decorator.

The `@Injectable()` decorator tells Angular that this service _might_ itself
have injected dependencies.
It doesn't have dependencies now but [it will soon](#inject-message-service).
Whether it does or it doesn't, it's good practice to keep the decorator.
>>>>>>> b5934fc5

<div class="l-sub-section">

The Angular [style guidelines](guide/styleguide#style-07-04) strongly recommend keeping it
and the linter enforces this rule.

我们遵循的文件命名约定是：服务名称的小写形式（基本名），加上`.service`后缀。
如果服务名称包含多个单词，我们就把基本名部分写成中线形式 ([dash-case](guide/glossary#dash-case))。
例如，`SpecialSuperHeroService`服务应该被定义在`special-super-hero.service.ts`文件中。


</div>

### Get hero data

The `HeroService` could get hero data from anywhere&mdash;a web service, local storage, or a mock data source. 

Removing data access from components means you can change your mind about the implementation anytime, without touching any components.
They don't know how the service works.

<<<<<<< HEAD
我们把这个类命名为`HeroService`，并导出它，以供别人使用。

=======
The implementation in _this_ tutorial will continue to deliver _mock heroes_.
>>>>>>> b5934fc5

Import the `Hero` and `HEROES`.

<code-example path="toh-pt4/src/app/hero.service.ts" region="import-heroes">
</code-example>

Add a `getHeroes` method to return the _mock heroes_.

<code-example path="toh-pt4/src/app/hero.service.1.ts" region="getHeroes">
</code-example>

<<<<<<< HEAD
### Injectable services

### 可注入的服务

Notice that you imported the Angular `Injectable` function and applied that function as an `@Injectable()` decorator.

注意，我们导入了 Angular 的`Injectable`函数，并作为`@Injectable()`装饰器使用这个函数。


<div class="callout is-helpful">



Don't forget the parentheses. Omitting them leads to an error that's difficult to diagnose.

**不要忘了写圆括号！**如果忘了写，就会导致一个很难诊断的错误。


</div>
=======
{@a provide}
## Provide the `HeroService`

You must _provide_ the `HeroService` in the _dependency injection system_
before Angular can _inject_ it into the `HeroesComponent`, 
as you will do [below](#inject).
>>>>>>> b5934fc5

There are several ways to provide the `HeroService`: 
in the `HeroesComponent`, in the `AppComponent`, in the `AppModule`.
Each option has pros and cons. 

This tutorial chooses to provide it in the `AppModule`.

That's such a popular choice that you could have told the CLI to provide it there automatically
by appending `--module=app`.

<<<<<<< HEAD
当 TypeScript 看到`@Injectable()`装饰器时，就会记下本服务的元数据。
  如果 Angular 需要往这个服务中注入其它依赖，就会使用这些元数据。

Although the `HeroService` doesn't have any dependencies at the moment,
applying the `@Injectable()` decorator ​from the start ensures
consistency and future-proofing.

虽然*此时*`HeroService`还没有任何依赖，但我们还是得加上这个装饰器。
作为一项最佳实践，无论是出于提高统一性还是减少变更的目的，
都应该从一开始就加上`@Injectable()`装饰器。


### Getting hero data

### 获取英雄数据  

Add a `getHeroes()` method stub.

添加一个名叫`getHeros`的桩方法。

=======
<code-example language="sh" class="code-shell">
  ng generate service hero --module=app
</code-example>

Since you did not, you'll have to provide it yourself.

Open the `AppModule` class, import the `HeroService`, and add it to the `@NgModule.providers` array.

<code-example path="toh-pt4/src/app/app.module.ts" linenums="false" title="src/app/app.module.ts (providers)" region="providers">
</code-example>
>>>>>>> b5934fc5

The `providers` array tells Angular to create a single, shared instance of `HeroService`
and inject into any class that asks for it.

The `HeroService` is now ready to plug into the `HeroesComponent`.

<div class="alert is-helpful">

  Learn more about _providers_ in the [NgModules](guide/ngmodule#providers) guide.

</div>

<<<<<<< HEAD
`HeroService`可以从任何地方获取`Hero`数据 —— Web服务、本地存储或模拟数据源。
从组件中移除数据访问逻辑意味着你可以随时更改这些实现方式，而不影响需要这些英雄数据的组件。

### Move the mock hero data

### 移动模拟的英雄数据

Cut the `HEROES` array from `app.component.ts` and paste it to a new file in the `app` folder named `mock-heroes.ts`.
Additionally, copy the `import {Hero} ...` statement because the heroes array uses the `Hero` class.

从`app.component.ts`文件中剪切`HEROS`数组，把它粘贴到`app`目录下一个名叫`mock-heroes.ts`的文件中。
还要复制`import {Hero}...`语句，因为我们的英雄数组用到了`Hero`类。

=======
## Update `HeroesComponent`

Open the `HeroesComponent` class file.
>>>>>>> b5934fc5

Delete the `HEROES` import as you won't need that anymore.
Import the `HeroService` instead.

<code-example path="toh-pt4/src/app/heroes/heroes.component.ts" title="src/app/heroes/heroes.component.ts (import HeroService)" region="hero-service-import">
</code-example>

Replace the the definition of the `heroes` property with a simple declaration.

<code-example path="toh-pt4/src/app/heroes/heroes.component.ts" region="heroes">
</code-example>

{@a inject}

<<<<<<< HEAD
我们导出了`HEROES`常量，以便可以在其它地方导入它 &mdash; 例如`HeroService`服务。

In `app.component.ts`, where you cut the `HEROES` array,
add an uninitialized `heroes` property:

在刚刚剪切出`HEROES`数组的`app.component.ts`文件中，添加一个尚未初始化的`heroes`属性：


<code-example path="toh-pt4/src/app/app.component.1.ts" region="heroes-prop" title="src/app/app.component.ts (heroes property)" linenums="false">
=======
### Inject the `HeroService`

Add a private `heroService` parameter of type `HeroService` to the constructor.
>>>>>>> b5934fc5

<code-example path="toh-pt4/src/app/heroes/heroes.component.ts" region="ctor">
</code-example>

The parameter simultaneously defines a private `heroService` property and identifies it as a `HeroService` injection site.

When Angular creates a `HeroesComponent`, the [Dependency Injection](guide/dependency-injection) system
sets the `heroService` parameter to the singleton instance of `HeroService`. 

<<<<<<< HEAD
### Return mocked hero data

### 返回模拟的英雄数据

Back in the `HeroService`, import the mock `HEROES` and return it from the `getHeroes()` method.
The `HeroService` looks like this:

回到`HeroService`，我们导入`HEROES`常量，并在`getHeroes`方法中返回它。
我们的`HeroService`服务现在是这样的：


<code-example path="toh-pt4/src/app/hero.service.1.ts" region="full" title="src/app/hero.service.ts" linenums="false">
=======
### Add _getHeroes()_

Create a function to retrieve the heroes from the service.
>>>>>>> b5934fc5

<code-example path="toh-pt4/src/app/heroes/heroes.component.1.ts" region="getHeroes">
</code-example>

{@a oninit}

### Call it in `ngOnInit`

<<<<<<< HEAD
### Import the hero service

### 导入HeroService

You're ready to use the `HeroService` in other components, starting with `AppComponent`.

我们可以在多个组件中使用 HeroService 服务了，先从 AppComponent 开始。

Import the `HeroService` so that you can reference it in the code.

先导入`HeroService`，以便我们可以在代码中引用它。


<code-example path="toh-pt4/src/app/app.component.ts" linenums="false" title="src/app/app.component.ts (hero-service-import)" region="hero-service-import">
=======
While you could call `getHeroes()` in the constructor, that's not the best practice.

Reserve the constructor for simple initialization such as wiring constructor parameters to properties.
The constructor shouldn't _do anything_.
It certainly shouldn't call a function that makes HTTP requests to a remote server as a _real_ data service would.

Instead, call `getHeroes()` inside the [*ngOnInit lifecycle hook*](guide/lifecycle-hooks) and
let Angular call `ngOnInit` at an appropriate time _after_ constructing a `HeroesComponent` instance.
>>>>>>> b5934fc5

<code-example path="toh-pt4/src/app/heroes/heroes.component.ts" region="ng-on-init">
</code-example>

### See it run

After the browser refreshes, the app should run as before, 
showing a list of heroes and a hero detail view when you click on a hero name.

<<<<<<< HEAD
### Don't use *new* with the *HeroService*

### 不要`new`出`HeroService`

How should the `AppComponent` acquire a runtime concrete `HeroService` instance?

该如何在运行中获得一个具体的`HeroService`实例呢？

You could create a new instance of the `HeroService` with `new` like this:

你可能想用`new`来创建`HeroService`的实例，就像这样：


<code-example path="toh-pt4/src/app/app.component.1.ts" region="new-service" title="src/app/app.component.ts" linenums="false">
=======
## Observable data

The `HeroService.getHeroes()` method has a _synchronous signature_,
which implies that the `HeroService` can fetch heroes synchronously.
The `HeroesComponent` consumes the `getHeroes()` result 
as if heroes could be fetched synchronously.
>>>>>>> b5934fc5

<code-example path="toh-pt4/src/app/heroes/heroes.component.1.ts" region="get-heroes">
</code-example>

This will not work in a real app.
You're getting away with it now because the service currently returns _mock heroes_.
But soon the app will fetch heroes from a remote server, 
which is an inherently _asynchronous_ operation.

The `HeroService` must wait for the server to respond,
`getHeroes()` cannot return immediately with hero data,
and the browser will not block while the service waits.

`HeroService.getHeroes()` must have an _asynchronous signature_ of some kind.

<<<<<<< HEAD
但这不是个好主意，有很多理由，例如：

* The component has to know how to create a `HeroService`.
If you change the `HeroService` constructor,
you must find and update every place you created the service.
Patching code in multiple places is error prone and adds to the test burden.

  我们的组件得弄清楚该如何创建`HeroService`。
    如果有一天我们修改了`HeroService`的构造函数，我们不得不找出创建过此服务的每一处代码，并修改它。
    围着补丁代码转圈很容易导致错误，还会增加测试负担。
    
* You create a service each time you use `new`.
What if the service caches heroes and shares that cache with others?
You couldn't do that.

  我们每次使用`new`都会创建一个新的服务实例。
    如果这个服务需要缓存英雄列表，并把这个缓存共享给别人呢？怎么办？
    没办法，做不到。
    
* With the `AppComponent` locked into a specific implementation of the `HeroService`,
switching implementations for different scenarios, such as operating offline or using
different mocked versions for testing, would be difficult.

  我们把`AppComponent`锁定到`HeroService`的一个特定实现。
    我们很难在不同的场景中切换实现。
    例如，能离线操作吗？能在测试时使用不同的模拟版本吗？这可不容易。
=======
It can take a callback. It could return a `Promise`. It could return an `Observable`.

In this tutorial, `HeroService.getHeroes()` will return an `Observable`
in part because it will eventually use the Angular `HttpClient.get` method to fetch the heroes
and [`HttpClient.get()` returns an `Observable`](guide/http).
>>>>>>> b5934fc5

### Observable _HeroService_

<<<<<<< HEAD
### 注入 *HeroService*

Instead of using the *new* line, you'll add two lines.

你可以用两行代码代替用`new`时的一行：

 * Add a constructor that also defines a private property.
 
   添加一个构造函数，并定义一个私有属性。
  
 * Add to the component's `providers` metadata.
 
   添加组件的`providers`元数据。

Add the constructor:

添加构造函数：


<code-example path="toh-pt4/src/app/app.component.1.ts" region="ctor" title="src/app/app.component.ts (constructor)">
=======
`Observable` is one of the key classes in the [RxJS library](http://reactivex.io/rxjs/).

In a [later tutorial on HTTP](tutorial/toh-pt6), you'll learn that Angular's `HttpClient` methods return RxJS `Observable`s.
In this tutorial, you'll simulate getting data from the server with the RxJS `of()` function.

Open the `HeroService` file and import the `Observable` and `of` symbols from RxJS.
>>>>>>> b5934fc5

<code-example path="toh-pt4/src/app/hero.service.ts" 
title="src/app/hero.service.ts (Observable imports)" region="import-observable">
</code-example>

Replace the `getHeroes` method with this one.

<code-example path="toh-pt4/src/app/hero.service.ts" region="getHeroes-1"></code-example>

<<<<<<< HEAD
The constructor itself does nothing. The parameter simultaneously
defines a private `heroService` property and identifies it as a `HeroService` injection site.

构造函数自己什么也不用做，它在参数中定义了一个私有的`heroService`属性，并把它标记为注入`HeroService`的靶点。


Now Angular knows to supply an instance of the `HeroService` when it creates an `AppComponent`.

现在，当创建`AppComponent`实例时，Angular 知道需要先提供一个`HeroService`的实例。

=======
`of(HEROES)` returns an `Observable<Hero[]>` that emits  _a single value_, the array of mock heroes.
>>>>>>> b5934fc5

<div class="l-sub-section">

In the [HTTP tutorial](tutorial/toh-pt6), you'll call `HttpClient.get<Hero[]>()` which also returns an `Observable<Hero[]>` that emits  _a single value_, an array of heroes from the body of the HTTP response.

更多依赖注入的信息，见[依赖注入](guide/dependency-injection)。


</div>

### Subscribe in _HeroesComponent_

The `HeroService.getHeroes` method used to return a `Hero[]`.
Now it returns an `Observable<Hero[]>`.

<<<<<<< HEAD
The *injector* doesn't know yet how to create a `HeroService`.
If you ran the code now, Angular would fail with this error:

*注入器*还不知道该如何创建`HeroService`。
如果现在运行我们的代码，Angular 就会失败，并报错：


<code-example format="nocode">
  EXCEPTION: No provider for HeroService! (AppComponent -> HeroService)
  (异常：没有 HeroService 的提供商！(AppComponent -> HeroService))

</code-example>
=======
You'll have to adjust to that difference in `HeroesComponent`.
>>>>>>> b5934fc5

Find the `getHeroes` method and replace it with the following code
(shown side-by-side with the previous version for comparison)

<code-tabs>

  <code-pane title="hero.component.ts (Observable)" 
    path="toh-pt4/src/app/heroes/heroes.component.ts" region="getHeroes">
  </code-pane>

<<<<<<< HEAD
我们还得注册一个`HeroService`**提供商**，来告诉*注入器*如何创建`HeroService`。
要做到这一点，我们在`@Component`组件的元数据底部添加`providers`数组属性如下：
=======
  <code-pane title="hero.component.ts (Original)" 
    path="toh-pt4/src/app/heroes/heroes.component.1.ts" region="getHeroes">
  </code-pane>
>>>>>>> b5934fc5

</code-tabs>

`Observable.subscribe()` is the critical difference.

The previous version assigns an array of heroes to the component's `heroes` property.
The assignment occurs _synchronously_, as if the server could return heroes instantly
or the browser could freeze the UI while it waited for the server's response.

That _won't work_ when the `HeroService` is actually making requests of a remote server.

The new version waits for the `Observable` to emit the array of heroes&mdash; 
which could happen now or several minutes from now.
Then `subscribe` passes the emitted array to the callback,
which sets the component's `heroes` property.

This asynchronous approach _will work_ when
the `HeroService` requests heroes from the server.

<<<<<<< HEAD
`providers`数组告诉 Angular，当它创建新的`AppComponent`组件时，也要创建一个`HeroService`的新实例。
`AppComponent`会使用那个服务来获取英雄列表，在它组件树中的每一个子组件也同样如此。


{@a child-component}
=======
## Show messages
>>>>>>> b5934fc5

In this section you will 

<<<<<<< HEAD
### *getHeroes()* in the *AppComponent*

### *AppComponent* 中的 *getHeroes()*

The service is in a `heroService` private variable.

该服务被存入了一个私有变量`heroService`中。

You could call the service and get the data in one line.

我们可以在同一行内调用此服务，并获得数据。


<code-example path="toh-pt4/src/app/app.component.1.ts" region="get-heroes" title="src/app/app.component.ts" linenums="false">
=======
* add a `MessagesComponent` that displays app messages at the bottom of the screen.
* create an injectable, app-wide `MessageService` for sending messages to be displayed
* inject `MessageService` into the `HeroService`
* display a message when `HeroService` fetches heroes successfully.

### Create _MessagesComponent_

Use the CLI to create the `MessagesComponent`.
>>>>>>> b5934fc5

<code-example language="sh" class="code-shell">
  ng generate component messages
</code-example>

The CLI creates the component files in the `src/app/messages` folder and declare `MessagesComponent` in `AppModule`.

Modify the `AppComponent` template to display the generated `MessagesComponent`

<<<<<<< HEAD
You don't really need a dedicated method to wrap one line.  Write it anyway:

在真实的世界中，我们并不需要把一行代码包装成一个专门的方法，但无论如何，我们在演示代码中先这么写：


<code-example path="toh-pt4/src/app/app.component.1.ts" linenums="false" title="src/app/app.component.ts (getHeroes)" region="getHeroes">

</code-example>

{@a oninit}

### The *ngOnInit* lifecycle hook

### *ngOnInit* 生命周期钩子

`AppComponent` should fetch and display hero data with no issues.

毫无疑问，`AppComponent`应该获取英雄数据并显示它。

 You might be tempted to call the `getHeroes()` method in a constructor, but
a constructor should not contain complex logic,
especially a constructor that calls a server, such as a data access method.
The constructor is for simple initializations, like wiring constructor parameters to properties.

你可能想在构造函数中调用`getHeroes()`方法，但构造函数不应该包含复杂的逻辑，特别是那些需要从服务器获取数据的逻辑更是如此。构造函数是为了简单的初始化工作而设计的，例如把构造函数的参数赋值给属性。

To have Angular call `getHeroes()`, you can implement the Angular *ngOnInit lifecycle hook*.
Angular offers interfaces for tapping into critical moments in the component lifecycle:
at creation, after each change, and at its eventual destruction.

只要我们实现了 Angular 的 **ngOnInit** *生命周期钩子*，Angular 就会主动调用这个钩子。
Angular提供了一些接口，用来介入组件生命周期的几个关键时间点：刚创建时、每次变化时，以及最终被销毁时。

Each interface has a single method. When the component implements that method, Angular calls it at the appropriate time.

每个接口都有唯一的一个方法。只要组件实现了这个方法，Angular 就会在合适的时机调用它。


<div class="l-sub-section">



Read more about lifecycle hooks in the [Lifecycle Hooks](guide/lifecycle-hooks) page.

更多生命周期钩子信息，见[生命周期钩子](guide/lifecycle-hooks)。


</div>


=======
<code-example
  title = "/src/app/app.component.html"
  path="toh-pt4/src/app/app.component.html">
</code-example>

You should see the default paragraph from `MessagesComponent` at the bottom of the page.
>>>>>>> b5934fc5

### Create the _MessageService_

<<<<<<< HEAD
这是`OnInit`接口的基本轮廓（但不要拷贝到你自己的代码中）：


<code-example path="toh-pt4/src/app/app.component.1.ts" region="on-init" title="src/app/app.component.ts" linenums="false">
=======
Use the CLI to create the `MessageService` in `src/app`. 
The `--module=app` option tells the CLI to  [_provide_ this service](#provide) in the `AppModule`,
>>>>>>> b5934fc5

<code-example language="sh" class="code-shell">
  ng generate service message --module=app
</code-example>

Open `MessageService` and replace its contents with the following.

<<<<<<< HEAD

Add the implementation for the `OnInit` interface to your export statement:

往export语句中添加`OnInit`接口的实现：


<code-example format="nocode">
  export class AppComponent implements OnInit {}

=======
<code-example
  title = "/src/app/message.service.ts"
  path="toh-pt4/src/app/message.service.ts">
>>>>>>> b5934fc5
</code-example>

The service exposes its cache of `messages` and two methods: one to `add()` a message to the cache and another to `clear()` the cache.

{@a inject-message-service}
### Inject it into the `HeroService`

<<<<<<< HEAD
Write an `ngOnInit` method with the initialization logic inside. Angular will call it
at the right time. In this case, initialize by calling `getHeroes()`.

我们写了一个带有初始化逻辑的`ngOnInit`方法，Angular会在适当的时候调用它。
  在这个例子中，我们通过调用`getHeroes()`来完成初始化。


<code-example path="toh-pt4/src/app/app.component.1.ts" linenums="false" title="src/app/app.component.ts (ng-on-init)" region="ng-on-init">
=======
Re-open the `HeroService` and import the `MessageService`.
>>>>>>> b5934fc5

<code-example
  title = "/src/app/hero.service.ts (import MessageService)"
  path="toh-pt4/src/app/hero.service.ts" region="import-message-service">
</code-example>

Modify the constructor with a parameter that declares a private `messageService` property.
Angular will inject the singleton `MessageService` into that property 
when it creates the `HeroService`.

<<<<<<< HEAD

The app should run as expected, showing a list of heroes and a hero detail view
when you click on a hero name.

我们的应用将会像期望的那样运行，显示英雄列表，并且在我们点击英雄的名字时，显示英雄的详情。
{@a async}

## Async services and Promises

## 异步服务与承诺

The `HeroService` returns a list of mock heroes immediately;
its `getHeroes()` signature is synchronous.

我们的`HeroService`立即返回一个模拟的英雄列表，它的`getHeroes()`函数签名是同步的。


<code-example path="toh-pt4/src/app/app.component.1.ts" region="get-heroes" title="src/app/app.component.ts" linenums="false">

</code-example>



Eventually, the hero data will come from a remote server.
When using a remote server, users don't have to wait for the server to respond;
additionally, you aren't able to block the UI during the wait.

但最终，英雄的数据会从远端服务器获取。当使用远端服务器时，用户不会等待服务器的响应。换句话说，你没法在等待期间阻塞浏览器界面。


To coordinate the view with the response, 
you can use *Promises*, which is an asynchronous 
technique that changes the signature of the `getHeroes()` method.

为了协调视图与响应，我们可以使用*承诺（Promise）*，它是一种异步技术，它会改变`getHeroes()`方法的签名。

### The hero service makes a Promise

### `HeroService`会生成一个承诺

A *Promise* essentially promises to call back when the results are ready.
You ask an asynchronous service to do some work and give it a callback function.
The service does that work and eventually calls the function with the results or an error.

**承诺** 就是 …… 好吧，它就是一个承诺，在有了结果时，它承诺会回调我们。
我们请求一个异步服务去做点什么，并且给它一个回调函数。
它会去做（在某个地方），一旦完成，它就会调用我们的回调函数，并通过参数把工作结果或者错误信息传给我们。


<div class="l-sub-section">



This is a simplified explanation. Read more about ES2015 Promises in the
[Promises for asynchronous programming](http://exploringjs.com/es6/ch_promises.html) page of
[Exploring ES6](http://exploringjs.com/es6.html).

这里只是粗略说说，要了解更多 ES2015 Promise 的信息，见[ES6概览](http://http://exploringjs.com/es6.html)中的[承诺与异步编程](http://exploringjs.com/es6/ch_promises.html)。

=======
<code-example
  path="toh-pt4/src/app/hero.service.ts" region="ctor">
</code-example>

<div class="l-sub-section">

This is a typical "*service-in-service*" scenario:
you inject the `MessageService` into the `HeroService` which is injected into the `HeroesComponent`.
>>>>>>> b5934fc5

</div>

### Send a message from `HeroService`

Modify the `getHeroes` method to send a message when the heroes are fetched.

<<<<<<< HEAD
Update the `HeroService` with this Promise-returning `getHeroes()` method:

把`HeroService`的`getHeroes`方法改写为返回承诺的形式：


<code-example path="toh-pt4/src/app/hero.service.ts" region="get-heroes" title="src/app/hero.service.ts (excerpt)" linenums="false">

=======
<code-example path="toh-pt4/src/app/hero.service.ts" region="getHeroes">
>>>>>>> b5934fc5
</code-example>

### Display the message from `HeroService`

The `MessagesComponent` should display all messages, 
including the message sent by the `HeroService` when it fetches heroes.

<<<<<<< HEAD
You're still mocking the data. You're simulating the behavior of an ultra-fast, zero-latency server,
by returning an *immediately resolved Promise* with the mock heroes as the result.

我们继续使用模拟数据。我们通过返回一个 *立即解决的承诺* 的方式，模拟了一个超快、零延迟的超级服务器。

### Act on the Promise

### 基于承诺的行动

As a result of the change to `HeroService`, `this.heroes` is now set to a `Promise` rather than an array of heroes.

修改`HeroService`之后，`this.heroes`会被赋值为一个`Promise`而不再是英雄数组。


<code-example path="toh-pt4/src/app/app.component.1.ts" region="getHeroes" title="src/app/app.component.ts (getHeroes - old)" linenums="false">
=======
Open `MessagesComponent` and import the `MessageService`.
>>>>>>> b5934fc5

<code-example
  title = "/src/app/messages/messages.component.ts (import MessageService)"
  path="toh-pt4/src/app/messages/messages.component.ts" region="import-message-service">
</code-example>

Modify the constructor with a parameter that declares a **public** `messageService` property.
Angular will inject the singleton `MessageService` into that property 
when it creates the `HeroService`.

<<<<<<< HEAD

You have to change the implementation to *act on the `Promise` when it resolves*.
When the `Promise` resolves successfully, you'll have heroes to display.

我们得修改这个实现，把它变成*基于承诺*的，并在承诺的事情被解决时再行动。
  一旦承诺的事情被成功解决（Resolve），我们就会显示英雄数据。

Pass the callback function as an argument to the Promise's `then()` method:

我们把回调函数作为参数传给承诺对象的**then**方法：


<code-example path="toh-pt4/src/app/app.component.ts" region="get-heroes" title="src/app/app.component.ts (getHeroes - revised)" linenums="false">

=======
<code-example
  path="toh-pt4/src/app/messages/messages.component.ts" region="ctor">
>>>>>>> b5934fc5
</code-example>

The `messageService` property **must be public** because you're about to bind to it in the template.

<div class="alert is-important">

<<<<<<< HEAD
<div class="l-sub-section">



As described in [Arrow functions](https://developer.mozilla.org/en-US/docs/Web/JavaScript/Reference/Functions/Arrow_functions),
the ES2015 arrow function
in the callback is more succinct than the equivalent function expression and gracefully handles `this`.

回调中所用的 [ES2015 箭头函数](https://developer.mozilla.org/en-US/docs/Web/JavaScript/Reference/Functions/Arrow_functions)
比等价的函数表达式更加简洁，能优雅的处理 *this* 指针。


</div>



The callback sets the component's `heroes` property to the array of heroes returned by the service.

在回调函数中，我们把服务返回的英雄数组赋值给组件的`heroes`属性。

The app is still running, showing a list of heroes, and
responding to a name selection with a detail view.

程序仍在运行，显示英雄列表，在选择英雄姓名时，会在详情视图中显示英雄的信息。


<div class="l-sub-section">



At the end of this page, [Appendix: take it slow](tutorial/toh-pt4#slow) describes what the app might be like with a poor connection.
=======
Angular only binds to _public_ component properties.
>>>>>>> b5934fc5

查看附录中的“[慢！](tutorial/toh-pt4#slow)”，来了解在较差的网络连接中这个应用会是什么样的。


</div>

### Bind to the _MessageService_

Replace the CLI-generated `MessagesComponent` template with the following.

<<<<<<< HEAD
## Review the app structure

## 回顾本应用的结构

Verify that you have the following structure after all of your refactoring:

再检查下，经历了本章的所有重构之后，应该有了下列文件结构：


<div class='filetree'>

  <div class='file'>
    angular-tour-of-heroes
  </div>

  <div class='children'>

    <div class='file'>
      src
    </div>

    <div class='children'>

      <div class='file'>
        app
      </div>

      <div class='children'>

        <div class='file'>
          app.component.ts
        </div>

        <div class='file'>
          app.module.ts
        </div>

        <div class='file'>
          hero.ts
        </div>

        <div class='file'>
          hero-detail.component.ts
        </div>

        <div class='file'>
          hero.service.ts
        </div>

        <div class='file'>
          mock-heroes.ts
        </div>

      </div>

      <div class='file'>
        main.ts
      </div>

      <div class='file'>
        index.html
      </div>

      <div class='file'>
        styles.css
      </div>
=======
<code-example
  title = "src/app/messages/messages.component.html"
  path="toh-pt4/src/app/messages/messages.component.html">
</code-example>
>>>>>>> b5934fc5

This template binds directly to the component's `messageService`.

* The `*ngIf` only displays the messages area if there are messages to show.


* An `*ngFor` presents the list of messages in repeated `<div>` elements.


* An Angular [event binding](guide/template-syntax#event-binding) binds the button's click event
to `MessageService.clear()`.

The messages will look better when you add the private CSS styles to `messages.component.css`
as listed in one of the ["final code review"](#final-code-review) tabs below.

The browser refreshes and the page displays the list of heroes.
Scroll to the bottom to see the message from the `HeroService` in the message area.
Click the "clear" button and the message area disappears.

{@a final-code-review}

## Final code review

<<<<<<< HEAD
下面是本章讨论过的代码文件：

=======
Here are the code files discussed on this page and your app should look like this <live-example></live-example>.
>>>>>>> b5934fc5

<code-tabs>

  <code-pane title="src/app/hero.service.ts" 
  path="toh-pt4/src/app/hero.service.ts">
  </code-pane>

  <code-pane title="src/app/message.service.ts" 
  path="toh-pt4/src/app/message.service.ts">
  </code-pane>

  <code-pane title="src/app/heroes/heroes.component.ts"
  path="toh-pt4/src/app/heroes/heroes.component.ts">
  </code-pane>

  <code-pane title="src/app/messages/messages.component.ts"
  path="toh-pt4/src/app/messages/messages.component.ts">
  </code-pane>

  <code-pane title="src/app/messages/messages.component.html"
  path="toh-pt4/src/app/messages/messages.component.html">
  </code-pane>

  <code-pane title="src/app/messages/messages.component.css"
  path="toh-pt4/src/app/messages/messages.component.css">
  </code-pane>

  <code-pane title="src/app/app.component.html"
  path="toh-pt4/src/app/app.component.html">
  </code-pane>

</code-tabs>

## Summary
<<<<<<< HEAD

## 小结

Here's what you achieved in this page:

来盘点一下我们完成了什么。

* You created a service class that can be shared by many components.

  我们创建了一个能被多个组件共享的服务类。

* You used the `ngOnInit` lifecycle hook to get the hero data when the `AppComponent` activates.

  我们使用了`ngOnInit`生命周期钩子，以便在`AppComponent`激活时获取英雄数据。

* You defined the `HeroService` as a provider for the `AppComponent`.

  我们把`HeroService`定义为`AppComponent`的一个提供商。

* You created mock hero data and imported them into the service.

  我们创建了模拟的英雄数据，并把它导入我们的服务中。

* You designed the service to return a Promise and the component to get the data from the Promise.

  我们把服务设计为返回承诺，组件从承诺中获取数据。

Your app should look like this <live-example></live-example>.

现在应用变成了这样：<live-example></live-example>。

## Next step

## 下一步

The Tour of Heroes has become more reusable using shared components and services.
The next goal is to create a dashboard, add menu links that route between the views, and format data in a template.
As the app evolves, you'll discover how to design it to make it easier to grow and maintain.

通过使用共享组件和服务，我们的《英雄指南》更有复用性了。
  我们还要创建一个仪表盘，要添加在视图间路由的菜单链接，还要在模板中格式化数据。
  随着我们应用的进化，我们还会学到如何进行设计，让它更易于扩展和维护。

Read about the Angular component router and navigation among the views in the [next tutorial](tutorial/toh-pt5 "Routing and Navigation") page.

我们将在[下一章](tutorial/toh-pt5)学习 Angular 组件路由，以及在视图间导航的知识。

{@a slow}

## Appendix: Take it slow

## 附件：慢一点……

To simulate a slow connection,
import the `Hero` symbol and add the following `getHeroesSlowly()` method to the `HeroService`.

我们可以模拟慢速连接。导入`Hero`类，并且在`HeroService`中添加如下的`getHeroesSlowly()`方法：


<code-example path="toh-pt4/src/app/hero.service.ts" region="get-heroes-slowly" title="app/hero.service.ts (getHeroesSlowly)" linenums="false">

</code-example>



Like `getHeroes()`, it also returns a `Promise`.
But this Promise waits two seconds before resolving the Promise with mock heroes.

像`getHeroes()`一样，它也返回一个承诺。
但是，这个承诺会在提供模拟数据之前等待两秒钟。

Back in the `AppComponent`, replace `getHeroes()` with `getHeroesSlowly()`
and see how the app behaves.

回到`AppComponent`，用`heroService.getHeroesSlowly()`替换`heroService.getHeroes()`，并观察应用的行为。
=======

* You refactored data access to the `HeroService` class.
* You _provided_ the `HeroService` in the root `AppModule` so that it can be injected anywhere.
* You used [Angular Dependency Injection](guide/dependency-injection) to inject it into a component.
* You gave the `HeroService` _get data_ method an asynchronous signature.
* You discovered `Observable` and the RxJS _Observable_ library.
* You used RxJS `of()` to return an _Observable_ of mock heroes (`Observable<Hero[]>`).
* The component's `ngOnInit` lifecycle hook calls the `HeroService` method, not the constructor.
* You created a `MessageService` for loosely-coupled communication between classes.
* The `HeroService` injected into a component is created with another injected service,
 `MessageService`.
>>>>>>> b5934fc5
<|MERGE_RESOLUTION|>--- conflicted
+++ resolved
@@ -1,14 +1,6 @@
-<<<<<<< HEAD
-@title
-服务
-
-@intro
-创建一个可复用的服务来调用英雄的数据
-=======
 # Services
 
 The Tour of Heroes `HeroesComponent` is currently getting and displaying fake data.
->>>>>>> b5934fc5
 
 After the refactoring in this tutorial, `HeroesComponent` will be lean and focused on supporting the view.
 It will also be easier to unit-test with a mock service.
@@ -18,25 +10,6 @@
 Components shouldn't fetch or save data directly and they certainly shouldn't knowingly present fake data.
 They should focus on presenting data and delegate data access to a service.
 
-<<<<<<< HEAD
-随着《英雄指南》的成长，我们要添加更多需要访问英雄数据的组件。
-
-Instead of copying and pasting the same code over and over,
-you'll create a single reusable data service and
-inject it into the components that need it.
-Using a separate service keeps components lean and focused on supporting the view,
-and makes it easy to unit-test components with a mock service.
-
-为了不再把相同的代码复制一遍又一遍，我们要创建一个单一的可复用的数据服务，并且把它注入到需要它的那些组件中。
-使用单独的服务可以保持组件精简，使其集中精力为视图提供支持，并且，借助模拟（Mock）服务，可以更容易的对组件进行单元测试。
-
-Because data services are invariably asynchronous,
-you'll finish the page with a *Promise*-based version of the data service.
-
-由于数据服务总是异步的，因此我们最终会提供一个基于承诺（Promise）的数据服务。
-
-When you're done with this page, the app should look like this <live-example></live-example>.
-=======
 In this tutorial, you'll create a `HeroService` that all application classes can use to get heroes.
 Instead of creating that service with `new`, 
 you'll rely on Angular [*dependency injection*](guide/dependency-injection) 
@@ -47,109 +20,11 @@
 
 1. in `HeroService` which uses the service to send a message.
 2. in `MessagesComponent` which displays that message.
->>>>>>> b5934fc5
-
-当我们完成本章的内容是，本应用会变成这样：<live-example></live-example>。
 
 
 ## Create the _HeroService_
 
-<<<<<<< HEAD
-## Where you left off
-
-## 延续上一步教程
-
-Before continuing with the Tour of Heroes, verify that you have the following structure.
-If not, go back to the previous pages.
-
-在继续《英雄指南》之前，先检查一下，是否已经有如下目录结构。如果没有，回上一章，看看错过了哪里。
-
-
-<div class='filetree'>
-
-  <div class='file'>
-    angular-tour-of-heroes
-  </div>
-
-  <div class='children'>
-
-    <div class='file'>
-      src
-    </div>
-
-    <div class='children'>
-
-      <div class='file'>
-        app
-      </div>
-
-      <div class='children'>
-
-        <div class='file'>
-          app.component.ts
-        </div>
-
-        <div class='file'>
-          app.module.ts
-        </div>
-
-        <div class='file'>
-          hero.ts
-        </div>
-
-        <div class='file'>
-          hero-detail.component.ts
-        </div>
-
-      </div>
-
-      <div class='file'>
-        main.ts
-      </div>
-
-      <div class='file'>
-        index.html
-      </div>
-
-      <div class='file'>
-        styles.css
-      </div>
-
-      <div class='file'>
-        systemjs.config.js
-      </div>
-
-      <div class='file'>
-        tsconfig.json
-      </div>
-
-    </div>
-
-    <div class='file'>
-      node_modules ...
-    </div>
-
-    <div class='file'>
-      package.json
-    </div>
-
-  </div>
-
-</div>
-
-
-
-## Keep the app transpiling and running
-
-## 让应用代码保持转译和运行
-
-Enter the following command in the terminal window:
-
-在终端窗口中输入如下命令：
-
-=======
 Using the Angular CLI, create a service called `hero`.
->>>>>>> b5934fc5
 
 <code-example language="sh" class="code-shell">
   ng generate service hero
@@ -162,50 +37,6 @@
  title="src/app/hero.service.ts (new service)" linenums="false">
 </code-example>
 
-<<<<<<< HEAD
-This command runs the TypeScript compiler in "watch mode", recompiling automatically when the code changes.
-The command simultaneously launches the app in a browser and refreshes the browser when the code changes.
-
-这个命令会在“监听”模式下运行TypeScript编译器，当代码变化时，它会自动重新编译。
-  同时，该命令还会在浏览器中启动该应用，并且当代码变化时刷新浏览器。
-
-You can keep building the Tour of Heroes without pausing to recompile or refresh the browser.
-
-在后续构建《英雄指南》过程中，应用能持续运行，而不用中断服务来编译或刷新浏览器。
-
-## Creating a hero service
-
-## 创建英雄服务
-
-The stakeholders want to show the heroes in various ways on different pages.
-Users can already select a hero from a list.
-Soon you'll add a dashboard with the top performing heroes and create a separate view for editing hero details.
-All three views need hero data.
-
-客户向我们描绘了本应用更大的目标：想要在不同的页面中用多种方式显示英雄。
-  现在我们已经能从列表中选择一个英雄了，但这还不够。
-  很快，我们将添加一个仪表盘来显示表现最好的英雄，并创建一个独立视图来编辑英雄的详情。
-  所有这些视图都需要英雄数据。
-
-At the moment, the `AppComponent` defines mock heroes for display.
-However, defining heroes is not the component's job,
-and you can't easily share the list of heroes with other components and views.
-In this page, you'll move the hero data acquisition business to a single service that provides the data and
-share that service with all components that need the data.
-
-目前，`AppComponent`显示的是模拟数据。
-不过，定义这些英雄并非组件的任务，否则我们没法与其它组件和视图共享这些英雄列表数据。
-在这一章，我们将把获取英雄数据的任务重构为一个单独的服务，它将提供英雄数据，并把服务在所有需要英雄数据的组件间共享。
-
-### Create the HeroService
-
-### 创建 HeroService  
-
-Create a file in the `app` folder called `hero.service.ts`. 
-
-在`app`目录下创建一个名叫`hero.service.ts`的文件。
-
-=======
 ### _@Injectable()_ services
 
 Notice that the new service imports the Angular `Injectable` symbol and annotates
@@ -215,18 +46,12 @@
 have injected dependencies.
 It doesn't have dependencies now but [it will soon](#inject-message-service).
 Whether it does or it doesn't, it's good practice to keep the decorator.
->>>>>>> b5934fc5
 
 <div class="l-sub-section">
 
 The Angular [style guidelines](guide/styleguide#style-07-04) strongly recommend keeping it
 and the linter enforces this rule.
 
-我们遵循的文件命名约定是：服务名称的小写形式（基本名），加上`.service`后缀。
-如果服务名称包含多个单词，我们就把基本名部分写成中线形式 ([dash-case](guide/glossary#dash-case))。
-例如，`SpecialSuperHeroService`服务应该被定义在`special-super-hero.service.ts`文件中。
-
-
 </div>
 
 ### Get hero data
@@ -236,12 +61,7 @@
 Removing data access from components means you can change your mind about the implementation anytime, without touching any components.
 They don't know how the service works.
 
-<<<<<<< HEAD
-我们把这个类命名为`HeroService`，并导出它，以供别人使用。
-
-=======
 The implementation in _this_ tutorial will continue to deliver _mock heroes_.
->>>>>>> b5934fc5
 
 Import the `Hero` and `HEROES`.
 
@@ -253,34 +73,12 @@
 <code-example path="toh-pt4/src/app/hero.service.1.ts" region="getHeroes">
 </code-example>
 
-<<<<<<< HEAD
-### Injectable services
-
-### 可注入的服务
-
-Notice that you imported the Angular `Injectable` function and applied that function as an `@Injectable()` decorator.
-
-注意，我们导入了 Angular 的`Injectable`函数，并作为`@Injectable()`装饰器使用这个函数。
-
-
-<div class="callout is-helpful">
-
-
-
-Don't forget the parentheses. Omitting them leads to an error that's difficult to diagnose.
-
-**不要忘了写圆括号！**如果忘了写，就会导致一个很难诊断的错误。
-
-
-</div>
-=======
 {@a provide}
 ## Provide the `HeroService`
 
 You must _provide_ the `HeroService` in the _dependency injection system_
 before Angular can _inject_ it into the `HeroesComponent`, 
 as you will do [below](#inject).
->>>>>>> b5934fc5
 
 There are several ways to provide the `HeroService`: 
 in the `HeroesComponent`, in the `AppComponent`, in the `AppModule`.
@@ -291,28 +89,6 @@
 That's such a popular choice that you could have told the CLI to provide it there automatically
 by appending `--module=app`.
 
-<<<<<<< HEAD
-当 TypeScript 看到`@Injectable()`装饰器时，就会记下本服务的元数据。
-  如果 Angular 需要往这个服务中注入其它依赖，就会使用这些元数据。
-
-Although the `HeroService` doesn't have any dependencies at the moment,
-applying the `@Injectable()` decorator ​from the start ensures
-consistency and future-proofing.
-
-虽然*此时*`HeroService`还没有任何依赖，但我们还是得加上这个装饰器。
-作为一项最佳实践，无论是出于提高统一性还是减少变更的目的，
-都应该从一开始就加上`@Injectable()`装饰器。
-
-
-### Getting hero data
-
-### 获取英雄数据  
-
-Add a `getHeroes()` method stub.
-
-添加一个名叫`getHeros`的桩方法。
-
-=======
 <code-example language="sh" class="code-shell">
   ng generate service hero --module=app
 </code-example>
@@ -323,7 +99,6 @@
 
 <code-example path="toh-pt4/src/app/app.module.ts" linenums="false" title="src/app/app.module.ts (providers)" region="providers">
 </code-example>
->>>>>>> b5934fc5
 
 The `providers` array tells Angular to create a single, shared instance of `HeroService`
 and inject into any class that asks for it.
@@ -336,25 +111,9 @@
 
 </div>
 
-<<<<<<< HEAD
-`HeroService`可以从任何地方获取`Hero`数据 —— Web服务、本地存储或模拟数据源。
-从组件中移除数据访问逻辑意味着你可以随时更改这些实现方式，而不影响需要这些英雄数据的组件。
-
-### Move the mock hero data
-
-### 移动模拟的英雄数据
-
-Cut the `HEROES` array from `app.component.ts` and paste it to a new file in the `app` folder named `mock-heroes.ts`.
-Additionally, copy the `import {Hero} ...` statement because the heroes array uses the `Hero` class.
-
-从`app.component.ts`文件中剪切`HEROS`数组，把它粘贴到`app`目录下一个名叫`mock-heroes.ts`的文件中。
-还要复制`import {Hero}...`语句，因为我们的英雄数组用到了`Hero`类。
-
-=======
 ## Update `HeroesComponent`
 
 Open the `HeroesComponent` class file.
->>>>>>> b5934fc5
 
 Delete the `HEROES` import as you won't need that anymore.
 Import the `HeroService` instead.
@@ -369,21 +128,9 @@
 
 {@a inject}
 
-<<<<<<< HEAD
-我们导出了`HEROES`常量，以便可以在其它地方导入它 &mdash; 例如`HeroService`服务。
-
-In `app.component.ts`, where you cut the `HEROES` array,
-add an uninitialized `heroes` property:
-
-在刚刚剪切出`HEROES`数组的`app.component.ts`文件中，添加一个尚未初始化的`heroes`属性：
-
-
-<code-example path="toh-pt4/src/app/app.component.1.ts" region="heroes-prop" title="src/app/app.component.ts (heroes property)" linenums="false">
-=======
 ### Inject the `HeroService`
 
 Add a private `heroService` parameter of type `HeroService` to the constructor.
->>>>>>> b5934fc5
 
 <code-example path="toh-pt4/src/app/heroes/heroes.component.ts" region="ctor">
 </code-example>
@@ -393,24 +140,9 @@
 When Angular creates a `HeroesComponent`, the [Dependency Injection](guide/dependency-injection) system
 sets the `heroService` parameter to the singleton instance of `HeroService`. 
 
-<<<<<<< HEAD
-### Return mocked hero data
-
-### 返回模拟的英雄数据
-
-Back in the `HeroService`, import the mock `HEROES` and return it from the `getHeroes()` method.
-The `HeroService` looks like this:
-
-回到`HeroService`，我们导入`HEROES`常量，并在`getHeroes`方法中返回它。
-我们的`HeroService`服务现在是这样的：
-
-
-<code-example path="toh-pt4/src/app/hero.service.1.ts" region="full" title="src/app/hero.service.ts" linenums="false">
-=======
 ### Add _getHeroes()_
 
 Create a function to retrieve the heroes from the service.
->>>>>>> b5934fc5
 
 <code-example path="toh-pt4/src/app/heroes/heroes.component.1.ts" region="getHeroes">
 </code-example>
@@ -419,22 +151,6 @@
 
 ### Call it in `ngOnInit`
 
-<<<<<<< HEAD
-### Import the hero service
-
-### 导入HeroService
-
-You're ready to use the `HeroService` in other components, starting with `AppComponent`.
-
-我们可以在多个组件中使用 HeroService 服务了，先从 AppComponent 开始。
-
-Import the `HeroService` so that you can reference it in the code.
-
-先导入`HeroService`，以便我们可以在代码中引用它。
-
-
-<code-example path="toh-pt4/src/app/app.component.ts" linenums="false" title="src/app/app.component.ts (hero-service-import)" region="hero-service-import">
-=======
 While you could call `getHeroes()` in the constructor, that's not the best practice.
 
 Reserve the constructor for simple initialization such as wiring constructor parameters to properties.
@@ -443,7 +159,6 @@
 
 Instead, call `getHeroes()` inside the [*ngOnInit lifecycle hook*](guide/lifecycle-hooks) and
 let Angular call `ngOnInit` at an appropriate time _after_ constructing a `HeroesComponent` instance.
->>>>>>> b5934fc5
 
 <code-example path="toh-pt4/src/app/heroes/heroes.component.ts" region="ng-on-init">
 </code-example>
@@ -453,29 +168,12 @@
 After the browser refreshes, the app should run as before, 
 showing a list of heroes and a hero detail view when you click on a hero name.
 
-<<<<<<< HEAD
-### Don't use *new* with the *HeroService*
-
-### 不要`new`出`HeroService`
-
-How should the `AppComponent` acquire a runtime concrete `HeroService` instance?
-
-该如何在运行中获得一个具体的`HeroService`实例呢？
-
-You could create a new instance of the `HeroService` with `new` like this:
-
-你可能想用`new`来创建`HeroService`的实例，就像这样：
-
-
-<code-example path="toh-pt4/src/app/app.component.1.ts" region="new-service" title="src/app/app.component.ts" linenums="false">
-=======
 ## Observable data
 
 The `HeroService.getHeroes()` method has a _synchronous signature_,
 which implies that the `HeroService` can fetch heroes synchronously.
 The `HeroesComponent` consumes the `getHeroes()` result 
 as if heroes could be fetched synchronously.
->>>>>>> b5934fc5
 
 <code-example path="toh-pt4/src/app/heroes/heroes.component.1.ts" region="get-heroes">
 </code-example>
@@ -491,72 +189,20 @@
 
 `HeroService.getHeroes()` must have an _asynchronous signature_ of some kind.
 
-<<<<<<< HEAD
-但这不是个好主意，有很多理由，例如：
-
-* The component has to know how to create a `HeroService`.
-If you change the `HeroService` constructor,
-you must find and update every place you created the service.
-Patching code in multiple places is error prone and adds to the test burden.
-
-  我们的组件得弄清楚该如何创建`HeroService`。
-    如果有一天我们修改了`HeroService`的构造函数，我们不得不找出创建过此服务的每一处代码，并修改它。
-    围着补丁代码转圈很容易导致错误，还会增加测试负担。
-    
-* You create a service each time you use `new`.
-What if the service caches heroes and shares that cache with others?
-You couldn't do that.
-
-  我们每次使用`new`都会创建一个新的服务实例。
-    如果这个服务需要缓存英雄列表，并把这个缓存共享给别人呢？怎么办？
-    没办法，做不到。
-    
-* With the `AppComponent` locked into a specific implementation of the `HeroService`,
-switching implementations for different scenarios, such as operating offline or using
-different mocked versions for testing, would be difficult.
-
-  我们把`AppComponent`锁定到`HeroService`的一个特定实现。
-    我们很难在不同的场景中切换实现。
-    例如，能离线操作吗？能在测试时使用不同的模拟版本吗？这可不容易。
-=======
 It can take a callback. It could return a `Promise`. It could return an `Observable`.
 
 In this tutorial, `HeroService.getHeroes()` will return an `Observable`
 in part because it will eventually use the Angular `HttpClient.get` method to fetch the heroes
 and [`HttpClient.get()` returns an `Observable`](guide/http).
->>>>>>> b5934fc5
 
 ### Observable _HeroService_
 
-<<<<<<< HEAD
-### 注入 *HeroService*
-
-Instead of using the *new* line, you'll add two lines.
-
-你可以用两行代码代替用`new`时的一行：
-
- * Add a constructor that also defines a private property.
- 
-   添加一个构造函数，并定义一个私有属性。
-  
- * Add to the component's `providers` metadata.
- 
-   添加组件的`providers`元数据。
-
-Add the constructor:
-
-添加构造函数：
-
-
-<code-example path="toh-pt4/src/app/app.component.1.ts" region="ctor" title="src/app/app.component.ts (constructor)">
-=======
 `Observable` is one of the key classes in the [RxJS library](http://reactivex.io/rxjs/).
 
 In a [later tutorial on HTTP](tutorial/toh-pt6), you'll learn that Angular's `HttpClient` methods return RxJS `Observable`s.
 In this tutorial, you'll simulate getting data from the server with the RxJS `of()` function.
 
 Open the `HeroService` file and import the `Observable` and `of` symbols from RxJS.
->>>>>>> b5934fc5
 
 <code-example path="toh-pt4/src/app/hero.service.ts" 
 title="src/app/hero.service.ts (Observable imports)" region="import-observable">
@@ -566,27 +212,11 @@
 
 <code-example path="toh-pt4/src/app/hero.service.ts" region="getHeroes-1"></code-example>
 
-<<<<<<< HEAD
-The constructor itself does nothing. The parameter simultaneously
-defines a private `heroService` property and identifies it as a `HeroService` injection site.
-
-构造函数自己什么也不用做，它在参数中定义了一个私有的`heroService`属性，并把它标记为注入`HeroService`的靶点。
-
-
-Now Angular knows to supply an instance of the `HeroService` when it creates an `AppComponent`.
-
-现在，当创建`AppComponent`实例时，Angular 知道需要先提供一个`HeroService`的实例。
-
-=======
 `of(HEROES)` returns an `Observable<Hero[]>` that emits  _a single value_, the array of mock heroes.
->>>>>>> b5934fc5
 
 <div class="l-sub-section">
 
 In the [HTTP tutorial](tutorial/toh-pt6), you'll call `HttpClient.get<Hero[]>()` which also returns an `Observable<Hero[]>` that emits  _a single value_, an array of heroes from the body of the HTTP response.
-
-更多依赖注入的信息，见[依赖注入](guide/dependency-injection)。
-
 
 </div>
 
@@ -595,22 +225,7 @@
 The `HeroService.getHeroes` method used to return a `Hero[]`.
 Now it returns an `Observable<Hero[]>`.
 
-<<<<<<< HEAD
-The *injector* doesn't know yet how to create a `HeroService`.
-If you ran the code now, Angular would fail with this error:
-
-*注入器*还不知道该如何创建`HeroService`。
-如果现在运行我们的代码，Angular 就会失败，并报错：
-
-
-<code-example format="nocode">
-  EXCEPTION: No provider for HeroService! (AppComponent -> HeroService)
-  (异常：没有 HeroService 的提供商！(AppComponent -> HeroService))
-
-</code-example>
-=======
 You'll have to adjust to that difference in `HeroesComponent`.
->>>>>>> b5934fc5
 
 Find the `getHeroes` method and replace it with the following code
 (shown side-by-side with the previous version for comparison)
@@ -621,14 +236,9 @@
     path="toh-pt4/src/app/heroes/heroes.component.ts" region="getHeroes">
   </code-pane>
 
-<<<<<<< HEAD
-我们还得注册一个`HeroService`**提供商**，来告诉*注入器*如何创建`HeroService`。
-要做到这一点，我们在`@Component`组件的元数据底部添加`providers`数组属性如下：
-=======
   <code-pane title="hero.component.ts (Original)" 
     path="toh-pt4/src/app/heroes/heroes.component.1.ts" region="getHeroes">
   </code-pane>
->>>>>>> b5934fc5
 
 </code-tabs>
 
@@ -648,34 +258,10 @@
 This asynchronous approach _will work_ when
 the `HeroService` requests heroes from the server.
 
-<<<<<<< HEAD
-`providers`数组告诉 Angular，当它创建新的`AppComponent`组件时，也要创建一个`HeroService`的新实例。
-`AppComponent`会使用那个服务来获取英雄列表，在它组件树中的每一个子组件也同样如此。
-
-
-{@a child-component}
-=======
 ## Show messages
->>>>>>> b5934fc5
 
 In this section you will 
 
-<<<<<<< HEAD
-### *getHeroes()* in the *AppComponent*
-
-### *AppComponent* 中的 *getHeroes()*
-
-The service is in a `heroService` private variable.
-
-该服务被存入了一个私有变量`heroService`中。
-
-You could call the service and get the data in one line.
-
-我们可以在同一行内调用此服务，并获得数据。
-
-
-<code-example path="toh-pt4/src/app/app.component.1.ts" region="get-heroes" title="src/app/app.component.ts" linenums="false">
-=======
 * add a `MessagesComponent` that displays app messages at the bottom of the screen.
 * create an injectable, app-wide `MessageService` for sending messages to be displayed
 * inject `MessageService` into the `HeroService`
@@ -684,7 +270,6 @@
 ### Create _MessagesComponent_
 
 Use the CLI to create the `MessagesComponent`.
->>>>>>> b5934fc5
 
 <code-example language="sh" class="code-shell">
   ng generate component messages
@@ -694,77 +279,17 @@
 
 Modify the `AppComponent` template to display the generated `MessagesComponent`
 
-<<<<<<< HEAD
-You don't really need a dedicated method to wrap one line.  Write it anyway:
-
-在真实的世界中，我们并不需要把一行代码包装成一个专门的方法，但无论如何，我们在演示代码中先这么写：
-
-
-<code-example path="toh-pt4/src/app/app.component.1.ts" linenums="false" title="src/app/app.component.ts (getHeroes)" region="getHeroes">
-
-</code-example>
-
-{@a oninit}
-
-### The *ngOnInit* lifecycle hook
-
-### *ngOnInit* 生命周期钩子
-
-`AppComponent` should fetch and display hero data with no issues.
-
-毫无疑问，`AppComponent`应该获取英雄数据并显示它。
-
- You might be tempted to call the `getHeroes()` method in a constructor, but
-a constructor should not contain complex logic,
-especially a constructor that calls a server, such as a data access method.
-The constructor is for simple initializations, like wiring constructor parameters to properties.
-
-你可能想在构造函数中调用`getHeroes()`方法，但构造函数不应该包含复杂的逻辑，特别是那些需要从服务器获取数据的逻辑更是如此。构造函数是为了简单的初始化工作而设计的，例如把构造函数的参数赋值给属性。
-
-To have Angular call `getHeroes()`, you can implement the Angular *ngOnInit lifecycle hook*.
-Angular offers interfaces for tapping into critical moments in the component lifecycle:
-at creation, after each change, and at its eventual destruction.
-
-只要我们实现了 Angular 的 **ngOnInit** *生命周期钩子*，Angular 就会主动调用这个钩子。
-Angular提供了一些接口，用来介入组件生命周期的几个关键时间点：刚创建时、每次变化时，以及最终被销毁时。
-
-Each interface has a single method. When the component implements that method, Angular calls it at the appropriate time.
-
-每个接口都有唯一的一个方法。只要组件实现了这个方法，Angular 就会在合适的时机调用它。
-
-
-<div class="l-sub-section">
-
-
-
-Read more about lifecycle hooks in the [Lifecycle Hooks](guide/lifecycle-hooks) page.
-
-更多生命周期钩子信息，见[生命周期钩子](guide/lifecycle-hooks)。
-
-
-</div>
-
-
-=======
 <code-example
   title = "/src/app/app.component.html"
   path="toh-pt4/src/app/app.component.html">
 </code-example>
 
 You should see the default paragraph from `MessagesComponent` at the bottom of the page.
->>>>>>> b5934fc5
 
 ### Create the _MessageService_
 
-<<<<<<< HEAD
-这是`OnInit`接口的基本轮廓（但不要拷贝到你自己的代码中）：
-
-
-<code-example path="toh-pt4/src/app/app.component.1.ts" region="on-init" title="src/app/app.component.ts" linenums="false">
-=======
 Use the CLI to create the `MessageService` in `src/app`. 
 The `--module=app` option tells the CLI to  [_provide_ this service](#provide) in the `AppModule`,
->>>>>>> b5934fc5
 
 <code-example language="sh" class="code-shell">
   ng generate service message --module=app
@@ -772,21 +297,9 @@
 
 Open `MessageService` and replace its contents with the following.
 
-<<<<<<< HEAD
-
-Add the implementation for the `OnInit` interface to your export statement:
-
-往export语句中添加`OnInit`接口的实现：
-
-
-<code-example format="nocode">
-  export class AppComponent implements OnInit {}
-
-=======
 <code-example
   title = "/src/app/message.service.ts"
   path="toh-pt4/src/app/message.service.ts">
->>>>>>> b5934fc5
 </code-example>
 
 The service exposes its cache of `messages` and two methods: one to `add()` a message to the cache and another to `clear()` the cache.
@@ -794,18 +307,7 @@
 {@a inject-message-service}
 ### Inject it into the `HeroService`
 
-<<<<<<< HEAD
-Write an `ngOnInit` method with the initialization logic inside. Angular will call it
-at the right time. In this case, initialize by calling `getHeroes()`.
-
-我们写了一个带有初始化逻辑的`ngOnInit`方法，Angular会在适当的时候调用它。
-  在这个例子中，我们通过调用`getHeroes()`来完成初始化。
-
-
-<code-example path="toh-pt4/src/app/app.component.1.ts" linenums="false" title="src/app/app.component.ts (ng-on-init)" region="ng-on-init">
-=======
 Re-open the `HeroService` and import the `MessageService`.
->>>>>>> b5934fc5
 
 <code-example
   title = "/src/app/hero.service.ts (import MessageService)"
@@ -816,67 +318,6 @@
 Angular will inject the singleton `MessageService` into that property 
 when it creates the `HeroService`.
 
-<<<<<<< HEAD
-
-The app should run as expected, showing a list of heroes and a hero detail view
-when you click on a hero name.
-
-我们的应用将会像期望的那样运行，显示英雄列表，并且在我们点击英雄的名字时，显示英雄的详情。
-{@a async}
-
-## Async services and Promises
-
-## 异步服务与承诺
-
-The `HeroService` returns a list of mock heroes immediately;
-its `getHeroes()` signature is synchronous.
-
-我们的`HeroService`立即返回一个模拟的英雄列表，它的`getHeroes()`函数签名是同步的。
-
-
-<code-example path="toh-pt4/src/app/app.component.1.ts" region="get-heroes" title="src/app/app.component.ts" linenums="false">
-
-</code-example>
-
-
-
-Eventually, the hero data will come from a remote server.
-When using a remote server, users don't have to wait for the server to respond;
-additionally, you aren't able to block the UI during the wait.
-
-但最终，英雄的数据会从远端服务器获取。当使用远端服务器时，用户不会等待服务器的响应。换句话说，你没法在等待期间阻塞浏览器界面。
-
-
-To coordinate the view with the response, 
-you can use *Promises*, which is an asynchronous 
-technique that changes the signature of the `getHeroes()` method.
-
-为了协调视图与响应，我们可以使用*承诺（Promise）*，它是一种异步技术，它会改变`getHeroes()`方法的签名。
-
-### The hero service makes a Promise
-
-### `HeroService`会生成一个承诺
-
-A *Promise* essentially promises to call back when the results are ready.
-You ask an asynchronous service to do some work and give it a callback function.
-The service does that work and eventually calls the function with the results or an error.
-
-**承诺** 就是 …… 好吧，它就是一个承诺，在有了结果时，它承诺会回调我们。
-我们请求一个异步服务去做点什么，并且给它一个回调函数。
-它会去做（在某个地方），一旦完成，它就会调用我们的回调函数，并通过参数把工作结果或者错误信息传给我们。
-
-
-<div class="l-sub-section">
-
-
-
-This is a simplified explanation. Read more about ES2015 Promises in the
-[Promises for asynchronous programming](http://exploringjs.com/es6/ch_promises.html) page of
-[Exploring ES6](http://exploringjs.com/es6.html).
-
-这里只是粗略说说，要了解更多 ES2015 Promise 的信息，见[ES6概览](http://http://exploringjs.com/es6.html)中的[承诺与异步编程](http://exploringjs.com/es6/ch_promises.html)。
-
-=======
 <code-example
   path="toh-pt4/src/app/hero.service.ts" region="ctor">
 </code-example>
@@ -885,7 +326,6 @@
 
 This is a typical "*service-in-service*" scenario:
 you inject the `MessageService` into the `HeroService` which is injected into the `HeroesComponent`.
->>>>>>> b5934fc5
 
 </div>
 
@@ -893,17 +333,7 @@
 
 Modify the `getHeroes` method to send a message when the heroes are fetched.
 
-<<<<<<< HEAD
-Update the `HeroService` with this Promise-returning `getHeroes()` method:
-
-把`HeroService`的`getHeroes`方法改写为返回承诺的形式：
-
-
-<code-example path="toh-pt4/src/app/hero.service.ts" region="get-heroes" title="src/app/hero.service.ts (excerpt)" linenums="false">
-
-=======
 <code-example path="toh-pt4/src/app/hero.service.ts" region="getHeroes">
->>>>>>> b5934fc5
 </code-example>
 
 ### Display the message from `HeroService`
@@ -911,25 +341,7 @@
 The `MessagesComponent` should display all messages, 
 including the message sent by the `HeroService` when it fetches heroes.
 
-<<<<<<< HEAD
-You're still mocking the data. You're simulating the behavior of an ultra-fast, zero-latency server,
-by returning an *immediately resolved Promise* with the mock heroes as the result.
-
-我们继续使用模拟数据。我们通过返回一个 *立即解决的承诺* 的方式，模拟了一个超快、零延迟的超级服务器。
-
-### Act on the Promise
-
-### 基于承诺的行动
-
-As a result of the change to `HeroService`, `this.heroes` is now set to a `Promise` rather than an array of heroes.
-
-修改`HeroService`之后，`this.heroes`会被赋值为一个`Promise`而不再是英雄数组。
-
-
-<code-example path="toh-pt4/src/app/app.component.1.ts" region="getHeroes" title="src/app/app.component.ts (getHeroes - old)" linenums="false">
-=======
 Open `MessagesComponent` and import the `MessageService`.
->>>>>>> b5934fc5
 
 <code-example
   title = "/src/app/messages/messages.component.ts (import MessageService)"
@@ -940,149 +352,26 @@
 Angular will inject the singleton `MessageService` into that property 
 when it creates the `HeroService`.
 
-<<<<<<< HEAD
-
-You have to change the implementation to *act on the `Promise` when it resolves*.
-When the `Promise` resolves successfully, you'll have heroes to display.
-
-我们得修改这个实现，把它变成*基于承诺*的，并在承诺的事情被解决时再行动。
-  一旦承诺的事情被成功解决（Resolve），我们就会显示英雄数据。
-
-Pass the callback function as an argument to the Promise's `then()` method:
-
-我们把回调函数作为参数传给承诺对象的**then**方法：
-
-
-<code-example path="toh-pt4/src/app/app.component.ts" region="get-heroes" title="src/app/app.component.ts (getHeroes - revised)" linenums="false">
-
-=======
 <code-example
   path="toh-pt4/src/app/messages/messages.component.ts" region="ctor">
->>>>>>> b5934fc5
 </code-example>
 
 The `messageService` property **must be public** because you're about to bind to it in the template.
 
 <div class="alert is-important">
 
-<<<<<<< HEAD
-<div class="l-sub-section">
-
-
-
-As described in [Arrow functions](https://developer.mozilla.org/en-US/docs/Web/JavaScript/Reference/Functions/Arrow_functions),
-the ES2015 arrow function
-in the callback is more succinct than the equivalent function expression and gracefully handles `this`.
-
-回调中所用的 [ES2015 箭头函数](https://developer.mozilla.org/en-US/docs/Web/JavaScript/Reference/Functions/Arrow_functions)
-比等价的函数表达式更加简洁，能优雅的处理 *this* 指针。
-
+Angular only binds to _public_ component properties.
 
 </div>
 
-
-
-The callback sets the component's `heroes` property to the array of heroes returned by the service.
-
-在回调函数中，我们把服务返回的英雄数组赋值给组件的`heroes`属性。
-
-The app is still running, showing a list of heroes, and
-responding to a name selection with a detail view.
-
-程序仍在运行，显示英雄列表，在选择英雄姓名时，会在详情视图中显示英雄的信息。
-
-
-<div class="l-sub-section">
-
-
-
-At the end of this page, [Appendix: take it slow](tutorial/toh-pt4#slow) describes what the app might be like with a poor connection.
-=======
-Angular only binds to _public_ component properties.
->>>>>>> b5934fc5
-
-查看附录中的“[慢！](tutorial/toh-pt4#slow)”，来了解在较差的网络连接中这个应用会是什么样的。
-
-
-</div>
-
 ### Bind to the _MessageService_
 
 Replace the CLI-generated `MessagesComponent` template with the following.
 
-<<<<<<< HEAD
-## Review the app structure
-
-## 回顾本应用的结构
-
-Verify that you have the following structure after all of your refactoring:
-
-再检查下，经历了本章的所有重构之后，应该有了下列文件结构：
-
-
-<div class='filetree'>
-
-  <div class='file'>
-    angular-tour-of-heroes
-  </div>
-
-  <div class='children'>
-
-    <div class='file'>
-      src
-    </div>
-
-    <div class='children'>
-
-      <div class='file'>
-        app
-      </div>
-
-      <div class='children'>
-
-        <div class='file'>
-          app.component.ts
-        </div>
-
-        <div class='file'>
-          app.module.ts
-        </div>
-
-        <div class='file'>
-          hero.ts
-        </div>
-
-        <div class='file'>
-          hero-detail.component.ts
-        </div>
-
-        <div class='file'>
-          hero.service.ts
-        </div>
-
-        <div class='file'>
-          mock-heroes.ts
-        </div>
-
-      </div>
-
-      <div class='file'>
-        main.ts
-      </div>
-
-      <div class='file'>
-        index.html
-      </div>
-
-      <div class='file'>
-        styles.css
-      </div>
-=======
 <code-example
   title = "src/app/messages/messages.component.html"
   path="toh-pt4/src/app/messages/messages.component.html">
 </code-example>
->>>>>>> b5934fc5
 
 This template binds directly to the component's `messageService`.
 
@@ -1106,12 +395,7 @@
 
 ## Final code review
 
-<<<<<<< HEAD
-下面是本章讨论过的代码文件：
-
-=======
 Here are the code files discussed on this page and your app should look like this <live-example></live-example>.
->>>>>>> b5934fc5
 
 <code-tabs>
 
@@ -1146,83 +430,6 @@
 </code-tabs>
 
 ## Summary
-<<<<<<< HEAD
-
-## 小结
-
-Here's what you achieved in this page:
-
-来盘点一下我们完成了什么。
-
-* You created a service class that can be shared by many components.
-
-  我们创建了一个能被多个组件共享的服务类。
-
-* You used the `ngOnInit` lifecycle hook to get the hero data when the `AppComponent` activates.
-
-  我们使用了`ngOnInit`生命周期钩子，以便在`AppComponent`激活时获取英雄数据。
-
-* You defined the `HeroService` as a provider for the `AppComponent`.
-
-  我们把`HeroService`定义为`AppComponent`的一个提供商。
-
-* You created mock hero data and imported them into the service.
-
-  我们创建了模拟的英雄数据，并把它导入我们的服务中。
-
-* You designed the service to return a Promise and the component to get the data from the Promise.
-
-  我们把服务设计为返回承诺，组件从承诺中获取数据。
-
-Your app should look like this <live-example></live-example>.
-
-现在应用变成了这样：<live-example></live-example>。
-
-## Next step
-
-## 下一步
-
-The Tour of Heroes has become more reusable using shared components and services.
-The next goal is to create a dashboard, add menu links that route between the views, and format data in a template.
-As the app evolves, you'll discover how to design it to make it easier to grow and maintain.
-
-通过使用共享组件和服务，我们的《英雄指南》更有复用性了。
-  我们还要创建一个仪表盘，要添加在视图间路由的菜单链接，还要在模板中格式化数据。
-  随着我们应用的进化，我们还会学到如何进行设计，让它更易于扩展和维护。
-
-Read about the Angular component router and navigation among the views in the [next tutorial](tutorial/toh-pt5 "Routing and Navigation") page.
-
-我们将在[下一章](tutorial/toh-pt5)学习 Angular 组件路由，以及在视图间导航的知识。
-
-{@a slow}
-
-## Appendix: Take it slow
-
-## 附件：慢一点……
-
-To simulate a slow connection,
-import the `Hero` symbol and add the following `getHeroesSlowly()` method to the `HeroService`.
-
-我们可以模拟慢速连接。导入`Hero`类，并且在`HeroService`中添加如下的`getHeroesSlowly()`方法：
-
-
-<code-example path="toh-pt4/src/app/hero.service.ts" region="get-heroes-slowly" title="app/hero.service.ts (getHeroesSlowly)" linenums="false">
-
-</code-example>
-
-
-
-Like `getHeroes()`, it also returns a `Promise`.
-But this Promise waits two seconds before resolving the Promise with mock heroes.
-
-像`getHeroes()`一样，它也返回一个承诺。
-但是，这个承诺会在提供模拟数据之前等待两秒钟。
-
-Back in the `AppComponent`, replace `getHeroes()` with `getHeroesSlowly()`
-and see how the app behaves.
-
-回到`AppComponent`，用`heroService.getHeroesSlowly()`替换`heroService.getHeroes()`，并观察应用的行为。
-=======
 
 * You refactored data access to the `HeroService` class.
 * You _provided_ the `HeroService` in the root `AppModule` so that it can be injected anywhere.
@@ -1233,5 +440,4 @@
 * The component's `ngOnInit` lifecycle hook calls the `HeroService` method, not the constructor.
 * You created a `MessageService` for loosely-coupled communication between classes.
 * The `HeroService` injected into a component is created with another injected service,
- `MessageService`.
->>>>>>> b5934fc5
+ `MessageService`.