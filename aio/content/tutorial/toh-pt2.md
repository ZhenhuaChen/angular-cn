@title
主从结构

@intro
构建一个主从结构的页面，用于展现英雄列表

@description


In this page, you'll expand the Tour of Heroes app to display a list of heroes, and
allow users to select a hero and display the hero's details.

我们需要管理多个英雄。我们将扩展《英雄指南》应用，让它显示一个英雄列表，
  允许用户选择一个英雄，查看该英雄的详细信息。

When you're done with this page, the app should look like this <live-example></live-example>.

当我们完成本章时，应用应该是这样的：<live-example></live-example>。



## Where you left off

## 延续上一步教程

Before you continue with this page of the Tour of Heroes,
verify that you have the following structure after [The Hero Editor](tutorial/toh-pt1) page.
If your structure doesn't match, go back to that page to figure out what you missed.

在继续《英雄指南》的第二部分之前，先来检查一下，完成[第一部分](tutorial/toh-pt1)之后，你是否已经有了如下目录结构。如果没有，你得先回到第一部分，看看错过了哪里。


<div class='filetree'>

  <div class='file'>
    angular-tour-of-heroes
  </div>

  <div class='children'>

    <div class='file'>
      src
    </div>

    <div class='children'>

      <div class='file'>
        app
      </div>

      <div class='children'>

        <div class='file'>
          app.component.ts
        </div>

        <div class='file'>
          app.module.ts
        </div>

      </div>

      <div class='file'>
        main.ts
      </div>

      <div class='file'>
        index.html
      </div>

      <div class='file'>
        styles.css
      </div>

      <div class='file'>
        systemjs.config.js
      </div>

      <div class='file'>
        tsconfig.json
      </div>

    </div>

    <div class='file'>
      node_modules ...
    </div>

    <div class='file'>
      package.json
    </div>

  </div>

</div>



## Keep the app transpiling and running

## 让应用代码保持转译和运行

Enter the following command in the terminal window:

在控制台中敲下列命令：


<code-example language="sh" class="code-shell">
  npm start

</code-example>



This command runs the TypeScript compiler in "watch mode", recompiling automatically when the code changes.
The command simultaneously launches the app in a browser and refreshes the browser when the code changes.

这个命令会在“监听”模式下运行TypeScript编译器，当代码变化时，它会自动重新编译。
  同时，该命令还会在浏览器中启动该应用，并且当代码变化时刷新浏览器。

You can keep building the Tour of Heroes without pausing to recompile or refresh the browser.

在后续构建《英雄指南》过程中，应用能持续运行，而不用中断服务来编译或刷新浏览器。



## Displaying heroes

## 显示我们的英雄

To display a list of heroes, you'll add heroes to the view's template.

要显示英雄列表，我们就要先往视图模板中添加一些英雄。

### Create heroes

### 创建英雄

Create an array of ten heroes.

我们先创建一个由十位英雄组成的数组。


<code-example path="toh-pt2/src/app/app.component.ts" region="hero-array" title="src/app/app.component.ts (hero array)">

</code-example>



The `HEROES` array is of type `Hero`, the class defined in the previous page.
Eventually this app will fetch the list of heroes from a web service, but for now
you can display mock heroes.

`HEROES`是一个由`Hero`类的实例构成的数组，我们在第一部分定义过它。
我们当然希望从一个 Web 服务中获取这个英雄列表，但别急，我们得把步子迈得小一点，先用一组模拟出来的英雄。

### Expose heroes

### 暴露英雄

Create a public property in `AppComponent` that exposes the heroes for binding.

我们在`AppComponent`上创建一个公共属性，用来暴露这些英雄，以供绑定。


<code-example path="toh-pt2/src/app/app.component.1.html" region="hero-array-1" title="app.component.ts (hero array property)">

</code-example>



The `heroes` type isn't defined because TypeScript infers it from the `HEROES` array.

我们并不需要明确定义`heroes`属性的数据类型，TypeScript 能从`HEROES`数组中推断出来。


<div class="l-sub-section">



The hero data is separated from the class implementation
because ultimately the hero names will come from a data service.

英雄的数据从实现类中分离了出来，因为最终，英雄的名字会来自一个数据服务。


</div>



### Display hero names in a template

### 在模板中显示英雄

To display the hero names in an unordered list,
insert the following chunk of HTML below the title and above the hero details.

我们还要在模板中创建一个无序列表来显示这些英雄的名字。
那就在标题和英雄详情之间，插入下面这段 HTML 代码。


<code-example path="toh-pt2/src/app/app.component.1.html" region="heroes-template-1" title="app.component.ts (heroes template)" linenums="false">

</code-example>



Now you can fill the template with hero names.

现在，我们有了一个模板。接下来，就用英雄们的数据来填充它。

### List heroes with ngFor

### 通过 ngFor 来显示英雄列表

The goal is to bind the array of heroes in the component to the template, iterate over them,
and display them individually.

我们想要把组件中的`heroes`数组绑定到模板中，迭代并逐个显示它们。

Modify the `<li>` tag by adding the built-in directive `*ngFor`.

首先，修改`<li>`标签，往上添加内置指令`*ngFor`。


<code-example path="toh-pt2/src/app/app.component.1.html" region="heroes-ngfor-1" title="app.component.ts (ngFor)">

</code-example>



<div class="l-sub-section">



The (`*`) prefix to `ngFor` is a critical part of this syntax.
It indicates that the `<li>` element and its children
constitute a master template.

`ngFor`的`*`前缀表示`<li>`及其子元素组成了一个主控模板。

The `ngFor` directive iterates over the component's `heroes` array
and renders an instance of this template for each hero in that array.

`ngFor`指令在`AppComponent.heroes`属性返回的`heroes`数组上迭代，并输出此模板的实例。

The `let hero` part of the expression identifies `hero` as the  template input variable,
which holds the current hero item for each iteration.
You can reference this variable within the template to access the current hero's properties.

引号中赋值给`ngFor`的那段文本表示“*从`heroes`数组中取出每个英雄，存入一个局部的`hero`变量，并让它在相应的模板实例中可用*”。

Read more about `ngFor` and template input variables in the
[Showing an array property with *ngFor](guide/displaying-data#ngFor) section of the
[Displaying Data](guide/displaying-data) page and the
[ngFor](guide/template-syntax#ngFor) section of the
[Template Syntax](guide/template-syntax) page.

要学习更多关于`ngFor`和模板输入变量的知识，参见[显示数据](guide/displaying-data)一章的[用*ngFor显示数组属性](guide/displaying-data#ngFor)和
[模板语法](guide/template-syntax)章的[ngFor](guide/template-syntax#ngFor)。


</div>



Within the `<li>` tags, add content
that uses the `hero` template variable to display the hero's properties.

接着，我们在`<li>`标签中插入一些内容，以便使用模板变量`hero`来显示英雄的属性。


<code-example path="toh-pt2/src/app/app.component.1.html" region="ng-for" title="app.component.ts (ngFor template)" linenums="false">

</code-example>



When the browser refreshes, a list of heroes appears.

当浏览器刷新时，我们就看到了英雄列表。

### Style the heroes

### 给我们的英雄们“美容”

Users should get a visual cue of which hero they are hovering over and which hero is selected.

当用户的鼠标划过英雄或选中一个英雄时，我们得让他/她看起来醒目一点。

To add styles to your component, set the `styles` property on the `@Component` decorator
to the following CSS classes:

要想给我们的组件添加一些样式，请把`@Component`装饰器的`styles`属性设置为下列 CSS 类：


<code-example path="toh-pt2/src/app/app.component.ts" region="styles" title="src/app/app.component.ts (styles)" linenums="false">

</code-example>



Remember to use the backtick notation for multi-line strings.

注意，我们又使用了反引号语法来书写多行字符串。

Adding these styles makes the file much longer. In a later page you'll move the styles to a separate file.

添加这些样式会让此文件变得更长。在后面的章节中，我们将会把这些样式移到单独的文件中去。

When you assign styles to a component, they are scoped to that specific component.
These styles apply only to the `AppComponent` and don't affect the outer HTML.

当我们为一个组件指定样式时，它们的作用域将仅限于该组件。
  上面的例子中，这些样式只会作用于`AppComponent`组件，而不会“泄露”到外部 HTML 中。

The template for displaying heroes should look like this:

用于显示英雄们的模板应该是这样的：


<code-example path="toh-pt2/src/app/app.component.1.html" region="heroes-styled" title="src/app/app.component.ts (styled heroes)" linenums="false">

</code-example>




## Selecting a hero

## 选择英雄

The app now displays a list of heroes as well as a single hero in the details view. But
the list and the details view are not connected.
When users select a hero from the list, the selected hero should appear in the details view.
This UI pattern is known as "master/detail."
In this case, the _master_ is the heroes list and the _detail_ is the selected hero.

我们的应用已经有了英雄列表和单个英雄的详情视图。
    但列表和单独的英雄之间还没有任何关联。
    我们希望用户在列表中选中一个英雄，然后让这个被选中的英雄出现在详情视图中。
    这种 UI 布局模式，通常被称为“主从结构”。
    在这个例子中，主视图是英雄列表，从视图则是被选中的英雄。

Next you'll connect the master to the detail through a `selectedHero` component property,
which is bound to a click event.

接下来，我们要通过组件中的一个`selectedHero`属性来连接主从视图，它被绑定到了点击事件上。

### Handle click events

### 处理点击事件

Add a click event binding to the `<li>` like this:

我们再往`<li>`元素上插入一句点击事件的绑定代码：  


<code-example path="toh-pt2/src/app/app.component.1.html" region="selectedHero-click" title="app.component.ts (template excerpt)" linenums="false">

</code-example>



The parentheses identify the `<li>` element's  `click` event as the target.
The `onSelect(hero)` expression calls the  `AppComponent` method, `onSelect()`,
passing the template input variable `hero`, as an argument.
That's the same `hero` variable you defined previously in the `ngFor` directive.

圆括号标识`<li>`元素上的`click`事件是绑定的目标。
    等号右边的`onSelect(hero)`表达式调用`AppComponent`的`onSelect()`方法，并把模板输入变量`hero`作为参数传进去。
    它是我们前面在`ngFor`指令中定义的那个`hero`变量。


<div class="l-sub-section">



Learn more about event binding at the
[User Input](guide/user-input) page and the
[Event binding](guide/template-syntax#event-binding) section of the
[Template Syntax](guide/template-syntax) page.

关于事件绑定的更多内容，参见：
      [用户输入](guide/user-input)页 和
      [模板语法](guide/template-syntax)页的[事件绑定](guide/template-syntax#event-binding)节。


</div>



### Add a click handler to expose the selected hero

### 添加点击处理器以暴露选中的英雄

You no longer need the `hero` property because you're no longer displaying a single hero; you're displaying a list of heroes.
But the user will be able to select one of the heroes by clicking on it.
So replace the `hero` property with this simple `selectedHero` property:

我们不再需要`AppComponent`的`hero`属性，因为不需要再显示单个的英雄，我们只需要显示英雄列表。但是用户可以点选一个英雄。
所以我们要把`hero`属性**替换**成`selectedHero`属性。


<code-example path="toh-pt2/src/app/app.component.ts" region="selected-hero" title="src/app/app.component.ts (selectedHero)">

</code-example>



The hero names should all be unselected before the user picks a hero, so
you won't initialize the `selectedHero` as you did with `hero`.

在用户选取一个英雄之前，所有的英雄名字都应该是未选中的。所以我们不希望像`hero`一样初始化`selectedHero`变量。

Add an `onSelect()` method that sets the `selectedHero` property to the `hero` that the user clicks.

现在，**添加一个`onSelect`方法**，用于将用户点击的英雄赋给`selectedHero`属性。


<code-example path="toh-pt2/src/app/app.component.ts" region="on-select" title="src/app/app.component.ts (onSelect)" linenums="false">

</code-example>



The template still refers to the old `hero` property.
Bind to the new `selectedHero` property instead as follows:

我们将把所选英雄的详细信息显示在模板中。目前，它仍然引用之前的`hero`属性。
我们这就修改模板，让它绑定到新的`selectedHero`属性。  


<code-example path="toh-pt2/src/app/app.component.1.html" region="selectedHero-details" title="app.component.ts (template excerpt)" linenums="false">

</code-example>



### Hide the empty detail with ngIf

### 使用 ngIf 隐藏空的详情

When the app loads, `selectedHero` is undefined.
The selected hero is initialized when the user clicks a hero's name.
Angular can't display properties of the undefined `selectedHero` and throws the following error,
visible in the browser's console:

当应用加载时，我们会看到一个英雄列表，但还没有任何英雄被选中。
`selectedHero`属性是`undefined`。
因此，我们会看到浏览器控制台中出现下列错误：


<code-example format="nocode">
  EXCEPTION: TypeError: Cannot read property 'name' of undefined in [null]

</code-example>



Although `selectedHero.name` is displayed in the template,
you must keep the hero detail out of the DOM until there is a selected hero.

虽然我们要在模板中显示的是`selectedHero.name`，但在选中了一个英雄之前，我们必须让这些英雄详情留在DOM之外。

Wrap the HTML hero detail content of the template with a `<div>`.
Then add the `ngIf` built-in directive and set it to the `selectedHero` property of the component.

我们可以把模板中的英雄详情内容区放在一个`<div>`中。
    然后，添加一个`ngIf`内置指令，把`ngIf`的值设置为组件的`selectedHero`属性。


<code-example path="toh-pt2/src/app/app.component.1.html" region="ng-if" title="src/app/app.component.ts (ngIf)" linenums="false">

</code-example>



<div class="alert is-critical">



Don't forget the asterisk (`*`) in front of `ngIf`.

别忘了`ngIf`前的星号 (`*`)。


</div>



The app no longer fails and the list of names displays again in the browser.

应用不再出错，而名字列表也再次显示在浏览器中。


When there is no selected hero, the `ngIf` directive removes the hero detail HTML from the DOM.
There are no hero detail elements or bindings to worry about.

当没有选中英雄时，`ngIf`指令会从 DOM 中移除表示英雄详情的这段 HTML 。
    没有了表示英雄详情的元素，也就不用担心绑定问题。

When the user picks a hero, `selectedHero` becomes defined and
`ngIf` puts the hero detail content into the DOM and evaluates the nested bindings.

当用户选取了一个英雄，`selectedHero`变成了“已定义的”值，于是`ngIf`把英雄详情加回 DOM 中，并计算它所嵌套的各种绑定。


<div class="l-sub-section">



Read more about `ngIf` and `ngFor` in the
[Structural Directives](guide/structural-directives) page and the
[Built-in directives](guide/template-syntax#directives) section of the
[Template Syntax](guide/template-syntax) page.


要了解更多`ngIf`，`ngFor`和其它结构型指令的信息，参见
[结构型指令](guide/structural-directives)和
[模板语法](guide/template-syntax)章的[内置指令](guide/template-syntax#directives)部分。


</div>



### Style the selected hero

### 给所选英雄添加样式

While the selected hero details appear below the list, it's difficult to identify the selected hero within the list itself.

我们在下面的详情区看到了选中的英雄，但是我们还是没法在上面的列表区快速定位这位英雄。

In the `styles` metadata that you added above, there is a custom CSS class named `selected`.
To make the selected hero more visible, you'll apply this `selected` class to the `<li>` when the user clicks on a hero name.
For example, when the user clicks "Magneta", it should render with a distinctive but subtle background color
like this:

在我们前面添加的`styles`元数据中，有一个名叫`selected`的自定义CSS类。
要想让选中的英雄更加醒目，当用户点击一个英雄名字时，我们要为`<li>`添加`selected`类。
例如，当用户点击“Magneta”时，它应该使用不一样的醒目的背景色。


<figure>
  <img src='generated/images/guide/toh/heroes-list-selected.png' alt="选中的英雄">
</figure>



In the template, add the following `[class.selected]` binding to  the `<li>`:

在这个模板中，往`<li>`上添加一个`[class.selected]`绑定：


<code-example path="toh-pt2/src/app/app.component.1.html" region="class-selected-1" title="app.component.ts (setting the CSS class)" linenums="false">

</code-example>



When the expression (`hero === selectedHero`) is `true`, Angular adds the `selected` CSS class.
When the expression is `false`, Angular removes the `selected` class.

当表达式(`hero === selectedHero`)为`true`时，Angular会添加一个CSS类`selected`。为`false`时则会移除`selected`类。



<div class="l-sub-section">



Read more about the `[class]` binding in the [Template Syntax](guide/template-syntax#ngClass "Template syntax: NgClass") guide.

关于`[class]`绑定的更多信息，参见[模板语法](guide/template-syntax#ngClass "Template syntax: NgClass")。


</div>



The final version of the `<li>` looks like this:


<code-example path="toh-pt2/src/app/app.component.1.html" region="class-selected-2" title="app.component.ts (styling each hero)" linenums="false">

</code-example>



After clicking "Magneta", the list should look like this:

浏览器重新加载了我们的应用。
我们选中英雄 Magneta，通过背景色的变化，它被清晰的标记出来。


<figure>
  <img src='generated/images/guide/toh/heroes-list-1.png' alt="英雄列表应用的输出">
</figure>



Here's the complete `app.component.ts` as of now:

完整的`app.component.ts`文件如下：


<code-example path="toh-pt2/src/app/app.component.ts" title="src/app/app.component.ts">

</code-example>




## Summary

## 已走的路

Here's what you achieved in this page:

在本章中，我们完成了以下内容：

* The Tour of Heroes app displays a list of selectable heroes.

  我们的《英雄指南》现在显示一个可选英雄的列表
  
* You added the ability to select a hero and show the hero's details.

  我们可以选择英雄，并显示这个英雄的详情
  
* You learned how to use the built-in directives `ngIf` and `ngFor` in a component's template.

  我们学会了如何在组件模板中使用内置的`ngIf`和`ngFor`指令

<<<<<<< HEAD
## The road ahead

## 前方的路

=======
## Next step
>>>>>>> 00387124
You've expanded the Tour of Heroes app, but it's far from complete.
An app shouldn't be one monolithic component.
In the [next page](tutorial/toh-pt3 "Multiple Components"), you'll split the app into subcomponents and make them work together.

我们的《英雄指南》长大了，但还远远不够完善。
我们显然不能把整个应用都放进一个组件中。
我们将在[下一章](tutorial/toh-pt3)把它拆分成一系列子组件，然后教它们协同工作。<|MERGE_RESOLUTION|>--- conflicted
+++ resolved
@@ -633,14 +633,10 @@
 
   我们学会了如何在组件模板中使用内置的`ngIf`和`ngFor`指令
 
-<<<<<<< HEAD
-## The road ahead
-
-## 前方的路
-
-=======
 ## Next step
->>>>>>> 00387124
+
+## 下一步
+
 You've expanded the Tour of Heroes app, but it's far from complete.
 An app shouldn't be one monolithic component.
 In the [next page](tutorial/toh-pt3 "Multiple Components"), you'll split the app into subcomponents and make them work together.
