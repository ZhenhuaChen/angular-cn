<<<<<<< HEAD
@title
教程: 英雄指南

@intro
英雄指南教程带我们一步步使用 TypeScript 创建 Angular 应用。

@description

=======
>>>>>>> d71ae278

# Tutorial: Tour of Heroes

The grand plan for this tutorial is to build an app that helps a staffing agency manage its stable of heroes.

本教程的终极计划是构建一个程序，来帮助招聘公司管理一群英雄。
  即使英雄们也需要找工作。

The Tour of Heroes app covers the core fundamentals of Angular. You'll build a basic app that
has many of the features you'd expect to find in a full-blown, data-driven app: acquiring and displaying
a list of heroes, editing a selected hero's detail, and navigating among different
views of heroic data.

这篇《英雄指南》覆盖了 Angular 的核心原理。这次构建的应用会涉及很多特性：获得并显示英雄列表，编辑所选英雄的详情，并在英雄数据的多个视图之间建立导航。这些特性，在成熟的、数据驱动的应用中经常见到。

You'll use built-in directives to show and hide elements and display lists of hero data.
You'll create components to display hero details and show an array of heroes.
You'll use one-way data binding for read-only data. You'll add editable fields to update a model
with two-way data binding. You'll bind component methods to user events, like keystrokes and clicks.
You'll enable users to select a hero from a master list and edit that hero in the details view. You'll
format data with pipes. You'll create a shared service to assemble the heroes.
And you'll use routing to navigate among different views and their components.
<!-- CF: Should this be a bullet list? -->

我们将使用内置指令来显示 / 隐藏元素，并且显示英雄数据的列表。
  我们将创建组件来显示英雄的详情和英雄列表。
  我们将对只读数据使用单向数据绑定。我们将添加一些可编辑字段，并通过双向数据绑定更新模型。
  我们将把组件上的方法绑定到用户事件上，比如按键和点击。
  我们将让用户能从主列表视图中选择一个英雄，然后在详情视图中编辑它。
  我们将通过管道对数据进行格式化。
  我们将创建一个共享服务来管理我们的英雄们。
  我们将使用路由在不同的视图及其组件之间进行导航。

You'll learn enough core Angular to get started and gain confidence that
Angular can do whatever you need it to do.
You'll cover a lot of ground at an introductory level, and you'll find many links
to pages with greater depth.

<<<<<<< HEAD
完成本教程后，我们将学习足够的 Angular 核心技术，并确信 Angular 确实能做到我们需要它做的。
  我们将覆盖大量入门级知识，同时我们也会看到大量链接，指向更深入的章节。

When you're done with this tutorial, the app will look like this <live-example name="toh-6"></live-example>.
=======
When you're done with this tutorial, the app will look like this <live-example name="toh-pt6"></live-example>.
>>>>>>> d71ae278


当完成这个教程时，应用运行起来是这样的：<live-example name="toh-6"></live-example>。



## What you'll build

## 游戏的终点

Here's a visual idea of where this tutorial leads, beginning with the "Dashboard"
view and the most heroic heroes:

下面是本教程关于界面的构想：开始是“Dashboard（仪表盘）”视图，来展示我们最勇敢的英雄。


<<<<<<< HEAD
<figure class='image-display'>
  <img src='assets/images/devguide/toh/heroes-dashboard-1.png' alt="英雄仪表盘的输出"></img>
=======
<figure>
  <img src='generated/images/guide/toh/heroes-dashboard-1.png' alt="Output of heroes dashboard">
>>>>>>> d71ae278
</figure>



You can click the two links above the dashboard ("Dashboard" and "Heroes")
to navigate between this Dashboard view and a Heroes view.

仪表盘顶部中有两个链接：“Dashboard（仪表盘）”和“Heroes（英雄列表）”。
  我们将点击它们在“仪表盘”和“英雄列表”视图之间导航。

If you click the dashboard hero "Magneta," the router opens a "Hero Details" view
where you can change the hero's name.

当我们点击仪表盘上名叫“Magneta”的英雄时，路由将把我们带到这个英雄的详情页，在这里，我们可以修改英雄的名字。


<<<<<<< HEAD
<figure class='image-display'>
  <img src='assets/images/devguide/toh/hero-details-1.png' alt="英雄详情的输出"></img>
=======
<figure>
  <img src='generated/images/guide/toh/hero-details-1.png' alt="Details of hero in app">
>>>>>>> d71ae278
</figure>



Clicking the "Back" button returns you to the Dashboard.
Links at the top take you to either of the main views.
If you click "Heroes," the app displays the "Heroes" master list view.

点击“Back（后退）”按钮将返回到“Dashboard（仪表盘）”。
顶部的链接可以把我们带到任何一个主视图。
如果我们点击“Heroes（英雄列表）”链接，应用将把我们带到“英雄”主列表视图。


<<<<<<< HEAD
<figure class='image-display'>
  <img src='assets/images/devguide/toh/heroes-list-2.png' alt="英雄列表的输出"></img>
=======
<figure>
  <img src='generated/images/guide/toh/heroes-list-2.png' alt="Output of heroes list app">
>>>>>>> d71ae278
</figure>



When you click a different hero name, the read-only mini detail beneath the list reflects the new choice.

当我们点击另一位英雄时，一个只读的“微型详情视图”会显示在列表下方，以体现我们的选择。

You can click the "View Details" button to drill into the
editable details of the selected hero.

我们可以点击“View Details（查看详情）”按钮进入所选英雄的编辑视图。

The following diagram captures all of the navigation options.

下面这张图汇总了我们所有可能的导航路径。


<<<<<<< HEAD
<figure class='image-display'>
  <img src='assets/images/devguide/toh/nav-diagram.png' alt="查看导航"></img>
=======
<figure>
  <img src='generated/images/guide/toh/nav-diagram.png' alt="View navigations">
>>>>>>> d71ae278
</figure>



Here's the app in action:

下图演示了我们应用中的所有操作。


<<<<<<< HEAD
<figure class='image-display'>
  <img src='assets/images/devguide/toh/toh-anim.gif' alt="英雄指南的所有动作"></img>
=======
<figure>
  <img src='generated/images/guide/toh/toh-anim.gif' alt="Tour of Heroes in Action">
>>>>>>> d71ae278
</figure>




## Up next

## 接下来

You'll build the Tour of Heroes app, step by step.
Each step is motivated with a requirement that you've likely
met in many applications. Everything has a reason.

<<<<<<< HEAD
让我们一起一步步构建出《英雄指南》。
  正如我们在无数应用遇到那样，每一步都由一个需求驱动。毕竟做任何事都要有个理由。

Along the way, you'll become familiar with many of the core fundamentals of Angular.

这一路上，我们将遇到很多 Angular 核心原理。
=======
Along the way, you'll become familiar with many of the core fundamentals of Angular.

Start now by building a simple [hero editor](tutorial/toh-pt1 "The Hero Editor").
>>>>>>> d71ae278
<|MERGE_RESOLUTION|>--- conflicted
+++ resolved
@@ -1,16 +1,6 @@
-<<<<<<< HEAD
-@title
-教程: 英雄指南
+# Tutorial: Tour of Heroes
 
-@intro
-英雄指南教程带我们一步步使用 TypeScript 创建 Angular 应用。
-
-@description
-
-=======
->>>>>>> d71ae278
-
-# Tutorial: Tour of Heroes
+# 教程：英雄指南
 
 The grand plan for this tutorial is to build an app that helps a staffing agency manage its stable of heroes.
 
@@ -47,14 +37,10 @@
 You'll cover a lot of ground at an introductory level, and you'll find many links
 to pages with greater depth.
 
-<<<<<<< HEAD
 完成本教程后，我们将学习足够的 Angular 核心技术，并确信 Angular 确实能做到我们需要它做的。
   我们将覆盖大量入门级知识，同时我们也会看到大量链接，指向更深入的章节。
 
-When you're done with this tutorial, the app will look like this <live-example name="toh-6"></live-example>.
-=======
 When you're done with this tutorial, the app will look like this <live-example name="toh-pt6"></live-example>.
->>>>>>> d71ae278
 
 
 当完成这个教程时，应用运行起来是这样的：<live-example name="toh-6"></live-example>。
@@ -71,13 +57,8 @@
 下面是本教程关于界面的构想：开始是“Dashboard（仪表盘）”视图，来展示我们最勇敢的英雄。
 
 
-<<<<<<< HEAD
-<figure class='image-display'>
-  <img src='assets/images/devguide/toh/heroes-dashboard-1.png' alt="英雄仪表盘的输出"></img>
-=======
 <figure>
-  <img src='generated/images/guide/toh/heroes-dashboard-1.png' alt="Output of heroes dashboard">
->>>>>>> d71ae278
+  <img src='generated/images/guide/toh/heroes-dashboard-1.png' alt="英雄仪表盘的输出">
 </figure>
 
 
@@ -94,13 +75,8 @@
 当我们点击仪表盘上名叫“Magneta”的英雄时，路由将把我们带到这个英雄的详情页，在这里，我们可以修改英雄的名字。
 
 
-<<<<<<< HEAD
-<figure class='image-display'>
-  <img src='assets/images/devguide/toh/hero-details-1.png' alt="英雄详情的输出"></img>
-=======
 <figure>
-  <img src='generated/images/guide/toh/hero-details-1.png' alt="Details of hero in app">
->>>>>>> d71ae278
+  <img src='generated/images/guide/toh/hero-details-1.png' alt="英雄详情的输出">
 </figure>
 
 
@@ -114,13 +90,8 @@
 如果我们点击“Heroes（英雄列表）”链接，应用将把我们带到“英雄”主列表视图。
 
 
-<<<<<<< HEAD
-<figure class='image-display'>
-  <img src='assets/images/devguide/toh/heroes-list-2.png' alt="英雄列表的输出"></img>
-=======
 <figure>
-  <img src='generated/images/guide/toh/heroes-list-2.png' alt="Output of heroes list app">
->>>>>>> d71ae278
+  <img src='generated/images/guide/toh/heroes-list-2.png' alt="英雄列表的输出">
 </figure>
 
 
@@ -139,13 +110,8 @@
 下面这张图汇总了我们所有可能的导航路径。
 
 
-<<<<<<< HEAD
-<figure class='image-display'>
-  <img src='assets/images/devguide/toh/nav-diagram.png' alt="查看导航"></img>
-=======
 <figure>
-  <img src='generated/images/guide/toh/nav-diagram.png' alt="View navigations">
->>>>>>> d71ae278
+  <img src='generated/images/guide/toh/nav-diagram.png' alt="查看导航">
 </figure>
 
 
@@ -155,13 +121,8 @@
 下图演示了我们应用中的所有操作。
 
 
-<<<<<<< HEAD
-<figure class='image-display'>
-  <img src='assets/images/devguide/toh/toh-anim.gif' alt="英雄指南的所有动作"></img>
-=======
 <figure>
-  <img src='generated/images/guide/toh/toh-anim.gif' alt="Tour of Heroes in Action">
->>>>>>> d71ae278
+  <img src='generated/images/guide/toh/toh-anim.gif' alt="英雄指南的所有动作">
 </figure>
 
 
@@ -175,15 +136,13 @@
 Each step is motivated with a requirement that you've likely
 met in many applications. Everything has a reason.
 
-<<<<<<< HEAD
 让我们一起一步步构建出《英雄指南》。
   正如我们在无数应用遇到那样，每一步都由一个需求驱动。毕竟做任何事都要有个理由。
 
 Along the way, you'll become familiar with many of the core fundamentals of Angular.
 
 这一路上，我们将遇到很多 Angular 核心原理。
-=======
-Along the way, you'll become familiar with many of the core fundamentals of Angular.
 
-Start now by building a simple [hero editor](tutorial/toh-pt1 "The Hero Editor").
->>>>>>> d71ae278
+// TODO: Translate
+
+Start now by building a simple [hero editor](tutorial/toh-pt1 "The Hero Editor").