{
  "TopBar": [
    {
      "url": "features",
      "title": "特性"
    },
    {
      "url": "docs",
      "title": "文档"
    },
    {
      "url": "resources",
      "title": "资源"
    },
    {
      "url": "events",
      "title": "会议"
    },
    {
      "url": "https://blog.angular.io/",
      "title": "博客"
    },
    {
      "url": "translations/cn/home",
      "title": "关于中文版"
    }
  ],
  "SideNav": [
    {
      "url": "docs",
      "title": "文档",
      "tooltip": "Angular 开发文档",
      "hidden": true
    },

    {
      "url": "guide/docs-style-guide",
      "title": "文档风格指南",
      "tooltip": "给文档作者的风格指南",
      "hidden": true
    },

    {
      "url": "guide/webpack",
      "title": "Webpack: 简介",
      "hidden": true
    },

    {
      "url": "guide/quickstart",
      "title": "快速上手",
      "tooltip": "Angular 破冰"
    },

    {
      "title": "教程",
      "tooltip": "此《英雄指南》教程会带你用 TypeScript 一步步创建一个 Angular 应用。",
      "children": [
        {
          "url": "tutorial",
          "title": "1. 简介",
          "tooltip": "第一部分：《英雄指南》教程简介"
        },
        {
          "url": "tutorial/toh-pt0",
          "title": "2. 应用的“外壳”",
          "tooltip": "第二部分：创建应用的外壳"
        },
        {
          "url": "tutorial/toh-pt1",
          "title": "3. 英雄编辑器",
          "tooltip": "第三部分：构建一个简单的英雄编辑器"
        },
        {
          "url": "tutorial/toh-pt2",
          "title": "4. 主从结构",
          "tooltip": "第四部分：构建一个主从结构的页面，用于展现英雄列表"
        },
        {
          "url": "tutorial/toh-pt3",
          "title": "5. 多个组件",
          "tooltip": "第五部分：把主从结构的页面重构成多个组件"
        },
        {
          "url": "tutorial/toh-pt4",
          "title": "6. 服务",
          "tooltip": "第六部分：创建一个可复用的服务来管理英雄数据"
        },
        {
          "url": "tutorial/toh-pt5",
          "title": "7. 路由",
          "tooltip": "第七部分：添加 Angular 路由器，并且学习在视图之间导航"
        },
        {
          "url": "tutorial/toh-pt6",
          "title": "8. HTTP",
          "tooltip": "第八部分：通过 HTTP 来获取并保存英雄数据"
        }
      ]
    },

    {
      "title": "核心知识",
      "tooltip": "学习 Angular 的核心知识",
      "children": [
        {
          "url": "guide/architecture",
          "title": "架构",
          "tooltip": "Angular 应用的基本构造块"
        },
        {
          "title": "模板与数据绑定",
          "tooltip": "模板与数据绑定",
          "children": [
            {
              "url": "guide/displaying-data",
              "title": "显示数据",
              "tooltip": "属性绑定可以帮助应用把数据显示在界面上"
            },
            {
              "url": "guide/template-syntax",
              "title": "模板语法",
              "tooltip": "学习如何写模板，以便借助数据绑定机制显示数据并响应事件。"
            },
            {
              "url": "guide/lifecycle-hooks",
              "title": "生命周期钩子",
              "tooltip": "Angular 调用指令和组件的生命周期钩子函数，包括它的创建、变更和销毁时。"
            },
            {
              "url": "guide/component-interaction",
              "title": "组件交互",
              "tooltip": "在不同的指令和组件之间共享信息"
            },
            {
              "url": "guide/component-styles",
              "title": "组件样式",
              "tooltip": "添加专属于某个组件的样式"
            },
            {
              "url": "guide/dynamic-component-loader",
              "title": "动态组件",
              "tooltip": "动态加载组件"
            },
            {
              "url": "guide/attribute-directives",
              "title": "属性型指令",
              "tooltip": "属性型指令把行为添加到现有元素上。"
            },
            {
              "url": "guide/structural-directives",
<<<<<<< HEAD
              "title": "结构型指令",
              "tooltip": "结构型指令可以操纵页面的布局"
            },
=======
              "title": "Structural Directives",
              "tooltip": "Structural directives manipulate the layout of the page."
            }, 
>>>>>>> 8d34364f
            {
              "url": "guide/pipes",
              "title": "管道",
              "tooltip": "管道可以在模板中转换显示的内容。"
            },
            {
              "url": "guide/animations",
              "title": "动画",
              "tooltip": "Angular 动画体系指南"
            }
          ]
        },
        {
          "title": "表单",
          "tooltip": "Angular 的表单",
          "children": [
            {
              "url": "guide/user-input",
              "title": "用户输入",
              "tooltip": "用户输入触发 DOM 事件。我们通过事件绑定来监听它们，把更新过的数据导入回我们的组件和 model。"
            },
            {
              "url": "guide/forms",
              "title": "模板驱动表单",
              "tooltip": "表单可以创建集中、高效、引人注目的输入体验。Angular 表单可以协调一组数据绑定控件，跟踪变更，验证输入，并表达错误信息。"
            },
            {
              "url": "guide/form-validation",
              "title": "表单验证",
              "tooltip": "验证用户的表单输入"
            },
            {
              "url": "guide/reactive-forms",
              "title": "响应式表单",
              "tooltip": "使用 FormBuilder 、分组和数组创建响应式表单。"
            },
            {
              "url": "guide/dynamic-form",
              "title": "动态表单",
              "tooltip": "使用FormGroup渲染动态表单"
            }
          ]
        },
        {
          "title": "Observables & RxJS",
          "tooltip": "Observables & RxJS",
          "children": [
            {
              "url": "guide/observables",
              "title": "Observables",
              "tooltip": ""
            },
            {
              "url": "guide/rx-library",
              "title": "The RxJS Library",
              "tooltip": ""
            },
            {
              "url": "guide/observables-in-angular",
              "title": "Observables in Angular",
              "tooltip": ""
            },
            {
              "url": "guide/practical-observable-usage",
              "title": "Practical Usage",
              "tooltip": ""
            },
            {
              "url": "guide/comparing-observables",
              "title": "Compare to Other Techniques",
              "tooltip": ""
            }
          ]
        },

        {
          "url": "guide/bootstrapping",
          "title": "引导启动",
          "tooltip": "在应用的根模块（AppModule）中告诉 Angular 如何构造并引导引用。"
        },
        {

          "title": "NgModules",
<<<<<<< HEAD
          "tooltip": "使用 NgModules 来模块化我们的应用",
          "children": [
            {
              "url": "guide/ngmodule",
              "title": "NgModules",
              "tooltip": "使用 @NgModule 定义应用的模块。"
=======
          "tooltip": "NgModules.",
          "children": [
            {
              "url": "guide/ngmodules",
              "title": "NgModules Introduction",
              "tooltip": "Use NgModules to make your apps efficient."
            },
            {
              "url": "guide/ngmodule-vs-jsmodule",
              "title": "JS Modules vs NgModules",
              "tooltip": "Differentiate between JavaScript modules and NgModules."
            },
            {
              "url": "guide/frequent-ngmodules",
              "title": "Frequently Used NgModules",
              "tooltip": "Introduction to the most frequently used NgModules."
            },
            {
              "url": "guide/module-types",
              "title": "Types of Feature Modules",
              "tooltip": "Description of the different types of feature modules."
            },
            {
              "url": "guide/entry-components",
              "title": "Entry Components",
              "tooltip": "All about entry components in Angular."
            },
            {
              "url": "guide/feature-modules",
              "title": "Feature Modules",
              "tooltip": "Create feature modules to organize your code."
            },
            {
              "url": "guide/providers",
              "title": "Providers",
              "tooltip": "Providers and NgModules."
            },
            {
              "url": "guide/singleton-services",
              "title": "Singleton Services",
              "tooltip": "Creating singleton services."
            },
            {
              "url": "guide/lazy-loading-ngmodules",
              "title": "Lazy Loading Feature Modules",
              "tooltip": "Lazy load modules to speed up your apps."
            },
            {
              "url": "guide/sharing-ngmodules",
              "title": "Sharing NgModules",
              "tooltip": "Share NgModules to streamline your apps."
            },
            {
              "url": "guide/ngmodule-api",
              "title": "NgModule API",
              "tooltip": "Understand the details of NgModules."
>>>>>>> 8d34364f
            },
            {
              "url": "guide/ngmodule-faq",
              "title": "NgModule 常见问题",
              "tooltip": "回答关于 NgModules 的常见问题。"
            }
        ]},

        {
          "title": "依赖注入",
          "tooltip": "依赖注入：创建并注入各种服务。",
          "children": [
            {
              "url": "guide/dependency-injection-pattern",
              "title": "The Dependency Injection pattern",
              "tooltip": "Learn about the dependency injection pattern behind the Angular DI system."
            },
            {
              "url": "guide/dependency-injection",
              "title": "Angular 依赖注入",
              "tooltip": "Angular 的依赖注入系统能够为 Angular 创建的类创建并交付它们所依赖的服务。"
            },
            {
              "url": "guide/hierarchical-dependency-injection",
              "title": "多级注入器",
              "tooltip": "Angular 的多级注入体系会建立与组件平行的注入器树。"
            },
            {
              "url": "guide/dependency-injection-in-action",
              "title": "DI 实用技巧",
              "tooltip": "依赖注入的使用技巧"
            }
          ]
        },

        {
          "url": "guide/http",
          "title": "HttpClient",
          "tooltip": "通过 HTTP 协议与远程服务器对话。"
        },
        {
          "url": "guide/router",
          "title": "路由与导航",
          "tooltip": "揭示如何通过 Angular 路由进行基本的屏幕导航。"
        },
        {
          "url": "guide/testing",
          "title": "测试",
          "tooltip": "测试 Angular 应用的技巧与实践。"
        },
        {
          "url": "guide/cheatsheet",
          "title": "速查表",
          "tooltip": "关于 Angular 常用编码技术的快速指南。"
        }
    ]},

    {
      "title": "其它技术",
      "tooltip": "把 Angular 用到你的实际工作中的一些技巧",
      "children": [

        {
          "url": "guide/i18n",
          "title": "国际化 (i18n)",
          "tooltip": "把应用模板中的文本翻译成多种语言。"
        },
        {
          "url": "guide/language-service",
          "title": "语言服务",
          "tooltip": "使用 Angular 语言服务来为开发提速。"
        },
        {
          "url": "guide/security",
          "title": "安全",
          "tooltip": "Angular 应用开发中的安全技术。"
        },
        {
          "title": "环境设置与部署",
          "tooltip": "环境设置与部署",
          "children": [
            {
              "url": "guide/setup",
              "title": "搭建本地开发环境",
              "tooltip": "在你自己的机器上安装 Angular QuickStart 种子，以便更快、更高效的开发。"
            },
            {
              "url": "guide/setup-systemjs-anatomy",
              "title": "搭建方式剖析",
              "tooltip": "基于 SystemJS 的本地开发环境内幕。"
            },
            {
              "url": "guide/browser-support",
              "title": "浏览器支持",
              "tooltip": "浏览器支持与 Polyfills 指南"
            },
            {
              "url": "guide/npm-packages",
              "title": "npm 包",
              "tooltip": "建议的 npm 包，以及如何指定包的依赖。"
            },

            {
              "url": "guide/typescript-configuration",
              "title": "TypeScript 配置",
              "tooltip": "给 Angular 开发者的 TypeScript 配置。"
            },
            {
              "url": "guide/aot-compiler",
              "title": "预（AOT）编译",
              "tooltip": "学习如何使用 AOT 预编译器。"
            },
            {
              "url": "guide/deployment",
              "title": "部署",
              "tooltip": "学习如何部署你的 Angular 应用。"
            }
          ]
        },
        {
          "title": "Service Workers",
          "tooltip": "Angular service workers: Controlling caching of application resources.",
          "children": [
            {
              "url": "guide/service-worker-intro",
              "title": "Introduction",
              "tooltip": "Angular's implementation of service workers improves user experience with slow or unreliable network connectivity."
            },
            {
              "url": "guide/service-worker-getting-started",
              "title": "Getting Started",
              "tooltip": "Enabling the service worker in a CLI project and observing behavior in the browser."
            },
            {
              "url": "guide/service-worker-communications",
              "title": "Service Worker Communication",
              "tooltip": "Services that enable you to interact with an Angular service worker."
            },
            {
              "url": "guide/service-worker-devops",
              "title": "Service Worker in Production",
              "tooltip": "Running applications with service workers, managing application update, debugging, and killing applications."
            },
            {
              "url": "guide/service-worker-config",
              "title": "Service Worker Configuration",
              "tooltip": "Configuring service worker caching behavior."
            }
          ]
        },

        {
          "title": "升级",
          "tooltip": "渐进式的把 AngularJS 应用升级到 Angular。",
          "children": [
            {
              "url": "guide/upgrade",
              "title": "从 AngularJS 升级",
              "tooltip": "渐进式的把 AngularJS 应用升级到 Angular。"
            },
            {
              "url": "guide/ajs-quick-reference",
              "title": "升级速查表",
              "tooltip": "学习如何把 AngularJS 的概念和技术映射到 Angular 。"
            }
          ]
        },
        {
          "url": "guide/universal",
          "title": "Server-side Rendering",
          "tooltip": "Render HTML server-side with Angular Universal."
        },
        {
          "url": "guide/visual-studio-2015",
          "title": "Visual Studio 2015 快速上手",
          "tooltip": "在 Visual Studio 2015 中使用快速起步中的文件"
        },
        {
          "url": "guide/styleguide",
          "title": "风格指南",
          "tooltip": "写出 Angular 风格的程序"
        },
        {
          "url": "guide/glossary",
          "title": "词汇表",
          "tooltip": "Angular 中最重要的词汇的简要定义。"
        }
      ]
    },

    {
      "title": "API 参考手册",
      "tooltip": "关于 Angular 中类和值的详细信息。",
      "url": "api"
    },
    {
      "url": "guide/change-log",
      "title": "Change Log",
      "tooltip": "Angular Documentation Change Log",
      "hidden": true
    }
  ],

  "Footer": [
    {
      "title": "资源",
      "children": [
        {
          "url": "about",
          "title": "关于",
          "tooltip": "Angular 贡献者。"
        },
        {
          "url": "resources",
          "title": "资源列表",
          "tooltip": "网络上的 Angular 工具、培训、博客等"
        },
        {
          "url": "presskit",
          "title": "宣传资料",
          "tooltip": "我们的联系方式、LOGO 和品牌"
        },
        {
          "url": "https://blog.angular.io/",
          "title": "博客",
          "tooltip": "Angular 官方博客"
        }
      ]
    },
    {
      "title": "帮助",
      "children": [
        {
          "url": "https://stackoverflow.com/questions/tagged/angular",
          "title": "Stack Overflow",
          "tooltip": "Stack Overflow: 这里的社区会回答你关于 Angular 的技术问题"
        },
        {
          "url": "https://gitter.im/angular/angular",
          "title": "Gitter",
          "tooltip": "和老鸟聊 Angular"
        },
        {
          "url": "https://github.com/angular/angular/issues",
          "title": "报告问题",
          "tooltip": "在 github 上报告问题和建议。"
        },
        {
          "url": "https://github.com/angular/code-of-conduct/blob/master/CODE_OF_CONDUCT.md",
          "title": "行为规范",
          "tooltip": "让我们彼此尊重"
        }
      ]
    },
    {
      "title": "社区",
      "children": [
        {
          "url": "events",
          "title": "活动",
          "tooltip": "Post issues and suggestions on github."
        },
        {
          "url": "http://www.meetup.com/topics/angularjs/",
          "title": "聚会",
          "tooltip": "参加聚会，向别的开发人员学习"
        },
        {
          "url": "https://twitter.com/angular",
          "title": "Twitter",
          "tooltip": "Twitter"
        },
        {
          "url": "https://github.com/angular/angular",
          "title": "GitHub",
          "tooltip": "GitHub"
        },
        {
          "url": "contribute",
          "title": "做贡献",
          "tooltip": "向 Angular 做贡献"
        }
      ]
    },
    {
      "title": "多语言",
      "children": [
        {
          "title": "English Version",
          "url": "https://angular.io/"
        }
      ]
    }
  ],

  "docVersions": [
    { "title": "v4 (LTS)", "url": "https://v4.angular.io" },
    { "title": "v2", "url": "https://v2.angular.cn" },
    { "title": "AngularDart", "url": "https://webdev.dartlang.org/angular" }

  ]
}<|MERGE_RESOLUTION|>--- conflicted
+++ resolved
@@ -149,15 +149,9 @@
             },
             {
               "url": "guide/structural-directives",
-<<<<<<< HEAD
               "title": "结构型指令",
               "tooltip": "结构型指令可以操纵页面的布局"
             },
-=======
-              "title": "Structural Directives",
-              "tooltip": "Structural directives manipulate the layout of the page."
-            }, 
->>>>>>> 8d34364f
             {
               "url": "guide/pipes",
               "title": "管道",
@@ -241,14 +235,6 @@
         {
 
           "title": "NgModules",
-<<<<<<< HEAD
-          "tooltip": "使用 NgModules 来模块化我们的应用",
-          "children": [
-            {
-              "url": "guide/ngmodule",
-              "title": "NgModules",
-              "tooltip": "使用 @NgModule 定义应用的模块。"
-=======
           "tooltip": "NgModules.",
           "children": [
             {
@@ -305,7 +291,6 @@
               "url": "guide/ngmodule-api",
               "title": "NgModule API",
               "tooltip": "Understand the details of NgModules."
->>>>>>> 8d34364f
             },
             {
               "url": "guide/ngmodule-faq",
