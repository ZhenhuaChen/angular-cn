{% macro projectRelativePath(fileInfo) -%}
{$ fileInfo.realProjectRelativePath if fileInfo.realProjectRelativePath else fileInfo.projectRelativePath $}
{%- endmacro %}

{% macro githubViewHref(doc, versionInfo) -%}
<<<<<<< HEAD
https://github.com/angular/angular-cn/tree/{$ versionInfo.currentVersion.isSnapshot and versionInfo.currentVersion.SHA or versionInfo.currentVersion.raw $}/packages/{$ doc.fileInfo.realProjectRelativePath $}#L{$ doc.startingLine + 1 $}-L{$ doc.endingLine + 1 $}
{%- endmacro %}

{% macro githubEditHref(doc, versionInfo) -%}
https://github.com/angular/angular-cn/edit/aio{$ '/packages' if doc.docType !== 'content' $}/{$ projectRelativePath(doc.fileInfo) $}?message=docs
=======
{% set githubUrl = 'https://github.com/' + versionInfo.gitRepoInfo.owner + '/' + versionInfo.gitRepoInfo.repo -%}
{% set version = versionInfo.currentVersion.isSnapshot and versionInfo.currentVersion.SHA or versionInfo.currentVersion.raw -%}
{% set lineInfo = doc.startingLine and ('#L' + (doc.startingLine + 1) + '-L' + (doc.endingLine + 1)) or '' -%}
{$ githubUrl $}/tree/{$ version $}/{$ projectRelativePath(doc.fileInfo) $}{$ lineInfo $}
{%- endmacro %}

{% macro githubEditHref(doc, versionInfo, pathPrefix) -%}
{% set githubUrl = 'https://github.com/' + versionInfo.gitRepoInfo.owner + '/' + versionInfo.gitRepoInfo.repo -%}
{% set lineInfo = doc.startingLine and ('#L' + (doc.startingLine + 1) + '-L' + (doc.endingLine + 1)) or '' -%}
{$ githubUrl $}/edit/master/{$ projectRelativePath(doc.fileInfo) $}?message=docs
>>>>>>> 13eb57a5
  {%- if doc.moduleDoc %}({$ doc.moduleDoc.id.split('/')[0] $})
  {%- elseif doc.docType === 'module' %}({$ doc.id.split('/')[0] $})
  {%- elseif doc.docType === 'content' %}
  {%- else %}(...){%- endif -%}
%3A%20describe%20your%20change...{$ lineInfo $}
{%- endmacro %}

{% macro githubEditLink(doc, versionInfo) -%}
<a href="{$ githubEditHref(doc, versionInfo) $}" aria-label="提供编辑建议" title="提供编辑建议"><i class="material-icons" aria-hidden="true" role="img">mode_edit</i></a>
{%- endmacro %}

{% macro githubViewLink(doc, versionInfo) -%}
<a href="{$ githubViewHref(doc, versionInfo) $}" aria-label="查看源码" title="查看源码"><i class="material-icons" aria-hidden="true" role="img">code</i></a>
{%- endmacro %}

{% macro githubLinks(doc, versionInfo) -%}
<div class="github-links">
  {$ githubEditLink(doc, versionInfo) $}
  {$ githubViewLink(doc, versionInfo) $}
</div>
{%- endmacro -%}<|MERGE_RESOLUTION|>--- conflicted
+++ resolved
@@ -3,13 +3,6 @@
 {%- endmacro %}
 
 {% macro githubViewHref(doc, versionInfo) -%}
-<<<<<<< HEAD
-https://github.com/angular/angular-cn/tree/{$ versionInfo.currentVersion.isSnapshot and versionInfo.currentVersion.SHA or versionInfo.currentVersion.raw $}/packages/{$ doc.fileInfo.realProjectRelativePath $}#L{$ doc.startingLine + 1 $}-L{$ doc.endingLine + 1 $}
-{%- endmacro %}
-
-{% macro githubEditHref(doc, versionInfo) -%}
-https://github.com/angular/angular-cn/edit/aio{$ '/packages' if doc.docType !== 'content' $}/{$ projectRelativePath(doc.fileInfo) $}?message=docs
-=======
 {% set githubUrl = 'https://github.com/' + versionInfo.gitRepoInfo.owner + '/' + versionInfo.gitRepoInfo.repo -%}
 {% set version = versionInfo.currentVersion.isSnapshot and versionInfo.currentVersion.SHA or versionInfo.currentVersion.raw -%}
 {% set lineInfo = doc.startingLine and ('#L' + (doc.startingLine + 1) + '-L' + (doc.endingLine + 1)) or '' -%}
@@ -20,7 +13,6 @@
 {% set githubUrl = 'https://github.com/' + versionInfo.gitRepoInfo.owner + '/' + versionInfo.gitRepoInfo.repo -%}
 {% set lineInfo = doc.startingLine and ('#L' + (doc.startingLine + 1) + '-L' + (doc.endingLine + 1)) or '' -%}
 {$ githubUrl $}/edit/master/{$ projectRelativePath(doc.fileInfo) $}?message=docs
->>>>>>> 13eb57a5
   {%- if doc.moduleDoc %}({$ doc.moduleDoc.id.split('/')[0] $})
   {%- elseif doc.docType === 'module' %}({$ doc.id.split('/')[0] $})
   {%- elseif doc.docType === 'content' %}
