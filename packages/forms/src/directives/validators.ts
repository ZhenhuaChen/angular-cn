--- conflicted
+++ resolved
@@ -142,21 +142,16 @@
  * @description
  * A directive that adds the `required` validator to any controls marked with the
  * `required` attribute. The directive is provided with the `NG_VALIDATORS` multi-provider list.
- * 
+ *
+ * 该指令会借助 `NG_VALIDATORS` 绑定把 `required` 验证器添加到任何带 `required` 属性的控件上。
+ *
  * @see [Form Validation](guide/form-validation)
  *
- * 该指令会借助 `NG_VALIDATORS` 绑定把 `required` 验证器添加到任何带 `required` 属性的控件上。
- *
- * @usageNotes
-<<<<<<< HEAD
- *
- * ### Example
-=======
- * 
+ * @usageNotes
+ *
  * ### Adding a required validator using template-driven forms
->>>>>>> 13eb57a5
- *
- * ### 例子
+ *
+ * ### 使用模板驱动表单添加必填项验证器
  *
  * ```
  * <input name="fullName" ngModel required>
@@ -212,25 +207,21 @@
 /**
  * A Directive that adds the `required` validator to checkbox controls marked with the
  * `required` attribute. The directive is provided with the `NG_VALIDATORS` multi-provider list.
- * 
+ *
+ * 该指令会借助 `NG_VALIDATORS` 绑定把 `required` 验证器添加到任何带有 `required` 属性的检查框控件上。
+ *
  * @see [Form Validation](guide/form-validation)
  *
- * 该指令会借助 `NG_VALIDATORS` 绑定把 `required` 验证器添加到任何带有 `required` 属性的检查框控件上。
- *
- * @usageNotes
-<<<<<<< HEAD
- *
- * ### Example
- *
- * ### 例子
- *
-=======
- * 
+ * @usageNotes
+ *
  * ### Adding a required checkbox validator using template-driven forms
  *
+ * ### 使用模板驱动表单为复选框添加必填项验证器
+ *
  * The following example shows how to add a checkbox required validator to an input attached to an ngModel binding.
- * 
->>>>>>> 13eb57a5
+ *
+ * 下面的例子展示了如何为一个带有 ngModel 绑定的检查框添加必填项验证器。
+ *
  * ```
  * <input type="checkbox" name="active" ngModel required>
  * ```
@@ -257,14 +248,10 @@
 }
 
 /**
-<<<<<<< HEAD
- * Provider which adds `EmailValidator` to `NG_VALIDATORS`.
+ * @description
+ * Provider which adds `EmailValidator` to the `NG_VALIDATORS` multi-provider list.
  *
  * 该提供商用于把 `EmailValidator` 添加到 `NG_VALIDATORS` 中。
-=======
- * @description
- * Provider which adds `EmailValidator` to the `NG_VALIDATORS` multi-provider list.
->>>>>>> 13eb57a5
  */
 export const EMAIL_VALIDATOR: any = {
   provide: NG_VALIDATORS,
@@ -276,24 +263,20 @@
  * A directive that adds the `email` validator to controls marked with the
  * `email` attribute. The directive is provided with the `NG_VALIDATORS` multi-provider list.
  *
+ * 该指令会借助 `NG_VALIDATORS` 绑定把 `email` 验证器添加到任何带有 `email` 属性的控件上。
+ *
  * @see [Form Validation](guide/form-validation)
  *
- * 该指令会借助 `NG_VALIDATORS` 绑定把 `email` 验证器添加到任何带有 `email` 属性的控件上。
- *
- * @usageNotes
-<<<<<<< HEAD
- *
- * ### Example
- *
- * ### 例子
- *
-=======
- * 
+ * @usageNotes
+ *
  * ### Adding an email validator
  *
+ * ### 添加 email 验证器
+ *
  * The following example shows how to add an email validator to an input attached to an ngModel binding.
- * 
->>>>>>> 13eb57a5
+ *
+ * 下面的例子演示了如何为一个带有 ngModel 绑定的输入框添加 email 验证器。
+ *
  * ```
  * <input type="email" name="email" ngModel email>
  * <input type="email" name="email" ngModel email="true">
@@ -363,22 +346,10 @@
 }
 
 /**
-<<<<<<< HEAD
- * Provider which adds `MinLengthValidator` to `NG_VALIDATORS`.
- *
- * 该提供商用于把 `MinLengthValidator` 添加到 `NG_VALIDATORS` 中。
- *
- * @usageNotes
- *
- * ### Example:
- *
- * ### 例子
- *
- * {@example common/forms/ts/validators/validators.ts region='min'}
-=======
  * @description
  * Provider which adds `MinLengthValidator` to the `NG_VALIDATORS` multi-provider list.
->>>>>>> 13eb57a5
+ *
+ * 一个提供商，用于把 `MinLengthValidator` 添加到 `NG_VALIDATORS` 多重提供商列表中。
  */
 export const MIN_LENGTH_VALIDATOR: any = {
   provide: NG_VALIDATORS,
@@ -389,28 +360,26 @@
 /**
  * A directive that adds minimum length validation to controls marked with the
  * `minlength` attribute. The directive is provided with the `NG_VALIDATORS` mult-provider list.
- * 
+ *
+ * 该指令用于为带有 `minlength` 属性的控件添加最小长度验证器。该指令会提供 `NG_VALIDATORS` 多重提供商列表。
+ *
  * @see [Form Validation](guide/form-validation)
  *
  * @usageNotes
  *
  * ### Adding a minimum length validator
+ *
+ * ### 添加最小长度验证器
  *
  * The following example shows how to add a minimum length validator to an input attached to an
  * ngModel binding.
  *
+ * 下面的例子演示了如何为带有 ngModel 绑定的输入框添加最小长度验证器。
+ *
  * ```html
  * <input name="firstName" ngModel minlength="4">
  * ```
  *
-<<<<<<< HEAD
- *
- * 该指令会把 `MinLengthValidator` 验证器安装到任何具有 `minlength` 属性的 `formControlName`、
- * `formControl` 或带 `ngModel` 的控件上。
- *
- * @ngModule FormsModule
-=======
->>>>>>> 13eb57a5
  * @ngModule ReactiveFormsModule
  * @ngModule FormsModule
  * @publicApi
@@ -471,22 +440,11 @@
 }
 
 /**
-<<<<<<< HEAD
- * Provider which adds `MaxLengthValidator` to `NG_VALIDATORS`.
- *
- * 该提供商用于把 `MaxLengthValidator` 添加到 `NG_VALIDATORS` 中。
- *
- * @usageNotes
- *
- * ### Example:
- *
- * ### 例子：
- *
- * {@example common/forms/ts/validators/validators.ts region='max'}
-=======
  * @description
  * Provider which adds `MaxLengthValidator` to the `NG_VALIDATORS` multi-provider list.
->>>>>>> 13eb57a5
+ *
+ * 一个提供商，用于把 `MaxLengthValidator` 添加到 `NG_VALIDATORS` 多重提供商列表中。
+ *
  */
 export const MAX_LENGTH_VALIDATOR: any = {
   provide: NG_VALIDATORS,
@@ -497,28 +455,26 @@
 /**
  * A directive that adds max length validation to controls marked with the
  * `maxlength` attribute. The directive is provided with the `NG_VALIDATORS` multi-provider list.
- * 
+ *
+ * 该指令用于为带有 `maxlength` 属性的控件添加最大长度验证器。该指令会提供 `NG_VALIDATORS` 多重提供商列表。
+ *
  * @see [Form Validation](guide/form-validation)
  *
  * @usageNotes
  *
  * ### Adding a maximum length validator
+ *
+ * ### 添加最大长度验证器
  *
  * The following example shows how to add a maximum length validator to an input attached to an
  * ngModel binding.
  *
+ * 下面的例子演示了如何为一个带有 ngModel 绑定的输入框添加最大长度验证器。
+ *
  * ```html
  * <input name="firstName" ngModel maxlength="25">
  * ```
  *
-<<<<<<< HEAD
- *
- * 该指令会把 `MaxLengthValidator` 验证器安装到任何具有 `minlength` 属性的 `formControlName`、
- * `formControl` 或带 `ngModel` 的控件上。
- *
- * @ngModule FormsModule
-=======
->>>>>>> 13eb57a5
  * @ngModule ReactiveFormsModule
  * @ngModule FormsModule
  * @publicApi
@@ -594,35 +550,28 @@
  * A directive that adds regex pattern validation to controls marked with the
  * `pattern` attribute. The regex must match the entire control value.
  * The directive is provided with the `NG_VALIDATORS` multi-provider list.
- * 
- * @see [Form Validation](guide/form-validation)
  *
  * 该指令会借助 `NG_VALIDATORS` 绑定来把 `pattern` 验证器添加到任何带有 `pattern` 属性的控件上。
  * 它会使用该属性的值作为正则表达式来验证控件的值。
  * 它会遵循 `pattern` 属性的语义，也就是说，该正则表达式必须匹配整个控件值。
  *
- * @usageNotes
-<<<<<<< HEAD
- *
- * ### Example
- *
- * ### 例子
- *
- * ```
- * <input [name]="fullName" pattern="[a-zA-Z ]*" ngModel>
- * ```
-=======
+ * @see [Form Validation](guide/form-validation)
+ *
+ * @usageNotes
  *
  * ### Adding a pattern validator
->>>>>>> 13eb57a5
+ *
+ * ### 添加模式（pattern）验证器
  *
  * The following example shows how to add a pattern validator to an input attached to an
  * ngModel binding.
  *
+ * 下面的例子演示了如何为一个带有 ngModel 绑定的输入框添加模式验证器。
+ *
  * ```html
  * <input name="firstName" ngModel pattern="[a-zA-Z ]*">
  * ```
- * 
+ *
  * @ngModule ReactiveFormsModule
  * @ngModule FormsModule
  * @publicApi
