/**
 * @license
 * Copyright Google Inc. All Rights Reserved.
 *
 * Use of this source code is governed by an MIT-style license that can be
 * found in the LICENSE file at https://angular.io/license
 */

import {InjectionToken, ɵisObservable as isObservable, ɵisPromise as isPromise} from '@angular/core';
import {Observable, forkJoin, from} from 'rxjs';
import {map} from 'rxjs/operators';
import {AsyncValidatorFn, ValidationErrors, Validator, ValidatorFn} from './directives/validators';
import {AbstractControl, FormControl} from './model';

function isEmptyInputValue(value: any): boolean {
  // we don't check for string here so it also works with arrays
  return value == null || value.length === 0;
}

/**
 * @description
 * An `InjectionToken` for registering additional synchronous validators used with `AbstractControl`s.
 *
 * 一个 `InjectionToken`，用于注册额外的同步验证器，供 `AbstractControl` 使用。
 *
 * @see `NG_ASYNC_VALIDATORS`
 *
 * @usageNotes
 *
 * ### Providing a custom validator
 *
<<<<<<< HEAD
 * ### 提供自定义验证器
 * 
 * The following example registers a custom validator directive. Adding the validator to the 
=======
 * The following example registers a custom validator directive. Adding the validator to the
>>>>>>> 331989ce
 * existing collection of validators requires the `multi: true` option.
 *
 * 下面的例子注册了一个自定义验证器指令。要把该验证器添加到现存的验证器集合中，需要使用 `multi: true` 选项。
 *
 * ```typescript
 * @Directive({
 *   selector: '[customValidator]',
 *   providers: [{provide: NG_VALIDATORS, useExisting: CustomValidatorDirective, multi: true}]
 * })
 * class CustomValidatorDirective implements Validator {
 *   validate(control: AbstractControl): ValidationErrors | null {
 *     return { 'custom': true };
 *   }
 * }
 * ```
 *
 */
export const NG_VALIDATORS = new InjectionToken<Array<Validator|Function>>('NgValidators');

/**
 * @description
 * An `InjectionToken` for registering additional asynchronous validators used with `AbstractControl`s.
 *
 * 一个 `InjectionToken`，用于注册额外的异步验证器，供 `AbstractControl` 使用。
 *
 * @see `NG_VALIDATORS`
 *
 */
export const NG_ASYNC_VALIDATORS =
    new InjectionToken<Array<Validator|Function>>('NgAsyncValidators');

const EMAIL_REGEXP =
    /^(?=.{1,254}$)(?=.{1,64}@)[-!#$%&'*+/0-9=?A-Z^_`a-z{|}~]+(\.[-!#$%&'*+/0-9=?A-Z^_`a-z{|}~]+)*@[A-Za-z0-9]([A-Za-z0-9-]{0,61}[A-Za-z0-9])?(\.[A-Za-z0-9]([A-Za-z0-9-]{0,61}[A-Za-z0-9])?)*$/;

/**
 * @description
 * Provides a set of built-in validators that can be used by form controls.
 *
 * 提供一组内置验证器，可用于各种表单控件。
 *
 * A validator is a function that processes a `FormControl` or collection of
 * controls and returns an error map or null. A null map means that validation has passed.
 *
<<<<<<< HEAD
 * 验证器就是一个函数，它可以处理单个 `FormControl` 好一组控件，并返回一个错误映射表（map）或 null。null 表示验证已通过了。
 *
=======
>>>>>>> 331989ce
 * @see [Form Validation](/guide/form-validation)
 *
 * [表单验证](/guide/form-validation)
 */
export class Validators {
  /**
   * @description
   * Validator that requires the control's value to be greater than or equal to the provided number.
   * The validator exists only as a function and not as a directive.
   *
   * 此验证器要求控件的值大于或等于指定的数字。
   * 它只有函数形式，没有指令形式。
   *
   * @usageNotes
   *
   * ### Validate against a minimum of 3
   *
   * ### 验证至少为 3
   *
   * ```typescript
   * const control = new FormControl(2, Validators.min(3));
   *
   * console.log(control.errors); // {min: {min: 3, actual: 2}}
   * ```
   *
   * @returns A validator function that returns an error map with the
   * `min` property if the validation check fails, otherwise `null`.
   *
   * 如果验证失败，则此验证器函数返回一个带有 `min` 属性的映射表（map），否则为 `null`。
   */
  static min(min: number): ValidatorFn {
    return (control: AbstractControl): ValidationErrors | null => {
      if (isEmptyInputValue(control.value) || isEmptyInputValue(min)) {
        return null;  // don't validate empty values to allow optional controls
      }
      const value = parseFloat(control.value);
      // Controls with NaN values after parsing should be treated as not having a
      // minimum, per the HTML forms spec: https://www.w3.org/TR/html5/forms.html#attr-input-min
      return !isNaN(value) && value < min ? {'min': {'min': min, 'actual': control.value}} : null;
    };
  }

  /**
   * @description
   * Validator that requires the control's value to be less than or equal to the provided number.
   * The validator exists only as a function and not as a directive.
   *
   * 此验证器要求控件的值小于等于指定的数字。
   * 它只有函数形式，没有指令形式。
   *
   * @usageNotes
   *
   * ### Validate against a maximum of 15
   *
   * ### 验证最大为 15
   *
   * ```typescript
   * const control = new FormControl(16, Validators.max(15));
   *
   * console.log(control.errors); // {max: {max: 15, actual: 16}}
   * ```
   *
   * @returns A validator function that returns an error map with the
   * `max` property if the validation check fails, otherwise `null`.
   *
   * 如果验证失败，则此验证器函数返回一个带有 `max` 属性的映射表（map），否则为 `null`。
   *
   */
  static max(max: number): ValidatorFn {
    return (control: AbstractControl): ValidationErrors | null => {
      if (isEmptyInputValue(control.value) || isEmptyInputValue(max)) {
        return null;  // don't validate empty values to allow optional controls
      }
      const value = parseFloat(control.value);
      // Controls with NaN values after parsing should be treated as not having a
      // maximum, per the HTML forms spec: https://www.w3.org/TR/html5/forms.html#attr-input-max
      return !isNaN(value) && value > max ? {'max': {'max': max, 'actual': control.value}} : null;
    };
  }

  /**
   * @description
   * Validator that requires the control have a non-empty value.
   *
   * 此验证器要求控件具有非空值。
   *
   * @usageNotes
   *
   * ### Validate that the field is non-empty
   *
   * ### 验证该字段不是空的
   *
   * ```typescript
   * const control = new FormControl('', Validators.required);
   *
   * console.log(control.errors); // {required: true}
   * ```
   *
   * @returns An error map with the `required` property
   * if the validation check fails, otherwise `null`.
   *
   * 如果验证失败，则此验证器函数返回一个带有 `required` 属性的映射表（map），否则为 `null`。
   */
  static required(control: AbstractControl): ValidationErrors|null {
    return isEmptyInputValue(control.value) ? {'required': true} : null;
  }

  /**
   * @description
   * Validator that requires the control's value be true. This validator is commonly
   * used for required checkboxes.
   *
   * 此验证器要求控件的值为真。它通常用来验证检查框。
   *
   * @usageNotes
   *
   * ### Validate that the field value is true
   *
   * ### 验证字段值为真
   *
   * ```typescript
   * const control = new FormControl('', Validators.requiredTrue);
   *
   * console.log(control.errors); // {required: true}
   * ```
   *
   * @returns An error map that contains the `required` property
   * set to `true` if the validation check fails, otherwise `null`.
   *
   * 如果验证失败，则此验证器函数返回一个带有 `required` 属性、值为 `true` 的映射表（map），否则为 `null`。
   */
  static requiredTrue(control: AbstractControl): ValidationErrors|null {
    return control.value === true ? null : {'required': true};
  }

  /**
   * @description
   * Validator that requires the control's value pass an email validation test.
   *
   * 此验证器要求控件的值能通过 email 格式验证。
   *
   * @usageNotes
   *
   * ### Validate that the field matches a valid email pattern
   *
   * ### 验证该字段匹配有效的 email 格式。
   *
   * ```typescript
   * const control = new FormControl('bad@', Validators.email);
   *
   * console.log(control.errors); // {email: true}
   * ```
   *
   * @returns An error map with the `email` property
   * if the validation check fails, otherwise `null`.
   *
   * 如果验证失败，则此验证器函数返回一个带有 `email` 属性的映射表（map），否则为 `null`。
   *
   */
  static email(control: AbstractControl): ValidationErrors|null {
    if (isEmptyInputValue(control.value)) {
      return null;  // don't validate empty values to allow optional controls
    }
    return EMAIL_REGEXP.test(control.value) ? null : {'email': true};
  }

  /**
   * @description
   * Validator that requires the length of the control's value to be greater than or equal
   * to the provided minimum length. This validator is also provided by default if you use the
   * the HTML5 `minlength` attribute.
   *
   * 此验证器要求控件值的长度大于等于所指定的最小长度。当使用 HTML5 的 `minlength` 属性时，此验证器也会生效。
   *
   * @usageNotes
   *
   * ### Validate that the field has a minimum of 3 characters
   *
   * ### 验证该字段至少有 3 个字符
   *
   * ```typescript
   * const control = new FormControl('ng', Validators.minLength(3));
   *
   * console.log(control.errors); // {minlength: {requiredLength: 3, actualLength: 2}}
   * ```
   *
   * ```html
   * <input minlength="5">
   * ```
   *
   * @returns A validator function that returns an error map with the
   * `minlength` if the validation check fails, otherwise `null`.
   *
   * 如果验证失败，则此验证器函数返回一个带有 `minlength` 属性的映射表（map），否则为 `null`。
   *
   */
  static minLength(minLength: number): ValidatorFn {
    return (control: AbstractControl): ValidationErrors | null => {
      if (isEmptyInputValue(control.value)) {
        return null;  // don't validate empty values to allow optional controls
      }
      const length: number = control.value ? control.value.length : 0;
      return length < minLength ?
          {'minlength': {'requiredLength': minLength, 'actualLength': length}} :
          null;
    };
  }

  /**
   * @description
   * Validator that requires the length of the control's value to be less than or equal
   * to the provided maximum length. This validator is also provided by default if you use the
   * the HTML5 `maxlength` attribute.
   *
   * 此验证器要求控件值的长度小于等于所指定的最大长度。当使用 HTML5 的 `maxlength` 属性时，此验证器也会生效。
   *
   * @usageNotes
   *
   * ### Validate that the field has maximum of 5 characters
   *
   * ### 验证该字段最多具有 5 个字符
   *
   * ```typescript
   * const control = new FormControl('Angular', Validators.maxLength(5));
   *
   * console.log(control.errors); // {maxlength: {requiredLength: 5, actualLength: 7}}
   * ```
   *
   * ```html
   * <input maxlength="5">
   * ```
   *
   * @returns A validator function that returns an error map with the
   * `maxlength` property if the validation check fails, otherwise `null`.
   *
   * 如果验证失败，则此验证器函数返回一个带有 `maxlength` 属性的映射表（map），否则为 `null`。
   */
  static maxLength(maxLength: number): ValidatorFn {
    return (control: AbstractControl): ValidationErrors | null => {
      const length: number = control.value ? control.value.length : 0;
      return length > maxLength ?
          {'maxlength': {'requiredLength': maxLength, 'actualLength': length}} :
          null;
    };
  }

  /**
   * @description
   * Validator that requires the control's value to match a regex pattern. This validator is also
   * provided
   * by default if you use the HTML5 `pattern` attribute.
   *
   * 此验证器要求控件的值匹配某个正则表达式。当使用 HTML5 的 `pattern` 属性时，它也会生效。
   *
   * @usageNotes
   *
   * ### Validate that the field only contains letters or spaces
   *
   * ### 验证该字段只包含字母或空格
   *
   * ```typescript
   * const control = new FormControl('1', Validators.pattern('[a-zA-Z ]*'));
   *
   * console.log(control.errors); // {pattern: {requiredPattern: '^[a-zA-Z ]*$', actualValue: '1'}}
   * ```
   *
   * ```html
   * <input pattern="[a-zA-Z ]*">
   * ```
   *
   * @returns A validator function that returns an error map with the
   * `pattern` property if the validation check fails, otherwise `null`.
   *
   * 如果验证失败，则此验证器函数返回一个带有 `pattern` 属性的映射表（map），否则为 `null`。
   *
   */
  static pattern(pattern: string|RegExp): ValidatorFn {
    if (!pattern) return Validators.nullValidator;
    let regex: RegExp;
    let regexStr: string;
    if (typeof pattern === 'string') {
      regexStr = '';

      if (pattern.charAt(0) !== '^') regexStr += '^';

      regexStr += pattern;

      if (pattern.charAt(pattern.length - 1) !== '$') regexStr += '$';

      regex = new RegExp(regexStr);
    } else {
      regexStr = pattern.toString();
      regex = pattern;
    }
    return (control: AbstractControl): ValidationErrors | null => {
      if (isEmptyInputValue(control.value)) {
        return null;  // don't validate empty values to allow optional controls
      }
      const value: string = control.value;
      return regex.test(value) ? null :
                                 {'pattern': {'requiredPattern': regexStr, 'actualValue': value}};
    };
  }

  /**
   * @description
   * Validator that performs no operation.
   *
   * 此验证器什么也不做。
   */
  static nullValidator(control: AbstractControl): ValidationErrors|null { return null; }

  /**
   * @description
   * Compose multiple validators into a single function that returns the union
   * of the individual error maps for the provided control.
   *
   * 把多个验证器合并成一个函数，它会返回指定控件的各个错误映射表的并集。
   *
   * @returns A validator function that returns an error map with the
   * merged error maps of the validators if the validation check fails, otherwise `null`.
   *
   * 如果验证失败，则此验证器函数返回各个验证器所返回错误对象的一个并集，否则为 `null`。
   *
   */
  static compose(validators: null): null;
  static compose(validators: (ValidatorFn|null|undefined)[]): ValidatorFn|null;
  static compose(validators: (ValidatorFn|null|undefined)[]|null): ValidatorFn|null {
    if (!validators) return null;
    const presentValidators: ValidatorFn[] = validators.filter(isPresent) as any;
    if (presentValidators.length == 0) return null;

    return function(control: AbstractControl) {
      return _mergeErrors(_executeValidators(control, presentValidators));
    };
  }

  /**
   * @description
   * Compose multiple async validators into a single function that returns the union
   * of the individual error objects for the provided control.
   *
   * 把多个异步验证器合并成一个函数，它会返回指定控件的各个错误映射表的并集。
   *
   * @returns A validator function that returns an error map with the
   * merged error objects of the async validators if the validation check fails, otherwise `null`.
   *
   * 如果验证失败，则此验证器函数返回各异步验证器所返回错误对象的一个并集，否则为 `null`。
  */
  static composeAsync(validators: (AsyncValidatorFn|null)[]): AsyncValidatorFn|null {
    if (!validators) return null;
    const presentValidators: AsyncValidatorFn[] = validators.filter(isPresent) as any;
    if (presentValidators.length == 0) return null;

    return function(control: AbstractControl) {
      const observables = _executeAsyncValidators(control, presentValidators).map(toObservable);
      return forkJoin(observables).pipe(map(_mergeErrors));
    };
  }
}

function isPresent(o: any): boolean {
  return o != null;
}

export function toObservable(r: any): Observable<any> {
  const obs = isPromise(r) ? from(r) : r;
  if (!(isObservable(obs))) {
    throw new Error(`Expected validator to return Promise or Observable.`);
  }
  return obs;
}

function _executeValidators(control: AbstractControl, validators: ValidatorFn[]): any[] {
  return validators.map(v => v(control));
}

function _executeAsyncValidators(control: AbstractControl, validators: AsyncValidatorFn[]): any[] {
  return validators.map(v => v(control));
}

function _mergeErrors(arrayOfErrors: ValidationErrors[]): ValidationErrors|null {
  const res: {[key: string]: any} =
      arrayOfErrors.reduce((res: ValidationErrors | null, errors: ValidationErrors | null) => {
        return errors != null ? {...res !, ...errors} : res !;
      }, {});
  return Object.keys(res).length === 0 ? null : res;
}<|MERGE_RESOLUTION|>--- conflicted
+++ resolved
@@ -29,13 +29,9 @@
  *
  * ### Providing a custom validator
  *
-<<<<<<< HEAD
  * ### 提供自定义验证器
- * 
+ *
  * The following example registers a custom validator directive. Adding the validator to the 
-=======
- * The following example registers a custom validator directive. Adding the validator to the
->>>>>>> 331989ce
  * existing collection of validators requires the `multi: true` option.
  *
  * 下面的例子注册了一个自定义验证器指令。要把该验证器添加到现存的验证器集合中，需要使用 `multi: true` 选项。
@@ -79,11 +75,8 @@
  * A validator is a function that processes a `FormControl` or collection of
  * controls and returns an error map or null. A null map means that validation has passed.
  *
-<<<<<<< HEAD
  * 验证器就是一个函数，它可以处理单个 `FormControl` 好一组控件，并返回一个错误映射表（map）或 null。null 表示验证已通过了。
  *
-=======
->>>>>>> 331989ce
  * @see [Form Validation](/guide/form-validation)
  *
  * [表单验证](/guide/form-validation)
