--- conflicted
+++ resolved
@@ -16,98 +16,6 @@
 
 
 /**
-<<<<<<< HEAD
- * @description
- *
- * Represents router configuration.
- *
- * 表示路由器配置。
- *
- * `Routes` is an array of route configurations. Each one has the following properties:
- *
- * `Routes` 是个表示路由配置的数组。每一个都具有下列属性：
- *
- * - `path` is a string that uses the route matcher DSL.
- *
- *   `path` 是一个用于路由匹配 DSL 中的字符串。
- *
- * - `pathMatch` is a string that specifies the matching strategy. Options are `prefix` (default)
- *   and `full`. See [Matching Strategy](#matching-strategy) below for more information.
- *
- *   `pathMatch`是一个用来指定路由匹配策略的字符串。可选项有 `prefix`（默认值）和 `full`。参见[匹配策略](#matching-strategy)部分，以了解更多知识。
- *
- * - `matcher` defines a custom strategy for path matching and supersedes `path` and `pathMatch`.
- *
- *   `matcher` 定义了一个用于路径匹配的自定义策略，指定了它就会代替 `path` 和 `pathMatch`。
- *
- * - `component` is a component type.
- *
- *   `component` 是一个组件类型。
- *
- * - `redirectTo` is the url fragment which will replace the current matched segment.
- *
- *   `redirectTo` 是一个 URL 片段，它将会代替当前匹配的 URL 片段。
- *
- * - `outlet` is the name of the outlet the component should be placed into.
- *
- *   `outlet` 是该组件要放进的出口的名字。
- *
- * - `canActivate` is an array of DI tokens used to look up CanActivate handlers. See
- *   `CanActivate` for more info.
- *
- *   `canActivate` 是一个 DI 令牌的数组，用于查阅 `CanActivate` 处理器，欲知详情，参见 `CanActivate`。
- *
- * - `canActivateChild` is an array of DI tokens used to look up CanActivateChild handlers. See
- *   `CanActivateChild` for more info.
- *
- *   `canActivateChild` 是一个 DI 令牌的数组，用于查阅 `CanActivateChild` 处理器，欲知详情，参见 `CanActivateChild`。
- *
- * - `canDeactivate` is an array of DI tokens used to look up CanDeactivate handlers. See
- *   `CanDeactivate` for more info.
- *
- *   `canDeactivate` 是一个 DI 令牌的数组，用于查阅 `CanDeactivate` 处理器，欲知详情，参见 `CanDeactivate`。
- *
- * - `canLoad` is an array of DI tokens used to look up CanLoad handlers. See
- *   `CanLoad` for more info.
- *
- *   `canLoad` 是一个 DI 令牌的数组，用于查阅 `CanLoad` 处理器，欲知详情，参见 `CanLoad`。
- *
- * - `data` is additional data provided to the component via `ActivatedRoute`.
- *
- *   `data` 是一个可通过 `ActivatedRoute` 提供给组件的附加数据。
- *
- * - `resolve` is a map of DI tokens used to look up data resolvers. See `Resolve` for more
- *   info.
- *
- *   `resolve` 是一个 DI 令牌的映射表，用于查阅数据解析器。欲知详情，参见 `Resolve`。
- *
- * - `runGuardsAndResolvers` defines when guards and resolvers will be run. By default they run only
- *    when the matrix parameters of the route change. Options include:
- *    - `paramsChange` (default) - Run guards and resolvers when path or matrix params change. This
- *      mode ignores query param changes.
- *    - `paramsOrQueryParamsChange` - Guards and resolvers will run when any parameters change. This
- *      includes path, matrix, and query params.
- *    - `pathParamsChange` - Run guards and resolvers path or any path params change. This mode is
- *      useful if you want to ignore changes to all optional parameters such as query *and* matrix
- *      params.
- *    - `pathParamsOrQueryParamsChange` - Same as `pathParamsChange`, but also rerun when any query
- *      param changes
- *    - `always` - Run guards and resolvers on every navigation.
- *    - (from: ActivatedRouteSnapshot, to: ActivatedRouteSnapshot) => boolean - Use a predicate
- *      function when none of the pre-configured modes fit the needs of the application. An example
- *      might be when you need to ignore updates to a param such as `sortDirection`, but need to
- *      reload guards and resolvers when changing the `searchRoot` param.
- *
- *   `runGuardsAndResolvers` 定义了路由守卫和解析器的运行时机。默认情况下，它们只会在路由的矩阵参数（`#`）变化时才会执行。
- *   当设置为 `paramsOrQueryParamsChange` 时，它们在查询参数（`?`）变化时也会执行。当设置为 `always` 时，它们每次都会执行。
- *
- * - `children` is an array of child route definitions.
- *
- *   `children` 是一个子路由定义构成的数组。
- *
- * - `loadChildren` is a reference to lazy loaded child routes. See `LoadChildren` for more
- *   info.
-=======
  * Represents a route configuration for the Router service.
  * An array of `Route` objects, used in `Router.config` and for nested route configurations
  * in `Route.children`.
@@ -121,8 +29,16 @@
 /**
  * Represents the result of matching URLs with a custom matching function.
  *
+ * 表示使用自定义匹配函数时的 URL 匹配结果。
+ *
  * * `consumed` is an array of the consumed URL segments.
+ *
+ *    `consumed` 是一个表示已消费的 URL 片段的数组。
+ *
+ *
  * * `posParams` is a map of positional parameters.
+ *
+ *   `posParams` 是一个位置型参数的映射表。
  *
  * @see `UrlMatcher()`
  * @publicApi
@@ -136,14 +52,31 @@
  * for `Route.matcher` when a combination of `path` and `pathMatch`
  * is not expressive enough.
  *
+ * 一个用于匹配路由和 URL 的函数。
+ *
+ * 当 `path` 和 `pathMatch` 的组合不足以表达时，可以为 `Route.matcher` 实现一个自定义的 URL 匹配器。
+ *
  * @param segments An array of URL segments.
+ *
+ * 表示 URL 各个片段的数组。
+ *
  * @param group A segment group.
+ *
+ * 一个片段组。
+ *
  * @param route The route to match against.
+ *
+ * 准备用来匹配的路由定义。
+ *
  * @returns The match-result,
  *
+ * 匹配结果，
+ *
  * @usageNotes
  *
  * The following matcher matches HTML files.
+ *
+ * 下列匹配器会匹配 HTML 文件。
  *
  * ```
  * export function htmlFiles(url: UrlSegment[]) {
@@ -185,16 +118,16 @@
 /**
  *
  * A function that is called to resolve a collection of lazy-loaded routes.
- * 
+ *
  * Often this function will be implemented using an ES dynamic `import()` expression. For example:
- * 
+ *
  * ```
  * [{
  *   path: 'lazy',
  *   loadChildren: () => import('./lazy-route/lazy.module').then(mod => mod.LazyModule),
  * }];
  * ```
- * 
+ *
  * This function _must_ match the form above: an arrow function of the form
  * `() => import('...').then(mod => mod.MODULE)`.
  *
@@ -261,21 +194,16 @@
  * custom route data and resolve methods.
  *
  * For detailed usage information, see the [Routing Guide](guide/router).
->>>>>>> cb6dea47
- *
- *   `loadChildren` 是一个用于惰性加载子路由的引用。欲知详情，参见 `LoadChildren`。
  *
  * @usageNotes
  *
  * ### Simple Configuration
  *
-<<<<<<< HEAD
  * ### 简单配置
-=======
+ *
  * The following route specifies that when navigating to, for example,
  * `/team/11/user/bob`, the router creates the 'Team' component
  * with the 'User' child component in it.
->>>>>>> cb6dea47
  *
  * ```
  * [{
@@ -288,22 +216,11 @@
  * }]
  * ```
  *
-<<<<<<< HEAD
- * When navigating to `/team/11/user/bob`, the router will create the team component with the user
- * component in it.
- *
- * 当导航到 `/team/11/user/bob` 时，路由器将会创建一个 Team 组件，其中包含一个 User 组件。
- *
- * ### Multiple Outlets
- *
- * ### 多重路由出口
-=======
  * ### Multiple Outlets
  *
  * The following route creates sibling components with multiple outlets.
  * When navigating to `/team/11(aux:chat/jim)`, the router creates the 'Team' component next to
  * the 'Chat' component. The 'Chat' component is placed into the 'aux' outlet.
->>>>>>> cb6dea47
  *
  * ```
  * [{
@@ -316,21 +233,10 @@
  * }]
  * ```
  *
-<<<<<<< HEAD
- * When navigating to `/team/11(aux:chat/jim)`, the router will create the team component next to
- * the chat component. The chat component will be placed into the aux outlet.
- *
- * 在导航到 `/team/11(aux:chat/jim)` 时，路由器将会在创建了 Chat 组件之后创建一个 Team 组件。Chat 组件会被放进 `aux` 路由出口中。
- *
- * ### Wild Cards
- *
- * ### 通配符
-=======
  * ### Wild Cards
  *
  * The following route uses wild-card notation to specify a component
  * that is always instantiated regardless of where you navigate to.
->>>>>>> cb6dea47
  *
  * ```
  * [{
@@ -339,15 +245,6 @@
  * }]
  * ```
  *
-<<<<<<< HEAD
- * Regardless of where you navigate to, the router will instantiate the sink component.
- *
- * 无论你导航到哪里，路由器都会实例化这个 Sink 组件。
- *
- * ### Redirects
- *
- * ### 重定向
-=======
  * ### Redirects
  *
  * The following route uses the `redirectTo` property to ignore a segment of
@@ -356,7 +253,6 @@
  * When navigating to '/team/11/legacy/user/jim', the router changes the URL segment
  * '/team/11/legacy/user/jim' to '/team/11/user/jim', and then instantiates
  * the Team component with the User child component in it.
->>>>>>> cb6dea47
  *
  * ```
  * [{
@@ -372,25 +268,10 @@
  * }]
  * ```
  *
-<<<<<<< HEAD
- * When navigating to '/team/11/legacy/user/jim', the router will change the url to
- * '/team/11/user/jim', and then will instantiate the team component with the user component
- * in it.
- *
- * 当导航到 '/team/11/legacy/user/jim' 时，路由器将会把 URL 改成 '/team/11/user/jim'，然后实例化一个 Team 组件，其中包含一个 User 组件。
- *
- * If the `redirectTo` value starts with a '/', then it is an absolute redirect. E.g., if in the
- * example above we change the `redirectTo` to `/user/:name`, the result url will be '/user/jim'.
- *
- * 如果 `redirectTo` 的值是以 `/` 开头的，则会执行一次绝对导航。比如，如果上面的例子中我们把 `redirectTo` 改为 `/user/:name`，
- * 那么最终的 url 就会是 `'/user/jim'`。
- *
-=======
  * The redirect path can be relative, as shown in this example, or absolute.
  * If we change the `redirectTo` value in the example to the absolute URL segment '/user/:name',
  * the result URL is also absolute, '/user/jim'.
 
->>>>>>> cb6dea47
  * ### Empty Path
  *
  * ### 空路径
@@ -421,13 +302,7 @@
  * to `/team/11/user/jim`, the router instantiates the wrapper component with
  * the user component in it.
  *
-<<<<<<< HEAD
- * 当导航到 `/team/11` 时，路由器就会实例化 AllUsers 组件。
- *
- * Empty-path routes can have children.
-=======
  * Note that an empty path route inherits its parent's parameters and data.
->>>>>>> cb6dea47
  *
  * 空路径路由还可以有子路由。
  *
@@ -446,41 +321,11 @@
  * }]
  * ```
  *
-<<<<<<< HEAD
- * When navigating to `/team/11/user/jim`, the router will instantiate the wrapper component with
- * the user component in it.
- *
- * 当导航到 `/team/11/user/jim` 时，路由器将会实例化 `WrapperCmp`，其中还有一个 `User` 组件。
- *
- * An empty path route inherits its parent's params and data. This is because it cannot have its
- * own params, and, as a result, it often uses its parent's params and data as its own.
- *
- * 空路径路由会继承它的父路由的参数和数据。这是因为它不能拥有自己的参数，所以，它通常会把其父路由的参数和数据当做自己的使用。
- *
- * ### Matching Strategy
- *
- * ### 匹配策略
- *
- * By default the router will look at what is left in the url, and check if it starts with
- * the specified path (e.g., `/team/11/user` starts with `team/:id`).
- *
- * 默认情况下，路由器会查看当前 URL 中还剩下什么，并检查它是否以指定的路径开头（比如 `/team/11/user` 就是用 `team/:id` 开头的）。
- *
- * We can change the matching strategy to make sure that the path covers the whole unconsumed url,
- * which is akin to `unconsumedUrl === path` or `$` regular expressions.
- *
- * 我们可以修改匹配策略，以确保该路径匹配所有尚未消费的 url，它相当于 `unconsumedUrl === path` 或正则表达式中的 `$`。
- *
- * This is particularly important when redirecting empty-path routes.
-=======
  * ### Matching Strategy
  *
  * The default path-match strategy is 'prefix', which means that the router
  * checks URL elements from the left to see if the URL matches a specified path.
  * For example, '/team/11/user' matches 'team/:id'.
->>>>>>> cb6dea47
- *
- * 如果要把空路径路由重定向到别处，这尤其重要。
  *
  * ```
  * [{
@@ -499,17 +344,8 @@
  * the router would apply the redirect even when navigating to the redirect destination,
  * creating an endless loop.
  *
-<<<<<<< HEAD
- * 由于空路径是任何 url 的前缀，所以即使想导航到 '/main'，路由器仍然会执行这次跳转。
- *
- * If `pathMatch: full` is provided, the router will apply the redirect if and only if navigating to
- * '/'.
-=======
  * In the following example, supplying the 'full' `patchMatch` strategy ensures
  * that the router applies the redirect if and only if navigating to '/'.
->>>>>>> cb6dea47
- *
- * 如果指定了 `pathMatch: full`，则路由器只有在导航到 `'/'` 时才会执行这次跳转。
  *
  * ```
  * [{
@@ -524,21 +360,6 @@
  *
  * ### Componentless Routes
  *
-<<<<<<< HEAD
- * ### 无组件路由
- *
- * It is useful at times to have the ability to share parameters between sibling components.
- *
- * 当需要在兄弟组件之间共享参数时，这非常有用。
- *
- * Say we have two components--ChildCmp and AuxCmp--that we want to put next to each other and both
- * of them require some id parameter.
- *
- * 假设我们有两个组件 `ChildCmp` 和 `AuxCmp`，它们彼此相邻，并且都需要一个 `id` 参数。
- *
- * One way to do that would be to have a bogus parent component, so both the siblings can get the id
- * parameter from it. This is not ideal. Instead, you can use a componentless route.
-=======
  * You can share parameters between sibling components.
  * For example, suppose that two sibling components should go next to each other,
  * and both of them require an ID parameter. You can accomplish this using a route
@@ -548,9 +369,6 @@
  * When navigating to 'parent/10/(a//aux:b)', the route instantiates
  * the main child and aux child components next to each other.
  * For this to work, the application component must have the primary and aux outlets defined.
->>>>>>> cb6dea47
- *
- * 解决方案之一就是伪造一个父组件，这样一来，这些兄弟组件就可以通过它获取同一个 id 参数了。但这还不理想。我们要改用无组件路由。
  *
  * ```
  * [{
@@ -562,22 +380,6 @@
  * }]
  * ```
  *
-<<<<<<< HEAD
- * So when navigating to `parent/10/(a//aux:b)`, the route will instantiate the main child and aux
- * child components next to each other. In this example, the application component
- * has to have the primary and aux outlets defined.
- *
- * 这样当导航到 `parent/10/(a//aux:b)` 时，该路由将会先后实例化主要的子控件和辅助子控件。在这个例子中，应用组件必须定义主路由出口和 `aux` 出口。
- *
- * The router will also merge the `params`, `data`, and `resolve` of the componentless parent into
- * the `params`, `data`, and `resolve` of the children. This is done because there is no component
- * that can inject the activated route of the componentless parent.
- *
- * 路由器还会把这个无组件父路由的 `params`、`data` 和 `resolve` 结果合并到子路由的 `params`、`data` 和 `resolve` 中。
- * 之所以能这样，是因为这里没有组件能接收这个无组件父路由的激活路由信息，所以只能合并到子路由中。
- *
- * This is especially useful when child components are defined as follows:
-=======
  * The router merges the parameters, data, and resolve of the componentless
  * parent into the parameters, data, and resolve of the children.
  *
@@ -585,9 +387,6 @@
  * with an empty path string, as in the following example.
  * With this configuration, navigating to '/parent/10' creates
  * the main child and aux components.
->>>>>>> cb6dea47
- *
- * 当用如下方式定义子组件时，这会非常有用：
  *
  * ```
  * [{
@@ -599,21 +398,9 @@
  * }]
  * ```
  *
-<<<<<<< HEAD
- * With this configuration in place, navigating to '/parent/10' will create the main child and aux
- * components.
- *
- * 使用这种配置，导航到 '/parent/10' 时就会创建主要的子组件和辅助子组件。
- *
  * ### Lazy Loading
  *
  * ### 惰性加载
- *
- * Lazy loading speeds up our application load time by splitting it into multiple bundles, and
- * loading them on demand. The router is designed to make lazy loading simple and easy. Instead of
- * providing the children property, you can provide the `loadChildren` property, as follows:
-=======
- * ### Lazy Loading
  *
  * Lazy loading speeds up application load time by splitting the application
  * into multiple bundles and loading them on demand.
@@ -623,7 +410,6 @@
  * `NgModuleFactoryLoader` to fetch an NgModule associated with 'team'.
  * It then extracts the set of routes defined in that NgModule,
  * and transparently adds those routes to the main configuration.
->>>>>>> cb6dea47
  *
  * 惰性加载可以通过把应用拆分成多个发布包，并按需加载它们，来加速应用的启动时间。
  * 路由器的设计让惰性加载非常简易。只要用 `loadChildren` 属性代替 `children` 属性就可以了，例如：
@@ -636,167 +422,6 @@
  * }]
  * ```
  *
-<<<<<<< HEAD
- * The router will use registered NgModuleFactoryLoader to fetch an NgModule associated with 'team'.
- * Then it will extract the set of routes defined in that NgModule, and will transparently add
- * those routes to the main configuration.
- *
- * 路由器会使用已注册的 `NgModuleFactoryLoader` 来获取与 `team` 相关的 NgModule。
- * 然后，它就会提取出那个 NgModule 中定义的一组路由，并透明的把那些路由添加到主路由配置中。
- *
- * @publicApi
- */
-export type Routes = Route[];
-
-/**
- * @description Represents the results of the URL matching.
- *
- * 表示 URL 匹配的结果。
- *
- * * `consumed` is an array of the consumed URL segments.
- *
- *   `consumed` 是一个已消费的 URL 区段的数组。
- *
- * * `posParams` is a map of positional parameters.
- *
- *   `posParams` 是位置参数的映射表。
- *
- * @publicApi
- */
-export type UrlMatchResult = {
-  consumed: UrlSegment[]; posParams?: {[name: string]: UrlSegment};
-};
-
-/**
- * @description
- *
- * A function matching URLs
- *
- * 用于匹配 URL 的函数
- *
- * A custom URL matcher can be provided when a combination of `path` and `pathMatch` isn't
- * expressive enough.
- *
- * 当 `path` 和 `pathMatch` 的组合无法满足需求时，可以提供一个自定义的 URL 匹配器。
- *
- * For instance, the following matcher matches html files.
- *
- * 比如，下列匹配器会匹配 html 文件。
- *
- * ```
- * export function htmlFiles(url: UrlSegment[]) {
- *   return url.length === 1 && url[0].path.endsWith('.html') ? ({consumed: url}) : null;
- * }
- *
- * export const routes = [{ matcher: htmlFiles, component: AnyComponent }];
- * ```
- *
- * @publicApi
- */
-export type UrlMatcher = (segments: UrlSegment[], group: UrlSegmentGroup, route: Route) =>
-    UrlMatchResult;
-
-/**
- * @description
- *
- * Represents the static data associated with a particular route.
- *
- * 表示与特定路由相关的静态数据。
- *
- * See `Routes` for more details.
- *
- * 欲知详情，参见 `Routes`。
- *
- * @publicApi
- */
-export type Data = {
-  [name: string]: any
-};
-
-/**
- * @description
- *
- * Represents the resolved data associated with a particular route.
- *
- * 表示与特定路由相关的解析出来的数据。
- *
- * See `Routes` for more details.
- *
- * 欲知详情，参见 `Routes`。
- *
- * @publicApi
- */
-export type ResolveData = {
-  [name: string]: any
-};
-
-/**
- * @description
- *
- * The type of `loadChildren`.
- *
- * `loadChildren` 的类型定义。
- *
- * See `Routes` for more details.
- *
- * 欲知详情，参见 `Routes`。
- *
- * @publicApi
- */
-export type LoadChildrenCallback = () =>
-    Type<any>| NgModuleFactory<any>| Promise<Type<any>>| Observable<Type<any>>;
-
-/**
- * @description
- *
- * The type of `loadChildren`.
- *
- * `loadChildren` 的类型定义。
- *
- * See `Routes` for more details.
- *
- * 欲知详情，参见 `Routes`。
- * @publicApi
- */
-export type LoadChildren = string | LoadChildrenCallback;
-
-/**
- * @description
- *
- * The type of `queryParamsHandling`.
- *
- * `queryParamsHandling` 的类型定义。
- *
- * See `RouterLink` for more details.
- *
- * 欲知详情，参见 `RouterLink`。
- */
-export type QueryParamsHandling = 'merge' | 'preserve' | '';
-
-/**
- * @description
- *
- * The type of `runGuardsAndResolvers`.
- *
- * `runGuardsAndResolvers` 的类型定义。
- *
- * See `Routes` for more details.
- *
- * 欲知详情，参见 `Routes`。
- *
- * @publicApi
- */
-export type RunGuardsAndResolvers = 'pathParamsChange' | 'pathParamsOrQueryParamsChange' |
-    'paramsChange' | 'paramsOrQueryParamsChange' | 'always' |
-    ((from: ActivatedRouteSnapshot, to: ActivatedRouteSnapshot) => boolean);
-
-/**
- * See `Routes` for more details.
- *
- * 欲知详情，参见 `Routes`。
- *
-=======
->>>>>>> cb6dea47
  * @publicApi
  */
 export interface Route {
