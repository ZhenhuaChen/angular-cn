--- conflicted
+++ resolved
@@ -91,24 +91,10 @@
  * Contains the information about a route associated with a component loaded in an
  * outlet.  An `ActivatedRoute` can also be used to traverse the router state tree.
  *
-<<<<<<< HEAD
  * 包含与当前组件相关的路由信息。`ActivatedRoute` 也可用于遍历路由器的状态树。
  *
- * ```
- * @Component({...})
- * class MyComponent {
- *   constructor(route: ActivatedRoute) {
- *     const id: Observable<string> = route.params.map(p => p.id);
- *     const url: Observable<string> = route.url.map(segments => segments.join(''));
- *     // route.data includes both `data` and `resolve`
- *     const user = route.data.map(d => d.user);
- *   }
- * }
- * ```
-=======
  * {@example router/activated-route/module.ts region="activated-route"
  *     header="activated-route.component.ts" linenums="false"}
->>>>>>> cb6dea47
  *
  * @publicApi
  */
