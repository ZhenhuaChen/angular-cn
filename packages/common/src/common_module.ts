--- conflicted
+++ resolved
@@ -32,12 +32,9 @@
  * * The `exports` options make the declared directives and pipes available for import
  * by other NgModules.
  *
-<<<<<<< HEAD
  *   `exports` 选项让这里声明的指令和管道可以被导入到其它 NgModule 中。
  *
-=======
  * @publicApi
->>>>>>> 13eb57a5
  */
 @NgModule({
   declarations: [COMMON_DIRECTIVES, COMMON_PIPES],
@@ -55,12 +52,9 @@
  * 该模块包含了已废弃的 i18n 管道。
  *
  * @deprecated from v5
-<<<<<<< HEAD
  *
  * 从 Angular v5 开始
-=======
  * @publicApi
->>>>>>> 13eb57a5
  */
 @NgModule({
   declarations: [COMMON_DEPRECATED_I18N_PIPES],
