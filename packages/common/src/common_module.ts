--- conflicted
+++ resolved
@@ -21,15 +21,18 @@
  * Re-exported by `BrowserModule`, which is included automatically in the root
  * `AppModule` when you create a new app with the CLI `new` command.
  *
-<<<<<<< HEAD
  * 该模块包含了所有基本的 Angular 指令，如 {@link NgIf}、{@link NgForOf} 等……
-=======
+ *
  * * The `providers` options configure the NgModule's injector to provide
  * localization dependencies to members.
+ *
+ *   `providers` 选项配置了 NgModule 的注入器，来为其成员提供本地化依赖。
+ *
  * * The `exports` options make the declared directives and pipes available for import
  * by other NgModules.
  *
->>>>>>> 331989ce
+ *   `exports` 选项让这里声明的指令和管道可以被导入到其它 NgModule 中。
+ *
  */
 @NgModule({
   declarations: [COMMON_DIRECTIVES, COMMON_PIPES],
