--- conflicted
+++ resolved
@@ -46,51 +46,36 @@
  *
  * Formats a date according to locale rules.
  *
-<<<<<<< HEAD
  * 基于区域规则格式化日期。
  *
- * Where:
- *
- * 这里的：
- *
- * - `value` is a Date, a number (milliseconds since UTC epoch) or an ISO string
- *   (https://www.w3.org/TR/NOTE-datetime).
- *
- *   `value` 是一个日期、数字（从 UTC 时代以来的毫秒数）或 ISO 字符串 (https://www.w3.org/TR/NOTE-datetime)。
- *
- * - `format` indicates which date/time components to include. See {@link DatePipe} for more
- *   details.
- *
- *   `format` 表示要包含的日期/时间部件。欲知详情，参见 {@link DatePipe}。
- *
- * - `locale` is a `string` defining the locale to use.
- *
- *   `locale` 是一个 `string`，用来定义要使用的区域。
- *
- * - `timezone` to be used for formatting. It understands UTC/GMT and the continental US time zone
- *   abbreviations, but for general use, use a time zone offset (e.g. `'+0430'`).
- *   If not specified, host system settings are used.
- *
- *   `timezone` 用在格式化中。它能理解 UTC/GMT 和美国大陆时区缩写，但对于一般用途则使用时区偏移（比如 `'+0430'`）。
- *   如果没有指定，则使用宿主系统中的设定。
- *
- * See {@link DatePipe} for more details.
-=======
  * @param value The date to format, as a Date, or a number (milliseconds since UTC epoch)
  * or an [ISO date-time string](https://www.w3.org/TR/NOTE-datetime).
+ *
+ * 要格式化的日期，是一个日期、数字（从 UTC 时代以来的毫秒数）或 ISO 字符串 (https://www.w3.org/TR/NOTE-datetime)。
+ *
  * @param format The date-time components to include. See `DatePipe` for details.
+ *
+ * 表示要包含的日期/时间部件。欲知详情，参见 `DatePipe`。
+ *
  * @param locale A locale code for the locale format rules to use.
+ *
+ * 一个区域代码，用来表示要使用的区域格式规则。
+ *
  * @param timezone The time zone. A time zone offset from GMT (such as `'+0430'`),
  * or a standard UTC/GMT or continental US time zone abbreviation.
  * If not specified, uses host system settings.
  *
+ * 时区。可以是 GMT 中的时区偏移（如 `'+0430'`），或一个标准的 UTC/GMT 或美国大陆时区的缩写。
+ * 如果没有指定，就会使用宿主系统中的设定。
+ *
  * @returns The formatted date string.
+ *
+ * 格式化之后的日期字符串。
  *
  * @see `DatePipe`
  * @see [Internationalization (i18n) Guide](https://angular.io/guide/i18n)
->>>>>>> cb6dea47
- *
- * 欲知详情，参见 {@link DatePipe}。
+ *
+ * [国际化 (i18n) 指南](https://angular.cn/guide/i18n)
  *
  * @publicApi
  */
