include ../../../../_includes/_util-fns

:marked
  Everything that we can do in Angular 2 in TypeScript, we can also do
  in JavaScript. Translating from one language to the other is mostly a
  matter of changing the way we organize our code and the way we access
  Angular 2 APIs.
  
  在Angular 2中，所有能用TypeScript完成的事，也都能用JavaScript完成。
  从一个语言换成另一个语言，最多只会影响源代码的组织方式和访问Angular 2 API的方法。

  Since TypeScript is a popular language option in Angular 2, many of the
  code examples you see on the Internet as well as on this site are written
  in TypeScript. This cookbook contains recipes for translating these kinds of
  code examples to ES5, so that they can be applied to Angular 2 JavaScript
  applications.
  
  TypeScript是个广受欢迎的Angular 2语言选项，你在网络上和本站上看到的很多范例代码都是用TypeScript写的。
  本烹饪宝典包含如何把这些代码编译到ES5的菜谱，这样它们就可以被用到JavaScript版的Angular 2程序里了。
  

<a id="toc"></a>
:marked
  ## Table of contents
  
  ## 目录

  [Modularity: imports and exports](#modularity)
  
  [模块化：导入与导出](#modularity)

  [Classes and Class Metadata](#class-metadata)
  
  [类和“类的元数据”](#class-metadata)
  
  [Input and Output Metadata](#property-metadata)
  
  [`Input`(输入)与`Output`(输出)元数据](#property-metadata)
  
  [Dependency Injection](#dependency-injection)
  
  [依赖注入](#dependency-injection)
  
  [Host and Query Metadata](#other-property-metadata)
  
  [`Host`(宿主)与`Query`(查询)元数据](#other-property-metadata)

  **Run and compare the live <live-example name="cb-ts-to-js">TypeScript</live-example> and <live-example name="cb-ts-to-js" lang="js">JavaScript</live-example>
  code shown in this cookbook.**
  
  **运行并比较本烹饪宝典里的在线<live-example name="cb-ts-to-js">TypeScript</live-example>和<live-example name="cb-ts-to-js" lang="js">JavaScript</live-example>代码**

a(id="modularity")
.l-main-section
:marked
  ## Importing and Exporting

  ## 导入与导出

- var top="vertical-align:top"
table(width="100%")
  col(width="50%")
  col(width="50%")
  tr
    th TypeScript
    th ES5 JavaScript
  tr(style=top)
    td
      :marked
        ### Importing Angular 2 Code

        ### 导入Angular 2代码

        In TypeScript code, Angular 2 classes, functions, and other members
        are imported with TypeScript `import` statements:
        
        在TypeScript代码中，Angular 2是利用TypeScript的`import`语句来导入类、函数和其他成员的。

      +makeExample('cb-ts-to-js/ts/app/main.ts', 'ng2import')(format="." )

    td
      :marked
        ### Accessing Angular 2 Code through the ng global
        
        ### 通过全局变量`ng`来访问Angular 2代码

        In JavaScript code, when using
        [the Angular 2 packages](../glossary.html#!#scoped-package),
        we can access Angular code through the global `ng` object. In the
        nested members of this object we'll find everything we would import
        from `angular2` in TypeScript:
        
        在JavaScript中，当使用[Angular 2库](../glossary.html#!#scoped-package)时，
        我们可以通过全局的`ng`对象来访问Angular代码。在本对象内嵌的很多成员中，我们会发现TypeScript能从`@angular`库导入的所有对应物。

      +makeExample('cb-ts-to-js/js/app/main.js', 'ng2import')(format="." )

  tr(style=top)
    td
      :marked
        ### Importing and Exporting Application Code

        ### 导入与导出应用程序代码

        Each file in an Angular 2 TypeScript application constitutes a
        TypeScript module. When we want to make something from a module available
        to other modules, we `export` it.
        
        在TypeScript版的Angular 2程序里，每个文件都是一个TypeScript模块。当需要让一个模块在其它模块中可见时，我们要`export`它。

      +makeExample('cb-ts-to-js/ts/app/hero.component.ts', 'appexport')(format="." )

      :marked
        In other modules we can then `import` things that have been exported
        elsewhere.
        
        然后，我们就可以在其它模块中`import`这些在别处导出的东西。

      +makeExample('cb-ts-to-js/ts/app/main.ts', 'appimport')(format="." )

    td
      :marked
        ### Sharing Application Code

        ### 共享应用程序代码

        In an Angular 2 JavaScript application, we load each file to the page
        using a `<script>` tag. Each file can make things available to other
        files via the shared global `window` scope.
        
        在JavaScript版的Angular 2程序里，我们在页面中通过`<script>`标签来加载每个文件。
        每个文件都要通过全局作用域`window`来互相共享自己的那些东西。

        We often introduce an application namespace
        object (such as `"app"`) onto `window` and attach everything we need
        to share to that namespace object. 
        We also wrap our code in an 
        [Immediately Invoked Function Expression (IIFE)](https://en.wikipedia.org/wiki/Immediately-invoked_function_expression).
        These practices together prevent our code from
        polluting the global scope.
        
        我们经常在`window`对象上附加一个应用程序命名空间对象(比如`"app"`)，然后把所要共享一切都附加到这个对象上。
        也可以把我们的代码包装进一个[立即调用函数表达式IIFE](https://en.wikipedia.org/wiki/Immediately-invoked_function_expression)。
        这些实践可以防止我们的代码污染全局作用域。

      +makeExample('cb-ts-to-js/js/app/hero.component.js', 'appexport')(format="." )

      :marked
        We can then access anything from this shared namespace in
        other files.
        
        然后我们就可以用这个共享的命名空间来访问来自其它文件中的东西了。

      +makeExample('cb-ts-to-js/js/app/main.js', 'appimport')(format="." )

      :marked
        Note that the order of `<script>` tags on the page is significant. 
        We must load a file that defines a shared member before
        a file that uses that member.
        
        注意，页面中`<script>`标签的排列顺序非常重要。我们必须要先加载“定义”共享成员的文件，
        然后再加载“使用”该共享成员的文件。

.alert.is-helpful
  :marked
    Alternatively, we can use a module loader such as Webpack or
    Browserify in an Angular 2 JavaScript project. In such a project, we would
    use CommonJS modules and the `require` function to load Angular 2 framework code.
    We would then use `module.exports` and `require` to export and import application
    code.
    
    另外，我们可以在JavaScript版的Angular 2项目中，使用模块加载器(比如Webpack或者Browserify)。
    在这样的项目中，我们使用CommonJS模块和`require`函数来加载Angular 2框架代码。
    然后用`module.exports`和`require`来导出和导入应用程序代码。


a(id="class-metadata")
.l-main-section
:marked
  ## Classes and Class Metadata

  ## 类和“类的元数据”

- var top="vertical-align:top"
table(width="100%")
  col(width="50%")
  col(width="50%") 
  tr
    th TypeScript
    th ES5 JavaScript
  tr(style=top)
    td
      :marked
        ### Classes
        
        ### 类

        We put most of our Angular 2 TypeScript code into TypeScript classes.
        
        在Angular 2中，我们把绝大多数TypeScript代码都放到TypeScript类中。

      +makeExample('cb-ts-to-js/ts/app/hero.component.ts', 'class')(format="." )

    td
      :marked
        ### Constructors and Prototypes

        ### 构造函数和原型

        ES5 JavaScript has no classes. We use the constructor
        pattern instead which works with Angular 2 as well as classes do.
        
        ES5 JavaScript不支持类，我们使用构造器模式(constructor pattern)来代替它，它可以和类一样与Angular 2协同工作。

      +makeExample('cb-ts-to-js/js/app/hero.component.js', 'constructorproto')(format="." )

  tr(style=top)
    td
      :marked
        ### Metadata with Decorators
        ### 使用装饰器提供元数据

        Most Angular 2 classes have one or more TypeScript *decorators*
        attached to provide configuration and metadata. For example,
        a component must have a [`@Component`](../api/core/index/Component-decorator.html) decorator.
        
        大部分Angular 2中的类都会附加一个或多个TypeScript*装饰器*，用来提供配置和元数据。比如组件必须要有一个[`@Component`](../api/core/index/Component-decorator.html)装饰器。
        

      +makeExample('cb-ts-to-js/ts/app/hero.component.ts', 'metadata')(format="." )

    td
      :marked
        ### Metadata with the Annotations Array        
        
        ### 通过注解数组来提供元数据        

        In JavaScript, we can attach an `annotations` array to a constructor
        to provide metadata. 
        Each item in the array corresponds to a TypeScript decorator.
        
        在JavaScript中，我们可以为构造函数附加一个`注解`数组来提供元数据。
        数组里的每一个条目都对应一个TypeScript装饰器。

        In the following example, we create a new instance of `Component` that corresponds
        to the [`@Component`](../api/core/index/Component-decorator.html) TypeScript decorator.
        
        在下面的例子中，我们新建了一个`Component`的新实例，与[`@Component`](../api/core/index/Component-decorator.html)TypeScript装饰器相对应。

      +makeExample('cb-ts-to-js/js/app/hero.component.js', 'metadata')(format="." )

      :marked
        ### Metadata with The Class Convenience API
        
        ### 利用便捷API `Class`提供元数据

        The pattern of creating a constructor and decorating it with metadata
        is so common that Angular provides an alternative convenience API for it.
        This API lets us define everything in a single expression.
        
        创建一个构造函数并用元数据来装饰它，这种模式非常常见，以至于Angular为它提供了一个可选的便捷API。
        该API让我们能在单一表达式中定义任何东西。

        With this API we first call the `ng.core.Component` function,
        followed by a chained `Class` method call. The argument to `Class`
        is an object that defines the constructor and the instance methods
        of the component:
        
        利用该API，我们先调用`ng.core.Component`函数，再链式调用一个`Class`方法。该`Class`方法的参数是一个对象，
        用来定义组件的构造函数和实例方法。

      +makeExample('cb-ts-to-js/js/app/hero-dsl.component.js', 'component')(format="." )

      :marked
        Similar APIs are also available for other decorators. You can define a
        directive:
        
        其它装饰器也都有类似的API。比如你可以像这样定义指令：
        
      code-example.
        var MyDirective = ng.core.Directive({
          ...
        }).Class({
          ...
        });
      
      :marked
        Or a pipe:
        
        或者一个管道：
        
      code-example.
        var MyPipe = ng.core.Pipe({
          name: 'myPipe'
        }).Class({
          ...
        });

  tr(style=top)
    td
      :marked
        ### Interfaces
        
        ### 接口

        When defining classes that need to implement a certain method, it
        is common to use TypeScript interfaces that enforce that the 
        method signature is correct. Component lifecycle methods like `ngOnInit`
        are one example of this pattern. `ngOnInit` is defined in the `OnInit`
        interface.
        
        当定义一个想实现某个方法的类时，常用TypeScript接口来确保方法的签名正确。组件生命周期方法，比如`ngOnInit`就是一个例子。
        `ngOnInit`是在`OnInit`接口里面定义的。

      +makeExample('cb-ts-to-js/ts/app/hero-lifecycle.component.ts')(format="." )

    td
      :marked
        ### Implementing Methods without Interfaces
        
        ### 实现方法，但不用管接口

        TypeScript interfaces are purely for developer convenience
        and are not used by Angular 2 at runtime. This means that in JavaScript
        code we don't need to substitute anything for interfaces. We can just
        implement the methods.
        
        TypeScript的接口纯粹是为了方便开发者而设计的，它不能被Angular 2在运行时使用。这就意味着在JavaScript代码里，
        我们不需要使用任何东西来代替接口。我们只要直接实现它的方法就行了。

      +makeExample('cb-ts-to-js/js/app/hero-lifecycle.component.js')(format="." )

a(id="property-metadata")
.l-main-section
:marked
  ## Input and Output Metadata
  
  ## `Input`(输入)和`Output`(输出)元数据

- var top="vertical-align:top"
table(width="100%")
  col(width="50%")
  col(width="50%") 
  tr
    th TypeScript
    th ES5 JavaScript
  tr(style=top)
    td
      :marked
        ### Input and Output Decorators
        
        ### `Input`(输入)和`Output`(输出)装饰器

        In TypeScript, property decorators are often used to provide additional metadata
        for components and directives.
        
        在TypeScript里，属性装饰器经常被用来为组件和指令提供额外的元数据。

        For [inputs and outputs](../guide/template-syntax.html#inputs-outputs), 
        we use [`@Input`](../api/core/index/Input-var.html)
        and [`@Output`](../api/core/index/Output-var.html) property decorators.
        They may optionally specify input and output binding names if we want them to be
        different from the class property names.
        
        我们使用[`@Input`](../api/core/index/Input-var.html) 和 [`@Output`](../api/core/index/Output-var.html)装饰器
        来装饰[输入属性与输出属性](../guide/template-syntax.html#inputs-outputs)。
        如果想让它们的名字与类属性名不同，我们可以(可选的)指定输入和输出的绑定名。

      +makeExample('cb-ts-to-js/ts/app/hero-io.component.ts')(format="." )

      .alert.is-helpful
        :marked
          In TypeScript we can also use the `inputs` and `outputs` array metadata 
          instead of the `@Input` and `@Output` property decorators.
          
          在TypeScript里，我们同样可以使用`inputs`和`outputs`元数据数组，来代替`@Input`和`@Output`属性装饰器。
    td
      :marked
        ### Inputs and Outputs in Component Metadata
        
        ### 组件元数据里的输入属性和输出属性

        There is no equivalent of a property decorator in ES5 JavaScript. Instead, 
        we add comparable information to the `Component` (or `Directive`) metadata.
        
        在ES5 JavaScript里并没有属性装饰器的等价物，但我们可以往`Component`(或者`Directive`)的元数据中添加对应的信息。
        
        In this example, we add `inputs` and `outputs` array attributes
        containing the input and output property names. 
        If we need a binding name that is different from the
        property itself, we use the `propertyName: bindingName` syntax.
        
        在这个例子中，我们添加了`inputs`和`outputs`数组属性，它们包含了输入属性名和输出属性名。
        如果我们需要一个不同于属性名的绑定名，可以使用`propertyName: bindingName`的语法。

      +makeExample('cb-ts-to-js/js/app/hero-io.component.js')(format="." )


.l-main-section
:marked
  ## Dependency Injection
  
  ## 依赖注入

- var top="vertical-align:top"
table(width="100%")
  col(width="50%")
  col(width="50%") 
  tr
    th TypeScript
    th ES5 JavaScript
  tr(style=top)
    td
      :marked
        ### Injection by Type
        
        ### 按类型注入 

        Angular 2 can often use TypeScript type information to
        determine what needs to be injected.
        
        Angular 2通常使用TypeScript的类型信息来确定需要注入什么。

      +makeExample('cb-ts-to-js/ts/app/hero-di.component.ts')(format="." )

    td
      :marked
        ### Injection with Parameter Tokens
        
        ### 使用参数指令来注入

        Since no type information is available in ES5 JavaScript,
        we must identify "injectables" in some other way.
        
        由于在ES5 JavaScript里没有类型信息，所以我们必须使用其它方法来标记出“可供注入”的东西。

        We attach a `parameters` array to the constructor function. 
        Each array item is the dependency injection token that identifies the thing to be injected. 
        Often the token is the constructor function for the class-like dependency.
        
        我们可以为构造函数附加一个`parameters`数组。数组中的每个条目都是一个“依赖注入令牌”，用来标识出希望被注入进来的东西。
        通常，对于“类”依赖，这个令牌就是它的构造函数。

      +makeExample('cb-ts-to-js/js/app/hero-di.component.js')(format="." )

      :marked
        When using the class convenience API, we can also supply the parameter
        tokens by wrapping the constructor in an array.
        
        当我们使用便捷API `Class`时，也可以把构造器包装到一个数组里面来提供参数令牌。

      +makeExample('cb-ts-to-js/js/app/hero-di-inline.component.js')(format="." )

  tr(style=top)
    td
      :marked
        ### Injection with the @Inject decorator
        
        ### 使用`@Inject`装饰器来注入

        When the thing being injected doesn't correspond directly to a type,
        we use the `@Inject()` decorator to supply the injection token.
        
        当被注入的东西不是一个类型时，要使用`@Inject()`装饰器来提供注入令牌。
        
        In this example, we're injecting a string identified by the "heroName" token.
        
        在下面这个例子中，我们用令牌"heroName"注入了一个字符串。

      +makeExample('cb-ts-to-js/ts/app/hero-di-inject.component.ts')(format="." )

    td
      :marked
        ### Injection with plain string tokens
        
        ### 利用普通字符串令牌来注入

        In JavaScript we add the token string to the injection parameters array.
        
        在JavaScript中，我们要把令牌字符串添加到注入参数的数组中。

      +makeExample('cb-ts-to-js/js/app/hero-di-inject.component.js','parameters')(format="." )
      
      :marked
        Alternatively, we can create a token with the `Inject` method and
        add that to the constructor array in the annotations like this:
        
        另外，我们可以使用`Inject`方法新建一个令牌，然后把它加到注解里的constructor数组中，就像这样：
        
      +makeExample('cb-ts-to-js/js/app/hero-di-inject.component.js','ctor')(format="." )        

  tr(style=top)
    td
      :marked
        ### Additional Injection Decorators
        
        ### 额外的注入装饰器

        We can attach additional decorators to constructor parameters
        to qualify the injection behavior. We can mark
        optional dependencies with the [`@Optional`](../api/core/index/Optional-var.html),
        inject host element attributes with [`@Attribute`](../api/core/index/Attribute-var.html),
        inject content child queries with [`@Query`](../api/core/index/Query-var.html)
        and inject view child queries with [`@ViewQuery`](../api/core/index/ViewQuery-var.html).
        
        我们可以往构造函数中附加额外的装饰器来调整注入行为。比如使用[`@Optional`](../api/core/index/Optional-var.html)来标记依赖是可选的，
        用[`@Attribute`](../api/core/index/Attribute-var.html)来注入宿主元素的属性(Attribute)，
        用[`@Query`](../api/core/index/Query-var.html)来注入投影内容的子查询，用[`@ViewQuery`](../api/core/index/ViewQuery-var.html)来注入视图的子查询。

      +makeExample('cb-ts-to-js/ts/app/hero-di-inject-additional.component.ts')(format="." )

    td
      :marked
        ### Additional Injection Metadata with Nested Arrays 
        
        ### 利用嵌套数组来添加额外的注入元数据

        To achieve the same effect in JavaScript, use the constructor array notation
        in which the injection information precedes the constructor function itself.
        
<<<<<<< HEAD
        在JavaScript中，为了达到同样的效果，要使用构造器数组表示法，其中的注入信息优先于构造函数自身的。
        
        Use the injection support functions `Attribute`, `Host`, `Optional`, `Self`, `SkipSelf`,
        `Query` and `ViewQuery` to qualify dependency injection behavior.
=======
        Use the injection support functions `Attribute`, `Host`, `Optional`, `Self`, `SkipSelf` to qualify dependency injection behavior.
>>>>>>> 23ff8aac
        
        使用“注入支持函数”，比如`Attribute`、 `Host`、 `Optional`、 `Self`、 `SkipSelf`、
        `Query` 和 `ViewQuery`等来调整依赖注入的行为。
        
        Use a nested array to combine injection functions.
        
        使用嵌套数组来合并注入函数。

      +makeExample('cb-ts-to-js/js/app/hero-di-inject-additional.component.js')(format="." )

      :marked
        We can apply other additional parameter decorators such as
        [`@Host`](../api/core/index/Host-var.html) and
        [`@SkipSelf`](../api/core/index/SkipSelf-var.html) in the same way -
        by adding `new ng.core.Host()` or `ng.core.SkipSelf()` in the
        parameters array.
        
        我们可以用同样的方法来使用其它的额外参数装饰器，比如[`@Host`](../api/core/index/Host-var.html) 和
        [`@SkipSelf`](../api/core/index/SkipSelf-var.html)：往参数数组中添加`new ng.core.Host()` 或 `ng.core.SkipSelf()`。


a(id="other-property-metadata")
.l-main-section
:marked
  ## Host and Query Metadata
  
  ## `Host`(宿主)与`Query`(查询)元数据

- var top="vertical-align:top"
table(width="100%")
  col(width="50%")
  col(width="50%") 
  tr
    th TypeScript
    th ES5 JavaScript  
  tr(style=top)
  
    td
      :marked
        ### Host Decorators
        
        ### `Host`(宿主)装饰器

        We can use host property decorators to bind a host element to a component or directive.
        The [`@HostBinding`](../api/core/index/HostBinding-var.html) decorator
        binds host element properties to component data properties. 
        The [`@HostListener`](../api/core/index/HostListener-var.html) decorator bimds
        host element events to component event handlers.
        
        我们可以使用宿主属性装饰器来把宿主元素绑定到组件或指令。
        [`@HostBinding`](../api/core/index/HostBinding-var.html)装饰器把宿主元素的属性绑定到组件的数据属性。
         [`@HostListener`](../api/core/index/HostListener-var.html)装饰器把宿主元素的事件绑定到组件的事件处理器。
        
      +makeExample('cb-ts-to-js/ts/app/heroes-bindings.component.ts')(format="." )
      
      .alert.is-helpful
        :marked
          In TypeScript we can also use `host` metadata 
          instead of the `@HostBinding` and `@HostListener` property decorators.
          
          在TypeScript中，我们也可以用`host`元数据来代替`@HostBinding`和`@HostListener`属性装饰器。
    td
      :marked
        ### Host Metadata
        
        ### Host元数据
        
        We add a `host` attribute to the component metadata to achieve the
        same effect as `@HostBinding` and `@HostListener`.
        
        我们添加一个`host`属性到组件的元数据，以达到和`@HostBinding`、`@HostListener`一样的效果。 
        
        The  `host` value is an object whose properties are host property and listener bindings:
        
        `host`的值是一个对象，它的属性中包含了宿主属性和事件监听器的绑定。
        
        * Each key follows regular Angular 2 binding syntax: `[property]` for host bindings
          or `(event)` for host listeners.
          
        * 每个键值(key)都遵循常规的Angular 2绑定语法：用`[property]`代表宿主属性绑定，用`(event)`代表数组事件绑定。
        
        * Each value identifies the corresponding component property or method.
        
        * 每个值(value)代表了对应的组件属性或方法。
        
      +makeExample('cb-ts-to-js/js/app/heroes-bindings.component.js')(format="." )

  tr(style=top)
    td
      :marked
        ### Query Decorators
        
        ### `Query`(查询)装饰器
        
        There are several property decorators for querying the descendants of
        a component or directive.
        
        有好几个属性装饰器可以用来查询组件或指令的各级子节点。
        
        The [`@ViewChild`](../api/core/index/ViewChild-var.html) and
        [`@ViewChildren`](../api/core/index/ViewChildren-var.html) property decorators
        allow a component to query instances of other components that are used in
        its view.
        
        [`@ViewChild`](../api/core/index/ViewChild-var.html)和
        [`@ViewChildren`](../api/core/index/ViewChildren-var.html)属性装饰器允许组件查询
        在自己模板里用到的其它组件实例。
        
        
      +makeExample('cb-ts-to-js/ts/app/heroes-queries.component.ts', 'view')(format="." )

      :marked
        The [`@ContentChild`](../api/core/index/ContentChild-var.html) and
        [`@ContentChildren`](../api/core/index/ContentChildren-var.html) property decorators
        allow a component to query instances of other components that have been projected
        into its view from elsewhere.
        
        [`@ContentChild`](../api/core/index/ContentChild-var.html) 和
        [`@ContentChildren`](../api/core/index/ContentChildren-var.html)属性装饰器允许组件查询那些从其它地方投影到自己视图里的其它组件实例。
        
      +makeExample('cb-ts-to-js/ts/app/heroes-queries.component.ts', 'content')(format="." )
      
      .alert.is-helpful
        :marked
          In TypeScript we can also use the `queries` metadata 
          instead of the `@ViewChild` and `@ContentChild` property decorators.
          
          在TypeScript中，我们也可以使用`queries`元数据来代替`@ViewChild`和`@ContentChild`属性装饰器。      
    td
      :marked
        ### Query Metadata
        
        ### `Query`(查询)元数据
        
        We access a component's view children by adding a `queries` attribute to
        the component metadata. It should be an object where:
        
        我们通过往组件元数据中添加`queries`属性来访问一个组件的各级子节点。它应该是一个对象，其中：
        
        * Each key is the name of a component property that will hold the view children
        
        * 每个键值(key)都是组件中的一个属性名，该属性用来保存当前视图的子节点。
        
        * Each value is an instance of either `ViewChild` or `ViewChildren`.
        
        * 每个值都是一个`ViewChild`或者`ViewChildren`的实例。
        
      +makeExample('cb-ts-to-js/js/app/heroes-queries.component.js', 'view')(format="." )

      :marked
        We add *content* child queries to the same `queries` attribute
        in the same manner, using instances of `ContentChild` or `ContentChildren`:
        
        同样的，我们利用`ContentChild`和`ContentChildren`往`queries`属性中添加*投影内容*的子查询：
        
      +makeExample('cb-ts-to-js/js/app/heroes-queries.component.js', 'content')(format="." )<|MERGE_RESOLUTION|>--- conflicted
+++ resolved
@@ -518,17 +518,11 @@
         To achieve the same effect in JavaScript, use the constructor array notation
         in which the injection information precedes the constructor function itself.
         
-<<<<<<< HEAD
         在JavaScript中，为了达到同样的效果，要使用构造器数组表示法，其中的注入信息优先于构造函数自身的。
         
-        Use the injection support functions `Attribute`, `Host`, `Optional`, `Self`, `SkipSelf`,
-        `Query` and `ViewQuery` to qualify dependency injection behavior.
-=======
         Use the injection support functions `Attribute`, `Host`, `Optional`, `Self`, `SkipSelf` to qualify dependency injection behavior.
->>>>>>> 23ff8aac
-        
-        使用“注入支持函数”，比如`Attribute`、 `Host`、 `Optional`、 `Self`、 `SkipSelf`、
-        `Query` 和 `ViewQuery`等来调整依赖注入的行为。
+
+        使用“注入支持函数”，比如`Attribute`、 `Host`、 `Optional`、 `Self`、 `SkipSelf`、`Query` 和 `ViewQuery`等来调整依赖注入的行为。
         
         Use a nested array to combine injection functions.
         
