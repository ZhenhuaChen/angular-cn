--- conflicted
+++ resolved
@@ -9,74 +9,76 @@
   [**Webpack**](https://webpack.github.io/) is a popular module bundler,
   a tool for bundling application source code in convenient _chunks_
   and for loading that code from a server into a browser.
-
-<<<<<<< HEAD
+  
   [**Webpack**](https://webpack.github.io/)是一个广受欢迎的模块打包器，
   这个工具用来把程序源码打包到一些方便易用的_块_中，以便把这些代码从服务器加载到浏览器中。
-
+  
   It's an excellent alternative to the *SystemJS* approach used elsewhere in the documentation.
   This guide offers a taste of Webpack and explains how to use it with Angular applications.
-
+  
   它是我们在文档中到处使用的*SystemJS*的一个优秀替代品。这篇指南会带我们尝尝Webpack的滋味，并解释如何在Angular程序中使用它。
   
-  <a id="top"></a>
-  ## Table of contents
-  ## 目录
-
-  [What is Webpack?](#what-is-webpack)
-
-  [什么是Webpack？](#what-is-webpack)
-
+a#top
+:marked
+  # Contents
+  
+  # 目录
+  
+  *[What is Webpack?](#what-is-webpack)
+  
+    [什么是Webpack？](#what-is-webpack)
+    
     * [Entries and outputs](#entries-outputs)
-
+    
       [入口与输出](#entries-outputs)
-
-=======
-  It's an excellent alternative to the *SystemJS* approach used elsewhere in the documentation.
-  This guide offers a taste of Webpack and explains how to use it with Angular applications.
-
-a#top
-:marked
-  # Contents
-
-  * [What is Webpack?](#what-is-webpack)
-
-    * [Entries and outputs](#entries-outputs)
+      
     * [Multiple bundles](#multiple-bundles)
->>>>>>> f1345962
+    
+      [多重编译包](#multiple-bundles)
+    
     * [Loaders](#loaders)
 
       [加载器](#loaders)
 
     * [Plugins](#plugins)
-
-<<<<<<< HEAD
+    
       [插件](#plugins)
 
-  [Configuring Webpack](#configure-webpack)
-
-  [配置Webpack](#configure-webpack)
-
-    * [Common configuration](#common-configuration)
-
-      [公共配置](#common-configuration)
-
-=======
   * [Configuring Webpack](#configure-webpack)
+  
+    [配置Webpack](#configure-webpack)
 
     * [Polyfills](#polyfills)
     * [Common configuration](#common-configuration)
+      
+      [公共配置](#common-configuration)
+      
     * [Inside `webpack.common.js`](#inside-webpack-commonjs)
+    
+      [深入`webpack.common.js`](#inside-webpack-commonjs)
 
       * [entry](#common-entries)
+
+        [入口](#common-entries)
+
       * [resolve extension-less imports](#common-resolves)
+
+        [解析无扩展名的导入](#common-resolves)
+
       * [`module.rules`](#common-rules)
+
       * [Plugins](#plugins)
+
+        [插件](#plugins)
+
       * [`CommonsChunkPlugin`](#commons-chunk-plugin)
+
       * [`HtmlWebpackPlugin`](#html-webpack-plugin)
 
     * [Environment specific configuration](#environment-configuration)
->>>>>>> f1345962
+    
+      [针对特定环境进行配置](#environment-configuration)
+    
     * [Development configuration](#development-configuration)
 
       [开发环境配置](#development-configuration)
@@ -86,36 +88,35 @@
       [生产环境配置](#production-configuration)
 
     * [Test configuration](#test-configuration)
-<<<<<<< HEAD
-
+    
       [测试环境配置](#test-configuration)
-
-  [Trying it out](#try)
-
-  [试一下](#try)
-
-  [Conclusions](#conclusions)
-
-  [总结](#conclusions)
-=======
-    
+      
   * [Trying it out](#try)
+
+    [试一下](#try)
+
   * [Highlights](#highlights)
+
+    [重点](#highlights)
+
   * [Conclusion](#conclusion)
 
+    [总结](#conclusion)
+
+
   You can also <a href="/resources/zips/webpack/webpack.zip">download the final result.</a>
->>>>>>> f1345962
+  
+  你还可以<a href="/resources/zips/webpack/webpack.zip">点这里下载最终结果</a>。
 
 .l-main-section
 <a id="what-is-webpack"></a>
 :marked
   ## What is Webpack?
-
-<<<<<<< HEAD
+  
   ## 什么是Webpack？
-
-  Webpack is a powerful module bundler.
-  A _bundle_ is a JavaScript file that incorporate _assets_ that *belong* together and
+  
+  Webpack is a powerful module bundler. 
+  A _bundle_ is a JavaScript file that incorporates _assets_ that *belong* together and 
   should be served to the client in a response to a single file request.
   A bundle can include JavaScript, CSS styles, HTML, and almost any other kind of file.
 
@@ -124,80 +125,49 @@
   包中可以包含JavaScript、CSS样式、HTML以及很多其它类型的文件。
 
   Webpack roams over your application source code,
-  looking for `import` statements, building a dependency graph, and emitting one (or more) _bundles_.
+  looking for `import` statements, building a dependency graph, and emitting one or more _bundles_.
   With plugins and rules, Webpack can preprocess and minify different non-JavaScript files such as TypeScript, SASS, and LESS files.
 
   Webpack会遍历你应用中的所有源码，查找`import`语句，构建出依赖图谱，并产出一个(或多个)_包_。
   通过插件和规则，Webpack可以对各种非JavaScript文件进行预处理和最小化(Minify)，比如TypeScript、SASS和LESS文件等。
 
   You determine what Webpack does and how it does it with a JavaScript configuration file, `webpack.config.js`.
-
+  
   我们通过一个JavaScript配置文件`webpack.config.js`来决定Webpack做什么以及如何做。
-
-=======
-  Webpack is a powerful module bundler.
-  A _bundle_ is a JavaScript file that incorporates _assets_ that *belong* together and
-  should be served to the client in a response to a single file request.
-  A bundle can include JavaScript, CSS styles, HTML, and almost any other kind of file.
-
-  Webpack roams over your application source code,
-  looking for `import` statements, building a dependency graph, and emitting one or more _bundles_.
-  With plugins and rules, Webpack can preprocess and minify different non-JavaScript files such as TypeScript, SASS, and LESS files.
-
-  You determine what Webpack does and how it does it with a JavaScript configuration file, `webpack.config.js`.
-
->>>>>>> f1345962
+  
 a(id="entries-outputs")
 .l-main-section
 :marked
   ### Entries and outputs
-
-<<<<<<< HEAD
+  
   ### 入口与输出
-
-  You supply Webpack with one or more *entry* files and let it find and incorporate the dependencies that radiate from those entries.
-  The one entry point file in this example is the application's root file, `src/app.ts`:
-
+  
+  You supply Webpack with one or more *entry* files and let it find and incorporate the dependencies that radiate from those entries. 
+  The one entry point file in this example is the application's root file, `src/main.ts`:
+  
   我们给Webpack提供一个或多个*入口*文件，来让它查找与合并那些从这些入口点发散出去的依赖。
   在下面这个例子中，我们的入口点是该应用的根文件`src/app.ts`：
   
-+makeExample('webpack/ts-snippets/webpack.config.snippets.ts', 'one-entry', 'webpack.config.js (single entry)')(format=".")
-=======
-  You supply Webpack with one or more *entry* files and let it find and incorporate the dependencies that radiate from those entries.
-  The one entry point file in this example is the application's root file, `src/main.ts`:
-
 +makeExample('webpack/ts/config/webpack.common.js', 'one-entry', 'webpack.config.js (single entry)')(format=".")
->>>>>>> f1345962
-
+  
 :marked
   Webpack inspects that file and traverses its `import` dependencies recursively.
-
-<<<<<<< HEAD
+  
   Webpack探查那个文件，并且递归遍历它的`import`依赖。
-
-+makeExample('webpack/ts-snippets/webpack.config.snippets.ts', 'app-example', 'src/app.ts')(format=".")
-
-:marked
-  It sees that you're importing *@angular/core* so it adds that to its dependency list for (potential) inclusion in the bundle.
-  It opens the *@angular/core* file and follows _its_ network of `import` statements until it has built the complete dependency graph from `app.ts` down.
-
+  
++makeExample('webpack/ts/src/app/app.component.ts', 'component', 'src/main.ts')(format=".")
+
+:marked
+  It sees that you're importing `@angular/core` so it adds that to its dependency list for potential inclusion in the bundle.
+  It opens the `@angular/core` file and follows _its_ network of `import` statements until it has built the complete dependency graph from `main.ts` down.
+  
   这里，Webpack看到我们正在导入*@angular/core*，于是就这个文件加入到它的依赖列表里，为(有可能)把该文件打进包中做准备。
   它打开*@angular/core*并追踪由_该文件的_`import`语句构成的网络，直到构建出从`app.ts`往下的整个依赖图谱。
+  
   Then it **outputs** these files to the `app.js` _bundle file_ designated in configuration:
-
+  
   然后它把这些文件**输出**到当前配置所指定的_包文件_`app.js`中：
-
-+makeExample('webpack/ts-snippets/webpack.config.snippets.ts', 'one-output', 'webpack.config.js (single output)')(format=".")
-=======
-+makeExample('webpack/ts/src/app/app.component.ts', 'component', 'src/main.ts')(format=".")
-
-:marked
-  It sees that you're importing `@angular/core` so it adds that to its dependency list for potential inclusion in the bundle.
-  It opens the `@angular/core` file and follows _its_ network of `import` statements until it has built the complete dependency graph from `main.ts` down.
-
-  Then it **outputs** these files to the `app.js` _bundle file_ designated in configuration:
->>>>>>> f1345962
-
+  
 .code-example
   code-example(name="webpack.config.js (single output)" language="javascript").
     output: {
@@ -207,36 +177,24 @@
 :marked
   This `app.js` output bundle is a single JavaScript file that contains the application source and its dependencies.
   You'll load it later with a `<script>` tag in the `index.html`.
+  
+  这个`app.js`输出包是个单一的JavaScript文件，它包含程序的源码及其所有依赖。
+    后面我们将在`index.html`中用`<script>`标签来加载它。
 
 a#multiple-bundles
 :marked
-<<<<<<< HEAD
-  This `app.js` output bundle is a single JavaScript file that contains the application source and its dependencies.
-  You'll load it later with a `<script>` tag in the `index.html`.
-
-  这个`app.js`输出包是个单一的JavaScript文件，它包含程序的源码及其所有依赖。
-  后面我们将在`index.html`中用`<script>`标签来加载它。
-  
-=======
->>>>>>> f1345962
   #### Multiple bundles
 
   #### 多重包
 
   You probably don't want one giant bundle of everything.
   It's preferable to separate the volatile application app code from comparatively stable vendor code modules.
-<<<<<<< HEAD
-
+  
   我们可能不会希望把所有东西打进一个巨型包，而更喜欢把多变的应用代码从相对稳定的第三方提供商模块中分离出来。
-
-  Change the configuration so that it has two entry points, `app.ts` and `vendor.ts`:
-
+  
+  Change the configuration so that it has two entry points, `main.ts` and `vendor.ts`:
+  
   所以要修改配置，以获得两个入口点：`app.ts`和`vendor.ts`：
-
-+makeExample('webpack/ts-snippets/webpack.config.snippets.ts', 'two-entries','webpack.config.js (two entries)')(format=".")
-=======
-
-  Change the configuration so that it has two entry points, `main.ts` and `vendor.ts`:
 
 .code-example
   code-example(language="javascript").
@@ -249,17 +207,13 @@
       filename: '[name].js'
     }
 
->>>>>>> f1345962
 :marked
   Webpack constructs two separate dependency graphs
   and emits *two* bundle files, one called `app.js` containing only the application code and
   another called `vendor.js` with all the vendor dependencies.
-
-<<<<<<< HEAD
+  
   Webpack会构造出两个独立的依赖图谱，并产出*两个*包文件：一个叫做`app.js`，它只包含我们的应用代码；另一个叫做`vendor.js`，它包含所有的提供商依赖。
-
-=======
->>>>>>> f1345962
+  
 .l-sub-section
   :marked
     The `[name]` in the output name is a *placeholder* that a Webpack plugin replaces with the entry names,
@@ -281,68 +235,35 @@
 :marked
   ### Loaders
 
-<<<<<<< HEAD
   ### 加载器(Loader)
 
-  Webpack can bundle any kind of file: JavaScript, TypeScript, CSS, SASS, LESS, images, html, fonts, whatever.
-=======
   Webpack can bundle any kind of file: JavaScript, TypeScript, CSS, SASS, LESS, images, HTML, fonts, whatever.
->>>>>>> f1345962
   Webpack _itself_ only understands JavaScript files.
   Teach it to transform non-JavaScript file into their JavaScript equivalents with *loaders*.
   Configure loaders for TypeScript and CSS as follows.
-
-<<<<<<< HEAD
+  
   Webpack可以打包任何类型的文件：JavaScript、TypeScript、CSS、SASS、LESS、图片、HTML以及字体文件等等。
   但Webpack*本身*只认识JavaScript文件。
   我们要通过*加载器*来告诉它如何把这些文件处理成JavaScript文件。
   在这里，我们为TypeScript和CSS文件配置了加载器。
   
-+makeExample('webpack/ts-snippets/webpack.config.snippets.ts', 'loaders', 'webpack.config.js (two entries)')(format=".")
-
-:marked
-  As Webpack encounters `import` statements like these ...
-
-  当Webpack遇到像这样的`import`语句时……
-
-+makeExample('webpack/ts-snippets/webpack.config.snippets.ts', 'imports')(format=".")
-
-:marked
-  ... it applies the `test` RegEx patterns. When a pattern matches the filename, Webpack processes the file with the associated loader. 
-
-  ……它会使用`test`后面的正则表达式进行模式匹配。如果一个模式匹配上文件名，Webpack就用它所关联的加载器处理这个文件。
-
-  The first `import` file matches the `.ts` pattern so Webpack processes it with the `awesome-typescript-loader`.
-  The imported file doesn't match the second pattern so its loader is ignored. 
-  
-  第一个`import`文件匹配上了`.ts`模式，于是Webpack就用`awesome-typescript-loader`加载器处理它。
-  导入的文件没有匹配上第二个模式，于是它的加载器就被忽略了。
-
-  The second `import` matches the second `.css` pattern for which you have *two* loaders chained by the (!) character.
-  Webpack applies chained loaders *right to left* so it applies
-  the `css` loader first (to flatten CSS `@import` and `url(...)` statements) and
-   then the `style` loader (to append the css inside *&lt;style&gt;* elements on the page).
-
-  第二个`import`匹配上了第二个`.css`模式，它有两个用叹号字符(`!`)串联起来的加载器。
-  Webpack会*从右到左*逐个应用串联的加载器，于是它先应用了`css`加载器(用来平面化CSS的`@import`和`url(...)`语句)，
-  然后应用了`style`加载器(用来把css追加到页面上的*&lt;style&gt;*元素中)。
-=======
 .code-example
   code-example(language="javascript").
     rules: [
       {
-        test: /\.ts$/,
+        test:/\.ts$/,
         loader: 'awesome-typescript-loader'
       },
       {
-        test: /\.css$/,
-        loaders: 'style-loader!css-loader'
+        test: /\.css$/,loaders: 'style-loader!css-loader'
       }
     ]
 
 :marked
   When Webpack encounters `import` statements like the following, 
   it applies the `test` RegEx patterns. 
+  
+  当Webpack遇到如下所示的`import`语句时，它就会调用正则表达式的`test`方法。
 
 .code-example
   code-example(language="typescript").
@@ -351,82 +272,72 @@
     import 'uiframework/dist/uiframework.css';
 
 :marked
-  When a pattern matches the filename, Webpack processes the file with the associated loader.
-
+  When a pattern matches the filename, Webpack processes the file with the associated loader. 
+   
+  如果一个模式匹配上文件名，Webpack就用它所关联的加载器处理这个文件。
+  
   The first `import` file matches the `.ts` pattern so Webpack processes it with the `awesome-typescript-loader`.
-  The imported file doesn't match the second pattern so its loader is ignored.
-
-  The second `import` matches the second `.css` pattern for which you have *two* loaders chained by the (!) character.
-  Webpack applies chained loaders *right to left*. So it applies
-  the `css` loader first to flatten CSS `@import` and `url(...)` statements. 
-  Then it applies the `style` loader to append the css inside `<style>` elements on the page.
->>>>>>> f1345962
-
+  The imported file doesn't match the second pattern so its loader is ignored. 
+  
+  第一个`import`文件匹配上了`.ts`模式，于是Webpack就用`awesome-typescript-loader`加载器处理它。
+  导入的文件没有匹配上第二个模式，于是它的加载器就被忽略了。
+  
+  The second `import` matches the second `.css` pattern for which you have *two* loaders chained by the (!) character. 
+  Webpack applies chained loaders *right to left* . So it applies 
+  the `css` loader first to flatten CSS `@import` and `url(...)` statements.
+   Then it applies the `style` loader to append the css inside `<style>` elements on the page.
+   
+  第二个`import`匹配上了第二个`.css`模式，它有两个用叹号字符(`!`)串联起来的加载器。
+  Webpack会*从右到左*逐个应用串联的加载器，于是它先应用了`css`加载器(用来平面化CSS的`@import`和`url(...)`语句)，
+  然后应用了`style`加载器(用来把css追加到页面上的*&lt;style&gt;*元素中)。
+  
 a(id="plugins")
 .l-main-section
 :marked
   ### Plugins
-
-<<<<<<< HEAD
+  
   ### 插件
-
+  
   Webpack has a build pipeline with well-defined phases.
   Tap into that pipeline with plugins such as the `uglify` minification plugin:
-
+  
   Webpack有一条构建流水线，它被划分成多个经过精心定义的阶段(phase)。
   我们可以把插件(比如`uglify`代码最小化插件)挂到流水线上：
-+makeExample('webpack/ts-snippets/webpack.config.snippets.ts', 'plugins')(format=".")
-=======
-  Webpack has a build pipeline with well-defined phases.
-  Tap into that pipeline with plugins such as the `uglify` minification plugin:
-
+  
 .code-example
   code-example(language="javascript").
     plugins: [
       new webpack.optimize.UglifyJsPlugin()
     ]
->>>>>>> f1345962
-
+  
 a(id="configure-webpack")
 .l-main-section
 :marked
-<<<<<<< HEAD
-  ## Configure Webpack
+  ## Configuring Webpack
+  
   ## 配置Webpack
-
-  After that brief orientation, you are ready to build your own Webpack configuration for Angular apps.
-
+  
+  After that brief orientation, you are ready to build your own Webpack configuration for Angular apps. 
+  
   经过简短的培训之后，我们准备为Angular应用构建一份自己的Webpack配置了。
+  
   Begin by setting up the development environment.
-
+  
   从设置开发环境开始。
 
-  Create a **new project folder**
-
-  创建一个**新的项目文件夹**
-
-=======
-  ## Configuring Webpack
-
-  After that brief orientation, you are ready to build your own Webpack configuration for Angular apps.
-
-  Begin by setting up the development environment.
-
   Create a new project folder.
->>>>>>> f1345962
+  
+  创建一个新的项目文件夹。
+  
 code-example(language="sh" class="code-shell").
   mkdir angular-webpack
   cd    angular-webpack
 
 :marked
-<<<<<<< HEAD
-  Add these files to the root directory:
-
+  Add these files :
+  
   把下列文件添加到根目录下：
-=======
-  Add these files:
->>>>>>> f1345962
-
+  
 +makeTabs(
   `webpack/ts/package.webpack.json,
   webpack/ts/src/tsconfig.1.json,
@@ -451,6 +362,7 @@
 
 :marked
   Open a terminal window and install the npm packages.
+  
 code-example(language="sh" class="code-shell").
   npm install
 
@@ -491,6 +403,7 @@
 a#inside-webpack-commonjs
 :marked
   ### Inside _webpack.common.js_
+  
   Webpack is a NodeJS-based tool that reads configuration from a JavaScript commonjs module file.
 
   The configuration imports dependencies with `require` statements
@@ -508,6 +421,7 @@
   The first export is the `entry` object:
 
 +makeExample('webpack/ts/config/webpack.common.js', 'entries', 'config/webpack.common.js')(format=".")
+
 :marked
   This `entry` object defines the three bundles:
 
@@ -532,6 +446,7 @@
   `.ts` extension or `.js` extension (for regular JavaScript files and pre-compiled TypeScript files).
 
 +makeExample('webpack/ts/config/webpack.common.js', 'resolve', 'config/webpack.common.js')(format=".")
+
 .l-sub-section
   :marked
     If Webpack should resolve extension-less files for styles and HTML,
@@ -541,58 +456,44 @@
 :marked
 :marked
   #### _module.rules_
+  
   Rules tell Webpack which loaders to use for each file, or module:
 
 +makeExample('webpack/ts/config/webpack.common.js', 'loaders', 'config/webpack.common.js')(format=".")
 
 :marked
-<<<<<<< HEAD
-  * awesome-typescript-loader - a loader to transpile the Typescript code to ES5, guided by the `tsconfig.json` file
-  
-      awesome-typescript-loader - 一个用于把TypeScript代码转译成ES5的加载器，它会由`tsconfig.json`文件提供指导
-      
-  * angular2-template-loader - loads angular components' template and styles
-  
-      angular2-template-loader - 用于加载Angular组件的模板和样式
-      
-  * html - for component templates
-  
-      html - 为组件模板准备的加载器
-      
-  * images/fonts - Images and fonts are bundled as well.
-  
-      images/fonts - 图片和字体文件也能被打包。
-      
-  * css - The pattern matches application-wide styles; the second handles component-scoped styles (the ones specified in a component's `styleUrls` metadata property)
-  
-      css - 第一个模式匹配应用级样式，第二个模式匹配组件局部样式(就是在组件元数据的`styleUrls`属性中指定的那些)。
-  
-.l-sub-section
-  :marked
-    The first pattern excludes `.css` files within the `/src/app` directories where the component-scoped styles sit.
-    It includes only `.css` files located at or above `/src`; these are the application-wide styles.
-    The `ExtractTextPlugin` (described below) applies the `style` and `css` loaders to these files.
-
-    第一个模式排除了`/src/app`目录下的`.css`文件，因为那里放着我们的组件局部样式。
-    它只包含了那些位于`/src`及其上级目录的`.css`文件，那里是应用级样式。
-    `ExtractTextPlugin`(后面会讲到)使用`style`和`css`加载器来处理这些文件。
-
-    The second pattern filters for component-scoped styles and loads them as strings via the `raw` loader &mdash;
-=======
   * `awesome-typescript-loader`&mdash;a loader to transpile the Typescript code to ES5, guided by the `tsconfig.json` file.
+  
+    `awesome-typescript-loader` - 一个用于把TypeScript代码转译成ES5的加载器，它会由`tsconfig.json`文件提供指导
+    
   * `angular2-template-loader`&mdash;loads angular components' template and styles.
+  
+    `angular2-template-loader` - 用于加载Angular组件的模板和样式
+    
   * `html-loader`&mdash;for component templates.
+  
+    `html-loader` - 为组件模板准备的加载器
+    
   * images/fonts&mdash;Images and fonts are bundled as well.
+  
+    `images/fonts` - 图片和字体文件也能被打包。
+    
   * CSS&mdash;the first pattern matches application-wide styles; the second handles 
   component-scoped styles (the ones specified in a component's `styleUrls` metadata property).
+  
+    CSS - 第一个模式匹配应用级样式，第二个模式匹配组件局部样式(就是在组件元数据的`styleUrls`属性中指定的那些)。
+
 .l-sub-section
   :marked
     The first pattern is for the application-wide styles. It excludes `.css` files within the `src/app` directory
     where the component-scoped styles sit. The `ExtractTextPlugin` (described below) applies the `style` and `css`
     loaders to these files.
 
+    第一个模式排除了`/src/app`目录下的`.css`文件，因为那里放着我们的组件局部样式。
+    它只包含了那些位于`/src`及其上级目录的`.css`文件，那里是应用级样式。
+    `ExtractTextPlugin`(后面会讲到)使用`style`和`css`加载器来处理这些文件。
+
     The second pattern filters for component-scoped styles and loads them as strings via the `raw-loader`,
->>>>>>> f1345962
     which is what Angular expects to do with styles specified in a `styleUrls` metadata property.
 
     第二个模式过滤器是给组件局部样式的，并通过`raw`加载器把它们加载成字符串 —— 那是Angular期望通过元数据的`styleUrls`属性来指定样式的形式。
@@ -609,40 +510,27 @@
   #### _plugins_
   
   Finally, create instances of three plugins:
-<<<<<<< HEAD
   
   最后，创建三个插件实例：
   
-=======
-
->>>>>>> f1345962
 +makeExample('webpack/ts/config/webpack.common.js', 'plugins', 'config/webpack.common.js')(format=".")
 
 a(id="commons-chunk-plugin")
 :marked
   #### *CommonsChunkPlugin*
-<<<<<<< HEAD
   
   The `app.js` bundle should contain only application code. All vendor code belongs in the `vendor.js` bundle. 
   
   `app.js`包应该只包含应用代码。所有第三方代码都应该放进`vendor.js`包中。
   
-  Of course the application code `imports` vendor code. 
-  Webpack itself is not smart enough to keep the vendor code out of the `app.js` bundle.
+  Of course the application code imports vendor code. 
+  On its own,Webpack  is not smart enough to keep the vendor code out of the `app.js` bundle.
   The `CommonsChunkPlugin` does that job. 
   
   当然，应用代码中还是要`imports`第三方代码。
   Webpack还没有智能到自动把提供商代码排除在`app.js`包之外的程度。
   `CommonsChunkPlugin`插件能完成此工作。
   
-=======
-
-  The `app.js` bundle should contain only application code. All vendor code belongs in the `vendor.js` bundle.
-
-  Of course the application code imports vendor code.
-  On its own, Webpack is not smart enough to keep the vendor code out of the `app.js` bundle.
-  The `CommonsChunkPlugin` does that job.
->>>>>>> f1345962
 .l-sub-section
   :marked
     The `CommonsChunkPlugin` identifies the hierarchy among three _chunks_: `app` -> `vendor` -> `polyfills`.
@@ -655,146 +543,98 @@
 
 a(id="html-webpack-plugin")
 :marked
-<<<<<<< HEAD
-  #### *HtmlWebpackPlugin*
-
-  Webpack generates a number of js and css files.
+  #### _HtmlWebpackPlugin_
+
+  Webpack generates a number of js and CSS files.
   You _could_ insert them into the `index.html` _manually_. That would be tedious and error-prone.
   Webpack can inject those scripts and links for you with the `HtmlWebpackPlugin`.
-
+  
   Webpack生成了一些js和css文件。
   虽然我们_可以手动_把它们插入到`index.html`中，但那样既枯燥又容易出错。
   Webpack可以通过`HtmlWebpackPlugin`自动为我们注入那些`script`和`link`标签。
-=======
-  #### _HtmlWebpackPlugin_
-
-  Webpack generates a number of js and CSS files.
-  You _could_ insert them into the `index.html` _manually_. That would be tedious and error-prone.
-  Webpack can inject those scripts and links for you with the `HtmlWebpackPlugin`.
-
->>>>>>> f1345962
+  
 a(id="environment-configuration")
 .l-main-section
 :marked
   ### Environment-specific configuration
-
-<<<<<<< HEAD
+  
   ### 环境相关的配置
-
-=======
->>>>>>> f1345962
-  The `webpack.common.js` configuration file does most of the heavy lifting.
+  
+  The `webpack.common.js` configuration file does most of the heavy lifting. 
   Create separate, environment-specific configuration files that build on `webpack.common`
   by merging into it the peculiarities particular to the target environments.
-
-<<<<<<< HEAD
+  
   `webpack.common.js`配置做了大部分繁重的工作。
   通过合并它们特有的配置，我们可以基于`webpack.common`为目标环境创建独立的、环境相关的配置文件。
+  
   These files tend to be short and simple.
-
+  
   这些文件越小越简单越好。
-
+  
 a(id="development-configuration")
 .l-main-section
 :marked
-  ### Development Configuration
-
+  ### Development configuration
+  
   ### 开发环境配置
-
+  
   Here is the `webpack.dev.js` development configuration file. 
-
+  
   下面是开发环境的而配置文件`webpack.dev.js`：
-=======
-  These files tend to be short and simple.
-
-a(id="development-configuration")
-.l-main-section
-:marked
-  ### Development configuration
-
-  Here is the `webpack.dev.js` development configuration file.
-
->>>>>>> f1345962
+  
 +makeExample('webpack/ts/config/webpack.dev.js', null, 'config/webpack.dev.js')(format=".")
 
 :marked
   The development build relies on the Webpack development server, configured near the bottom of the file.
-
-<<<<<<< HEAD
+  
   开发环境下的构建依赖于Webpack的开发服务器，我们在靠近文件底部的地方配置了它。
-
+  
   Although you tell Webpack to put output bundles in the `dist` folder,
   the dev server keeps all bundles in memory; it doesn't write them to disk.
-  You won't find any files in the `dist` folder (at least not any generated from `this development build`).
-
+  You won't find any files in the `dist` folder ,at least not any generated from *this development build*.
+  
   虽然我们告诉Webpack把输出包放到`dist`目录，但实际上开发服务器把这些包都放在了内存里，而不会把它们写到硬盘中。
   所以在`dist`目录下是找不到任何文件的(至少现在这个开发环境下构建时没有)。
-
-
-  The `HtmlWebpackPlugin` (added in `webpack.common.js`) use the *publicPath* and the *filename* settings to generate
-  appropriate &lt;script&gt; and &lt;link&gt; tags into the `index.html`.
-
+  
+  The `HtmlWebpackPlugin` ,added in `webpack.common.js`, uses the `publicPath` and the `filename` settings to generate 
+  appropriate `<script>` and `<link>` tags into the `index.html`.
+  
   `HtmlWebpackPlugin`(由`webpack.common.js`引入)插件使用了*`publicPath`*和*`filename`*设置，
   来向`index.html`中插入适当的&lt;script&gt;和&lt;link&gt;标签。
-
+  
   The CSS styles are buried inside the Javascript bundles by default. The `ExtractTextPlugin` extracts them into
-  external `.css` files that the `HtmlWebpackPlugin` inscribes as &lt;link&gt; tags into the `index.html`.
-
+  external `.css` files that the `HtmlWebpackPlugin` inscribes as `<link>` tags into the `index.html`.
+  
   默认情况下，我们这些CSS样式会被埋没在JavaScript包中。`ExtractTextPlugin`会把它们提取成外部`.css`文件，
   这样`HtmlWebpackPlugin`插件就会转而把一个&lt;link&gt;标签写进`index.html`了。
-
-  Refer to the Webpack documentation for details on these and other configuration options in this file
-
+  
+  Refer to the [Webpack documentation](https://webpack.github.io/docs/) for details on these and other configuration options in this file.
+  
   要了解本文件中这些以及其它配置项的详情，请参阅Webpack文档。
-
+  
   Grab the app code at the end of this guide and try:
-
+  
   抓取本指南底部的应用代码，并试一试：
-
-=======
-  Although you tell Webpack to put output bundles in the `dist` folder,
-  the dev server keeps all bundles in memory; it doesn't write them to disk.
-  You won't find any files in the `dist` folder, at least not any generated from *this development build*.
-
-
-  The `HtmlWebpackPlugin`, added in `webpack.common.js`, uses the `publicPath` and the `filename` settings to generate
-  appropriate `<script>` and `<link>` tags into the `index.html`.
-
-  The CSS styles are buried inside the Javascript bundles by default. The `ExtractTextPlugin` extracts them into
-  external `.css` files that the `HtmlWebpackPlugin` inscribes as `<link>` tags into the `index.html`.
-
-  Refer to the [Webpack documentation](https://webpack.github.io/docs/) for details on these and 
-  other configuration options in this file.
-
-  Grab the app code at the end of this guide and try:
-
->>>>>>> f1345962
+  
 code-example(language="sh" class="code-shell").
   npm start
 
 a(id="production-configuration")
 .l-main-section
 :marked
-<<<<<<< HEAD
-  ### Production Configuration
-
+  ### Production configuration
+  
   ### 产品环境配置
-
-  Configuration of a *production* build resembles *development* configuration ... with a few key changes.
-
+  
+  Configuration of a *production* build resembles *development* configuration  with a few key changes.
+  
   *产品环境*下的配置和*开发环境*下的配置很相似……除了一些关键的改动。
-=======
-  ### Production configuration
-
-  Configuration of a *production* build resembles *development* configuration with a few key changes.
->>>>>>> f1345962
-
+  
 +makeExample('webpack/ts/config/webpack.prod.js', null, 'config/webpack.prod.js')(format=".")
 
 :marked
   You'll deploy the application and its dependencies to a real production server.
   You won't deploy the artifacts needed only in development.
-<<<<<<< HEAD
   
   我们希望把应用程序及其依赖都部署到一个真实的产品服务器中。
   而不希望部署那些只在开发环境下才用得到的依赖。
@@ -804,8 +644,8 @@
   把产品环境的输出包放在`dist`目录下。
   
   Webpack generates file names with cache-busting hash.
-  Thanks to the `HtmlWebpackPlugin`, you don't have to update the `index.html` file when the hashes changes.
-
+  Thanks to the `HtmlWebpackPlugin`, you don't have to update the `index.html` file when the hash changes.
+  
   Webpack生成的文件名中带有“缓存无效哈希(cache-busting hash)”。
   感谢`HtmlWebpackPlugin`插件，当这些哈希值变化时，我们不用去更新`index.html`了。
   
@@ -813,125 +653,83 @@
   
   还有一些别的插件：
   
-  * **NoEmitOnErrorsPlugin** - stops the build if there is an error.
-  
-      **NoEmitOnErrorsPlugin** - 如果出错就停止构建。
-  
-  * **UglifyJsPlugin** - minifies the bundles.
-  
-      **UglifyJsPlugin** - 最小化(minify)生成的包。
-      
-  * **ExtractTextPlugin** - extracts embedded css as external files, adding cache-busting hash to the filename.
-  
-      **ExtractTextPlugin** - 把内嵌的css抽取成外部文件，并为其文件名添加“缓存无效哈希”。
-  
-  * **DefinePlugin** - use to define environment variables that you can reference within the application.
-  
-      **DefinePlugin** - 用来定义环境变量，以便我们在自己的程序中引用它。
-  
-  * **LoaderOptionsPlugins** - to override options of certain loaders.
-  
-      **LoaderOptionsPlugins** - 为特定的加载器提供选项。
-  
-  Thanks to the *DefinePlugin* and the `ENV` variable defined at top, you can enable Angular production mode like this:
+  * *`NoEmitOnErrorsPlugin`&mdash; stops the build if there is an error.
+  
+    *`NoEmitOnErrorsPlugin`* - 如果出错就停止构建。* 
+  
+  *`UglifyJsPlugin`&mdash; minifies the bundles.
+  
+    `UglifyJsPlugin` - 最小化(minify)生成的包。
+  
+  * *`ExtractTextPlugin`&mdash; extracts embedded css as external files, adding cache-busting hash to the filename.
+  
+    *`ExtractTextPlugin`* - 把内嵌的css抽取成外部文件，并为其文件名添加“缓存无效哈希”。
+  
+  * *`DefinePlugin`&mdash; use to define environment variables that you can reference within the application.
+  
+    *`DefinePlugin`* - 用来定义环境变量，以便我们在自己的程序中引用它。
+  
+  * *`LoaderOptionsPlugins`&mdash; to override options of certain loaders.
+  
+    *`LoaderOptionsPlugins`* - 为特定的加载器提供选项。
+  
+  Thanks to the `DefinePlugin` and the `ENV` variable defined at top, you can enable Angular production mode like this:
   
   感谢*DefinePlugin*和顶部定义的`ENV`变量，我们就可以像这样启用Angular的产品模式了：
   
-=======
-
-  Put the production output bundle files in the `dist` folder.
-
-  Webpack generates file names with cache-busting hash.
-  Thanks to the `HtmlWebpackPlugin`, you don't have to update the `index.html` file when the hash changes.
-
-  There are additional plugins:
-
-  * *`NoEmitOnErrorsPlugin`&mdash;stops the build if there is an error.
-  * *`UglifyJsPlugin`&mdash;minifies the bundles.
-  * *`ExtractTextPlugin`&mdash;extracts embedded css as external files, adding cache-busting hash to the filename.
-  * *`DefinePlugin`&mdash;use to define environment variables that you can reference within the application.
-  * *`LoaderOptionsPlugins`&mdash;to override options of certain loaders.
-
-  Thanks to the `DefinePlugin` and the `ENV` variable defined at top, you can enable Angular production mode like this:
-
->>>>>>> f1345962
 +makeExample('webpack/ts/src/main.ts', 'enable-prod')(format=".")
 
 :marked
   Grab the app code at the end of this guide and try:
-
-<<<<<<< HEAD
+  
   抓取本指南底部的应用代码，并试一试：
-
-=======
->>>>>>> f1345962
+  
 code-example(language="sh" class="code-shell").
   npm run build
 
 a(id="test-configuration")
 .l-main-section
 :marked
-<<<<<<< HEAD
-  ### Test Configuration
+  ### Test configuration
 
   ### 测试环境配置
-=======
-  ### Test configuration
->>>>>>> f1345962
 
   You don't need much configuration to run unit tests.
   You don't need the loaders and plugins that you declared for your development and production builds.
   You probably don't need to load and process the application-wide styles files for unit tests and doing so would slow you down;
   you'll use the `null` loader for those CSS files.
-
-<<<<<<< HEAD
+  
   我们并不需要使用很多配置项来运行单元测试。
   也不需要在开发环境和产品环境下引入的那些加载器和插件。
   如果有可能拖慢执行速度，甚至都不需要在单元测试中加载和处理应用全局样式文件，所以我们用一个`null`加载器来处理所有CSS。
-
+  
   You could merge the test configuration into the `webpack.common` configuration and override the parts you don't want or need.
   But it might be simpler to start over with a completely fresh configuration.
-
+  
   我们可以把测试环境的配置合并到`webpack.common`配置中，并且改写不想要或不需要的部分。
   但是从一个全新的配置开始可能更简单。
-
+  
 +makeExample('webpack/ts/config/webpack.test.js', null, 'config/webpack.test.js')(format=".")
 
 :marked
-  Reconfigure karma to use webpack to run the tests:
-
+  Reconfigure [Karma](https://karma-runner.github.io/1.0/index.html) to use Webpack to run the tests:
+  
   重新配置Karma，让它使用webpack来运行这些测试：
   
-=======
-  You could merge the test configuration into the `webpack.common` configuration and override the parts you don't want or need.
-  But it might be simpler to start over with a completely fresh configuration.
-
-+makeExample('webpack/ts/config/webpack.test.js', null, 'config/webpack.test.js')(format=".")
-
-:marked
-  Reconfigure [Karma](https://karma-runner.github.io/1.0/index.html) to use Webpack to run the tests:
-
->>>>>>> f1345962
 +makeExample('webpack/ts/config/karma.conf.js', null, 'config/karma.conf.js')(format=".")
 
 :marked
   You don't precompile the TypeScript; Webpack transpiles the Typescript files on the fly, in memory, and feeds the emitted JS directly to Karma.
   There are no temporary files on disk.
-
-<<<<<<< HEAD
+  
   我们不用预编译TypeScript，Webpack随时在内存中转译我们的TypeScript文件，并且把产出的JS直接反馈给Karma。
   硬盘上没有任何临时文件。
-
-  The `karma-test-shim` tells Karma what files to pre-load and
+  
+  The `karma-test-shim` tells Karma what files to pre-load and 
   primes the Angular test framework with test versions of the providers that every app expects to be pre-loaded.
-
+  
   `karma-test-shim`告诉Karma哪些文件需要预加载，首要的是：带有“测试版提供商”的Angular测试框架是每个应用都希望预加载的。
 
-=======
-  The `karma-test-shim` tells Karma what files to pre-load and
-  primes the Angular test framework with test versions of the providers that every app expects to be pre-loaded.
-
->>>>>>> f1345962
 +makeExample('webpack/ts/config/karma-test-shim.js', null, 'config/karma-test-shim.js')(format=".")
 
 :marked
@@ -939,41 +737,31 @@
   You tell Webpack to find and load the test files (the files ending in `.spec.ts`).
   Each spec file imports all&mdash;and only&mdash;the application source code that it tests.
   Webpack loads just _those_ specific application files and ignores the other files that you aren't testing.
-
-<<<<<<< HEAD
+  
   注意，我们_并没有_明确加载这些应用代码。
   只是告诉Webpack查找并加载我们的测试文件(文件名以`.spec.ts`结尾)。
   每个规约(spec)文件都导入了所有(也只有)它测试所需的应用源码。
   Webpack只加载_那些_特定的应用文件，而忽略所有其它我们不会测试到的。
+  
 :marked
   Grab the app code at the end of this guide and try:
-
+  
   抓取本指南底部的应用代码，并试一试：
-
-=======
-:marked
-  Grab the app code at the end of this guide and try:
-
->>>>>>> f1345962
+  
 code-example(language="sh" class="code-shell").
   npm test
 
 <a id="try"></a>
 :marked
   ## Trying it out
-
-<<<<<<< HEAD
+  
   ## 试一试
-
+  
   Here is the source code for a small application that bundles with the
   Webpack techniques covered in this guide.
-
+  
   这里是一个小型应用的全部源码，我们可以用本章中学到的Webpack技术打包它们。
-=======
-  Here is the source code for a small application that bundles with the
-  Webpack techniques covered in this guide.
-
->>>>>>> f1345962
+  
 +makeTabs(
   `webpack/ts/src/index.html,
   webpack/ts/src/main.ts,
@@ -1006,10 +794,10 @@
   Create a folder called `images` under the project's `assets` folder, then right-click (Cmd+click on Mac) 
   on the image and download it to that folder.
 
-p.
   <code>app.component.html</code>显示了这个可下载的Angular Logo
   <a href="/resources/images/logos/angular2/angular.png" target="_blank">
   <img src="/resources/images/logos/angular2/angular.png" height="40px" title="download Angular logo"></a>。
+  在项目的`assets`目录下创建一个名叫`images`的文件夹，然后右键点击（Mac上是Cmd+点击）本图片，并把它下载到`images`文件夹中。
 
 a#bundle-ts
 :marked
@@ -1026,41 +814,28 @@
 )
 <a id="highlights"></a>
 :marked
-<<<<<<< HEAD
-  ### Highlights:
-
+  ### Highlights
+  
   ### 重点：
-
-  * There are no &lt;script&gt; or &lt;link&gt; tags in the `index.html`.
-    The `HtmlWebpackPlugin` inserts them dynamically at runtime.
-
+  
+  * There are no `<script>` or `<link>` tags in the `index.html`. 
+  The `HtmlWebpackPlugin` inserts them dynamically at runtime.
+  
     在`index.html`中没有&lt;script&gt;或&lt;link&gt;标签。
     `HtmlWebpackPlugin`会在运行时动态插入它们。
-=======
-  ### Highlights
-
-  * There are no `<script>` or `<link>` tags in the `index.html`.
-  The `HtmlWebpackPlugin` inserts them dynamically at runtime.
->>>>>>> f1345962
-
+    
   * The `AppComponent` in `app.component.ts` imports the application-wide css with a simple `import` statement.
   
     `app.component.ts`中的`AppComponent`类简单的用一个`import`语句导入了应用级css。
 
   * The `AppComponent` itself has its own html template and css file. WebPack loads them with calls to `require()`.
   Webpack stashes those component-scoped files in the `app.js` bundle too.
-<<<<<<< HEAD
   You don't see those calls in the source code; 
   they're added behind the scenes by the `angular2-template-loader` plug-in. 
-
+  
     `AppComponent`组件本身有它自己的HTML模板和CSS文件。Webpack通过调用`require()`方法加载它们。Webpack还把那些组件内部的文件打包进了`app.js`中。
   我们在自己的源码中看不到这些调用，这些工作是由幕后的`angular2-template-loader`插件完成的。
   
-=======
-  You don't see those calls in the source code;
-  they're added behind the scenes by the `angular2-template-loader` plug-in.
-
->>>>>>> f1345962
   * The `vendor.ts` consists of vendor dependency `import` statements that drive the `vendor.js` bundle.
     The application imports these modules too; they'd be duplicated in the `app.js` bundle
     if the `CommonsChunkPlugin` hadn't detected the overlap and removed them from `app.js`.
@@ -1070,27 +845,19 @@
 
 <a id="conclusion"></a>
 :marked
-<<<<<<< HEAD
-  ## Conclusions
+  ## Conclusion
+  
   ## 总结
-=======
-  ## Conclusion
->>>>>>> f1345962
-
-  You've learned just enough Webpack to configurate development, test and production builds
+  
+  You've learned just enough Webpack to configurate development, test and production builds 
   for a small Angular application.
-
-<<<<<<< HEAD
+  
   我们学到了刚好够用来在开发、测试、产品环境下构建一个小型Angular应用的Webpack配置知识。
-
+  
   _You could always do more_. Search the web for expert advice and expand your Webpack knowledge.
-
+  
   _但我们还能做得更多_。搜索互联网来获得专家的建议，并扩展你对Webpack的认识。
+  
   [Back to top](#top)
 
-  [回到顶部](#top)
-=======
-  _You could always do more_. Search the web for expert advice and expand your Webpack knowledge.
-
-  [Back to top](#top)
->>>>>>> f1345962
+  [回到顶部](#top)