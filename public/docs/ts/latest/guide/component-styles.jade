--- conflicted
+++ resolved
@@ -16,14 +16,10 @@
 
   In this chapter we learn how to load and apply these *component styles*.
   
-<<<<<<< HEAD
   在本章中，我们将学到如何加载和使用这些*组件样式*。
 
-  # Table Of Contents
+  ## Table Of Contents
   # 目录
-=======
-  ## Table Of Contents
->>>>>>> 747807e2
 
   * [Using Component Styles](#using-component-styles)
 
@@ -70,15 +66,11 @@
   The `styles` property takes #{_an} #{_array} of strings that contain CSS code.
   Usually we give it one string as in this example:
   
-<<<<<<< HEAD
   实现方式之一，是在组件的元数据中设置`styles`属性。
   `styles`属性可以接受一个包含 CSS 代码的字符串数组。
   通常我们只给它一个字符串就行了，如同下例：
 
-+makeExample('component-styles/ts/app/hero-app.component.ts')(format='.')
-=======
 +makeExample('component-styles/ts/src/app/hero-app.component.ts')(format='.')
->>>>>>> 747807e2
 
 :marked
   Component styles differ from traditional, global styles in a couple of ways.
@@ -139,13 +131,9 @@
   Use the `:host` pseudo-class selector to target styles in the element that *hosts* the component (as opposed to
   targeting elements *inside* the component's template):
   
-<<<<<<< HEAD
   使用`:host`伪类选择器，用来选择组件*宿主*元素中的元素（相对于组件模板*内部*的元素）。
 
-+makeExample('component-styles/ts/app/hero-details.component.css', 'host')(format='.')
-=======
 +makeExample('component-styles/ts/src/app/hero-details.component.css', 'host')(format='.')
->>>>>>> 747807e2
 
 :marked
   This is the *only* way we can target the host element. We cannot reach
@@ -162,13 +150,9 @@
 
   In the next example we target the host element again, but only when it also has the `active` CSS class.
   
-<<<<<<< HEAD
   在下一个例子中，我们又一次把宿主元素作为目标，但是只有当它同时带有`active` CSS 类的时候才会生效。
 
-+makeExample('component-styles/ts/app/hero-details.component.css', 'hostfunction')(format=".")
-=======
 +makeExample('component-styles/ts/src/app/hero-details.component.css', 'hostfunction')(format=".")
->>>>>>> 747807e2
   
 :marked
   ### :host-context
@@ -192,13 +176,9 @@
   In the following example, we apply a `background-color` style to all `<h2>` elements *inside* the component, only
   if some ancestor element has the CSS class `theme-light`.
   
-<<<<<<< HEAD
   在下面的例子中，只有当某个祖先元素有 CSS 类`theme-light`时，我们才会把`background-color`样式应用到组件*内部*的所有`<h2>`元素中。
 
-+makeExample('component-styles/ts/app/hero-details.component.css', 'hostcontext')(format='.')
-=======
 +makeExample('component-styles/ts/src/app/hero-details.component.css', 'hostcontext')(format='.')
->>>>>>> 747807e2
   
 :marked
   ### /deep/
@@ -217,13 +197,9 @@
 
   In this example, we target all `<h3>` elements, from the host element down
   through this component to all of its child elements in the DOM: 
-<<<<<<< HEAD
 
   在这个例子中，我们以所有的`<h3>`元素为目标，从宿主元素到当前元素再到 DOM 中的所有子元素：
-+makeExample('component-styles/ts/app/hero-details.component.css', 'deep')(format=".")
-=======
 +makeExample('component-styles/ts/src/app/hero-details.component.css', 'deep')(format=".")
->>>>>>> 747807e2
 
 :marked
   The `/deep/` selector also has the alias `>>>`. We can use either of the two interchangeably.
@@ -275,14 +251,10 @@
   We can add a `styles` #{_array} property to the `@Component` #{_decorator}.
   Each string in the #{_array} (usually just one string) defines the CSS.
   
-<<<<<<< HEAD
   我们可以给`@Component`#{_decoratorCn}添加一个`styles`数组型属性。
   这个数组中的每一个字符串（通常也只有一个）定义一份 CSS。
 
-+makeExample('component-styles/ts/app/hero-app.component.ts')
-=======
 +makeExample('component-styles/ts/src/app/hero-app.component.ts')
->>>>>>> 747807e2
   
 :marked
   ### Template Inline Styles
@@ -292,13 +264,9 @@
   We can embed styles directly into the HTML template by putting them
   inside `<style>` tags.
   
-<<<<<<< HEAD
   我们也可以把它们放到`<style>`标签中来直接在 HTML 模板中嵌入样式。
 
-+makeExample('component-styles/ts/app/hero-controls.component.ts', 'inlinestyles')
-=======
 +makeExample('component-styles/ts/src/app/hero-controls.component.ts', 'inlinestyles')
->>>>>>> 747807e2
 
 :marked
   ### Style URLs in Metadata
@@ -307,15 +275,10 @@
 
   We can load styles from external CSS files by adding a `styleUrls` attribute
   into a component's `@Component` #{_decorator}:
-<<<<<<< HEAD
 
   我们还可以通过给组件的`@Component`#{_decoratorCn}中添加一个`styleUrls`属性来从外部 CSS 文件中加载样式：
 
-+makeExample('component-styles/ts/app/hero-details.component.ts', 'styleurls')
-=======
-  
 +makeExample('component-styles/ts/src/app/hero-details.component.ts', 'styleurls')
->>>>>>> 747807e2
 
 block style-url
   .alert.is-important
@@ -368,13 +331,9 @@
   As with `styleUrls`, the link tag's `href` URL is relative to the
   application root, not relative to the component file.
   
-<<<<<<< HEAD
   像`styleUrls`标签一样，这个 link 标签的`href`指向的 URL 也是相对于应用的根目录的，而不是组件文件。
 
-+makeExample('component-styles/ts/app/hero-team.component.ts', 'stylelink')
-=======
 +makeExample('component-styles/ts/src/app/hero-team.component.ts', 'stylelink')
->>>>>>> 747807e2
   
 :marked
   ### CSS @imports
@@ -390,15 +349,10 @@
 block css-import-url
   :marked
     In *this* case the URL is relative to the CSS file into which we are importing.
-<<<<<<< HEAD
 
     在*这种*情况下，URL 是相对于我们执行导入操作的 CSS 文件的。
 
-+makeExample('component-styles/ts/app/hero-details.component.css', 'import', 'app/hero-details.component.css (excerpt)')
-=======
-  
 +makeExample('component-styles/ts/src/app/hero-details.component.css', 'import', 'src/app/hero-details.component.css (excerpt)')
->>>>>>> 747807e2
 
 a#view-encapsulation
 .l-main-section
@@ -444,13 +398,9 @@
 
   Set the components encapsulation mode using the `encapsulation` property in the component metadata:
   
-<<<<<<< HEAD
   通过组件元数据中的`encapsulation`属性来设置组件封装模式：
 
-+makeExample('component-styles/ts/app/quest-summary.component.ts', 'encapsulation.native')(format='.')
-=======
 +makeExample('component-styles/ts/src/app/quest-summary.component.ts', 'encapsulation.native')(format='.')
->>>>>>> 747807e2
 
 :marked
   `Native` view encapsulation only works on [browsers that have native support
@@ -538,14 +488,10 @@
   ## 附录 2：使用相对 URL 加载样式
 
   It's common practice to split a component's code, HTML, and CSS into three separate files in the same directory:
-<<<<<<< HEAD
   
   把组件的代码 (ts/js)、HTML 和 CSS 分别放到同一个目录下的三个不同文件，是一个常用的实践：
 
-code-example(format='').
-=======
 code-example(format="nocode").
->>>>>>> 747807e2
   quest-summary.component.ts
   quest-summary.component.html
   quest-summary.component.css
@@ -562,14 +508,9 @@
   :marked
     We can change the way Angular calculates the full URL be setting the component metadata's `moduleId` property to `module.id`.
 
-<<<<<<< HEAD
     通过把组件元数据的`moduleId`属性设置为`module.id`，我们可以更改 Angular 计算完整 URL 的方式
 
-  +makeExample('component-styles/ts/app/quest-summary.component.ts','', 'app/quest-summary.component.ts')
-=======
   +makeExample('src/app/quest-summary.component.ts')
-
->>>>>>> 747807e2
   :marked
     Learn more about `moduleId` in the [Component-Relative Paths](../cookbook/component-relative-paths.html) chapter.
 
