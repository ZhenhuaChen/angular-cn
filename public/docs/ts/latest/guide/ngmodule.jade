block includes
  include ../_util-fns

// TODO
  Images

:marked
  **Angular Modules** help organize an application into cohesive blocks of functionality.
  
  **Angular模块**能帮你把应用组织成多个内聚的功能块儿。

<<<<<<< HEAD
  An Angular Module _class_ is adorned with the **NgModule** decorator that defines metadata about the module. 
  
  Angular模块类带有**NgModule**装饰器，它定义模块所需的元数据。

  This chapter explains how to **create** `NgModule` classes and how to load them, 
  either immediately when the application launches or later, as needed, via the Router.  
  
  本章将会讲解如何**创建**`NgModule`类，以及如何加载它们 —— 无论是在程序启动时立即加载，还是稍后由路由器按需加载。
=======
  An Angular Module is a _class_ adorned with the **@NgModule** decorator function.
  `@NgModule` takes a metadata object that tells Angular how to compile and run module code. 
  It identifies the module's _own_ components, directives and pipes, 
  making some of them public so external components can use them. 
  It may add service providers to the application dependency injectors. 
  And there are more options covered here. 

  This page explains how to **create** `NgModule` classes and how to load them, 
  either immediately when the application launches or later, as needed, via the [Router](router.html).  
>>>>>>> 23ff8aac

  ## Contents
  
  ## 目录
  
  * [Angular modularity](#angular-modularity "Add structure to the app with NgModule")
  * [The application root module](#root-module "The startup module that every app requires")
  * [Bootstrap](#bootstrap "Launch the app in a browser with the root module as the entry point") the root module
  * [Declarations](#declarations "Declare the components, directives, and pipes that belong to a module")
  * [Providers](#providers "Extend the app with additional services")
  * [Imports](#imports "Import components, directives, and pipes for use in component templates")
  * [Resolve conflicts](#resolve-conflicts "When two directives have the same selector ...")
  * [Feature modules](#feature-modules "Partition the app into feature modules")
  * [Lazy loaded modules](#lazy-load "Load modules asynchronously") with the Router
  * [Shared modules](#shared-module "Create modules for commonly used components, directives, and pipes") 
  * [The Core module](#core-module "Create a core module with app-wide singleton services and single-use components") 
  * [Configure core services with _forRoot_](#core-for-root "Configure providers during module import")
  * [Prevent reimport of the _CoreModule_](#prevent-reimport "because bad things happen if a lazy loaded module imports Core")
  * [NgModule metadata properties](#ngmodule-properties "A technical summary of the @NgModule metadata properties")

  ### Live examples
  This page explains Angular Modules through a progression of improvements to a sample with a "Tour of Heroes" theme.
  Here's an index to live examples at key moments in the evolution of that sample:

  * <live-example plnkr="minimal.0">A minimal NgModule app</live-example>
  * <live-example plnkr="contact.1b">The first contact module</live-example>
  * <live-example plnkr="contact.2">The revised contact module</live-example>
  * <live-example plnkr="pre-shared.3">Just before adding _SharedModule_</live-example> 
  * <live-example>The final version</live-example>

  ### Frequently Asked Questions (FAQs)

  This page covers Angular Module concepts in a tutorial fashion.

  The companion [Angular Module FAQs](../cookbook/ngmodule-faq.html "Angular Module FAQs") cookbook
  offers ready answers to specific design and implementation questions.
  Read this page first before hopping over to those FAQs.

.l-hr

a#angular-modularity  
.l-main-section
:marked
  ## Angular Modularity
  
  ## Angular模块化
  
  Modules are a great way to organize the application and extend it with capabilities from external libraries.
  
  模块是组织应用程序和使用外部程序库的最佳途径。
  
  Many Angular libraries are modules (e.g, `FormsModule`, `HttpModule`, `RouterModule`). 
  Many third party libraries are available as Angular modules (e.g., 
  <a href="https://material.angular.io/" target="_blank">Material Design</a>,
  <a href="http://ionicframework.com/" target="_blank">Ionic</a>,
  <a href="https://github.com/angular/angularfire2" target="_blank">AngularFire2</a>).
  
  很多Angular库都是模块，比如：`FormsModule`、`HttpModule`、`RouterModule`。
  很多第三方库也封装成了Angular模块，比如：<a href="https://material.angular.io/" target="_blank">Material Design</a>、
    <a href="http://ionicframework.com/" target="_blank">Ionic</a>、
    <a href="https://github.com/angular/angularfire2" target="_blank">AngularFire2</a>。

  Angular modules consolidate components, directives and pipes into
  cohesive blocks of functionality, each focused on a 
  feature area, application business domain, workflow, or common collection of utilities.
  
  Angular模块把组件、指令和管道打包成内聚的功能块儿，每一个都聚焦于一个特性分区、业务领域、工作流，或一组通用的工具。
  
  Modules can also add services to the application.
  Such services might be internally-developed such as the application logger.
  They can come from outside sources such as the Angular router and Http client.
  
  模块还能用来把服务加到应用程序中。这些服务可能是内部研发的，比如应用日志服务；也可能是外部资源，比如Angular路由和Http客户端。

  Modules can be loaded eagerly when the application starts.
  They can also be _lazy loaded_ asynchronously by the router.
  
  模块可能在应用启动时立即加载，也可能由路由器进行异步_延迟加载_。
  
  An Angular module is a class decorated with `@NgModule` metadata. The metadata:
  
  Angular模块是一个由`@NgModule`装饰器提供元数据的类，元数据包括：

<<<<<<< HEAD
  * declare which components, directives and pipes  _belong together_.
  
  * 声明哪些组件、指令、管道属于该模块。
  
  * make some of those classes public so that other component templates can use them.
  
  * 公开某些类，以便其它的组件模板可以使用它们。
  
  * hide other classes as implementation details.
  
  * 隐藏那些属于实现细节的非公开类。
  
  * import other modules with the components, directives and pipes it needs.
  
  * 导入其它模块，以获得所需的组件、指令和管道。
  
=======
  * declare which components, directives and pipes  _belong_ to the module.
  * make some of those classes public so that other component templates can use them.
  * import other modules with the components, directives and pipes needed by the components in _this_ module.
>>>>>>> 23ff8aac
  * provide services at the application level that any application component can use.
  
  * 在应用程序级提供服务，以便应用中的任何组件都能使用它。

  Every Angular app has at least one module class, the _root module_. 
  We bootstrap that module to launch the application.
  
  每个Angular应用至少有一个模块类 —— _根模块_，我们将通过引导根模块来启动应用。

  The _root module_ is all we need in a simple application with a few components.
  As the app grows, we refactor the _root module_ into **feature modules** 
  that represent collections of related functionality. 
  We then import these modules into the _root module_.
  
  对于组件很少的简单应用来说，只用一个_根模块_就足够了。
  随着应用规模的增长，我们逐步把_根模块_重构成一些**特性模块**，它们用来实现一组密切相关的功能。
  然后，我们在_根模块_中导入它们。

<<<<<<< HEAD
  We'll see how later in the chapter. Let's start with the _root module_.
  
  稍后我们就会看到怎么做。不过我们还是先从_根模块_开始吧！
=======
  We'll see how later in the page. Let's start with the _root module_.
>>>>>>> 23ff8aac

a#root_module 
.l-main-section
:marked
  ## _AppModule_ - the application root module
  
  ## _AppModule_ - 应用的根模块
  
  Every Angular app has a **root module** class. 
  By convention it's a class called `AppModule` in a file named `app.module.ts`.
  
  每个Angular应用都有一个**根模块**类。
  按照约定，它的类名叫做`AppModule`，被放在`app.module.ts`文件中。

  This `AppModule` is about as minimal as it gets:
  
  这个最小化的`AppModule`是这样的：
  
+makeExample('ngmodule/ts/app/app.module.0.ts', '', 'app/app.module.ts (minimal)')(format=".")

:marked
  The `@NgModule` decorator defines the metadata for the module. 
  We'll take an intuitive approach to understanding the metadata and fill in details as we go.
  
  `@NgModel`装饰器用来为模块定义元数据。
  我们先凭直觉来理解一下元数据，接下来再逐步深入细节。

  This metadata imports a single helper module, `BrowserModule`, the module every browser app must import.
  
  这个元数据只导入了一个辅助模块，`BrowserModule`，每个运行在浏览器中的应用都必须导入它。
  
  `BrowserModule` registers critical application service providers.
  It also includes common directives like `NgIf` and `NgFor` which become immediately visible and usable
  in any of this modules component templates. 
  
  `BrowserModule`注册了一些关键的应用服务提供商。
  它还包括了一些通用的指令，比如`NgIf`和`NgFor`，所以这些指令在该模块的任何组件模板中都是可用的。
  
  The `declarations` list identifies the application's only component, 
  the _root component_, the top of this app's rather bare component tree.
  
  `declarations`列出了该应用程序中唯一的组件（根组件），这是该应用的顶层组件，而不会暴露出整个组件树。

  The example `AppComponent` simply displays a data-bound title:
  
  这个范例`AppComponent`只会显示出一个被绑定的标题：
  
+makeExample('ngmodule/ts/app/app.component.0.ts', '', 'app/app.component.ts (minimal)')(format=".")
:marked
  Lastly, the `@NgModule.bootstrap` property identifies this `AppComponent` as the _bootstrap component_. 
  When Angular launches the app, it places the HTML rendering of `AppComponent` in the DOM,
  inside the `<my-app>` element tags of the `index.html`
  
  最后，`@NgModule.bootstrap`属性把这个`AppComponent`标记为_引导（bootstrap）组件_。
  当Angular引导应用时，它会在DOM中渲染`AppComponent`，并把结果放进`index.html`的`<my-app>`元素标记内部。

a#bootstrap
.l-main-section
:marked
  ## Bootstrapping in _main.ts_
  
  ## 在_main.ts_中引导
  
  We launch the application by bootstrapping the `AppModule` in the `main.ts` file.
  
  在`main.ts`文件中，我们通过引导`AppModule`来启动应用。
  
  Angular offers a variety of bootstrapping options, targeting multiple platforms. 
<<<<<<< HEAD
  In this chapter we consider two options, both targeting the browser.
  
  针对不同的平台，Angular提供了很多引导选项。
  在本章中，我们只讲两个选项，都是针对浏览器平台的。

  ### Dynamic bootstrapping with the Just-In-Time (JIT) compiler
  
  ### 通过即时（JIT）编译器动态引导
  
  In the first, _dynamic_ option, the [Angular compiler](#q-angular-compiler "About the Angular Compiler") 
=======
  In this page we consider two options, both targeting the browser.

  ### Dynamic bootstrapping with the Just-In-Time (JIT) compiler
  In the first, _dynamic_ option, the [Angular compiler](../cookbook/ngmodule-faq.html#q-angular-compiler "About the Angular Compiler") 
>>>>>>> 23ff8aac
  compiles the application in the browser and then launches the app.
  
  先看看_dynamic_选项，[Angular编译器](#q-angular-compiler "关于Angular编译器")在浏览器中编译并引导该应用。

+makeExample('ngmodule/ts/app/main.ts', '', 'app/main.ts (dynamic)')(format=".")

:marked
  The samples in this page demonstrate the dynamic bootstrapping approach. 

<<<<<<< HEAD
  这里的例子演示进行动态引导的方法。

  <live-example plnkr="minimal.0">Try the live example.</live-example>
=======
  <live-example embedded plnkr="minimal.0" img="devguide/ngmodule/minimal-plunker.png">Try the live example.</live-example>
>>>>>>> 23ff8aac
  
  <live-example plnkr="minimal.0">尝试在线例子</live-example>
  

  ### Static bootstrapping with the Ahead-Of-Time (AOT) compiler
  
  ### 使用预先编译器（AOT - Ahead-Of-Time）进行静态引导

  Consider the static alternative which can produce a much smaller application that
  launches faster, especially on mobile devices and high latency networks.
  
  静态方案可以生成更小、启动更快的应用，建议优先使用它，特别是在移动设备或高延迟网络下。

  In the _static_ option, the Angular compiler runs ahead of time as part of the build process,
  producing a collection of class factories in their own files. 
  Among them is the `AppModuleNgFactory`.
  
  使用_static_选项，Angular编译器作为构建流程的一部分提前运行，生成一组类工厂。它们的核心就是`AppModuleNgFactory`。

  The syntax for bootstrapping the pre-compiled `AppModuleNgFactory` is similar to 
  the dynamic version that bootstraps the `AppModule` class.
  
  引导预编译的`AppModuleNgFactory`的语法和动态引导`AppModule`类的方式很相似。

+makeExample('ngmodule/ts/app/main-static.ts', '', 'app/main.ts (static)')(format=".")

:marked
  Because the entire application was pre-compiled, 
  we don't ship the _Angular Compiler_ to the browser and we don't compile in the browser.
  
  由于整个应用都是预编译的，所以我们不用把_Angular编译器_一起发到浏览器中，也不用在浏览器中进行编译。
  
  The application code downloaded to the browser is much smaller than the dynamic equivalent
  and it is ready to execute immediately. The performance boost can be significant.
  
  下载到浏览器中的应用代码比动态版本要小得多，并且能立即执行。引导的性能能得到显著提升。

  Both the JIT and AOT compilers generate an `AppModuleNgFactory` class from the same `AppModule` source code.
  The JIT compiler creates that factory class on the fly, in memory, in the browser.
  The AOT compiler outputs the factory to a physical file
  that we're importing here in the static version of `main.ts`.
  
  无论是JIT还是AOT编译器都会从同一份`AppModule`源码中生成一个`AppModuleNgFactory`类。
  JIT编译器动态、在内存中、在浏览器中创建这个工厂类。
  AOT编译器把工厂输出成一个物理文件，也就是我们在静态版本`main.ts`中导入的那个。

  In general, the `AppModule` should neither know nor care how it is bootstrapped.
  
  通常，`AppModule`不必关心它将被如何引导。

  Although the `AppModule` evolves as the app grows, the bootstrap code in `main.ts` doesn't change.
  This is the last time we'll look at `main.ts`.
  
  虽然`AppModule`会随着应用而演化，但是`main.ts`中的引导代码不会变。
  这将是我们最后一次关注`main.ts`了。

.l-hr

a#declarations
.l-main-section
:marked
  ## Declare directives and components
  
  ## 声明指令和组件
  
  The app evolves. 
  The first addition is a `HighlightDirective`, an [attribute directive](attribute-directives.html)
  that sets the background color of the attached element.
  
  应用继续演进。
  首先加入的是`HighlightDirective`，一个[属性型指令](attribute-directives.html)，它会设置所在元素的背景色。
  
+makeExample('ngmodule/ts/app/highlight.directive.ts', '', 'app/highlight.directive.ts')(format=".")

:marked
  We update the `AppComponent` template to attach the directive to the title:

  我们更新`AppComponent`的模板，来把该指令附加到标题上：

+makeExample('ngmodule/ts/app/app.component.1.ts', 'template')(format=".")
:marked
<<<<<<< HEAD
  If we ran the app now, Angular would report an error in the console because
  it doesn't recognize the `highlight` binding. 

  如果我们现在就运行该应用，Angular会在控制台中报告一个错误，因为它无法识别这个`highlight`绑定。

=======
  If we ran the app now, Angular would not recognize the `highlight` attribute and would ignore it. 
>>>>>>> 23ff8aac
  We must declare the directive in `AppModule`.

  Import the `HighlightDirective` class and add it to the module's `declarations` like this:
  
  我们必须在`AppModule`中声明该指令。
  导入`HighlightDirective`类，并把它加入该模块的`declarations`数组中，就像这样：
  
+makeExample('ngmodule/ts/app/app.module.1.ts', 'directive')(format=".")

:marked
  ### Add a component

  ### 添加组件

  We decide to refactor the title into its own `TitleComponent`. 
  The component's template binds to the component's `title` and `subtitle` properties like this:

  我们打算把标题重构进独立的`TitleComponent`中去。
  该组件的模板绑定到了组件的`title`和`subtitle`属性中，就像这样：

+makeExample('ngmodule/ts/app/title.component.html', 'v1', 'app/title.component.html')(format=".")

+makeExample('ngmodule/ts/app/title.component.ts', 'v1', 'app/title.component.ts')(format=".")

:marked
  We rewrite the `AppComponent` to display the new `TitleComponent` in the `<app-title>` element,
  using an input binding to set the `subtitle`.

  我们重写了`AppComponent`来把这个新的`TitleComponent`显示到`<app-title>`元素中，并使用一个输入型绑定来设置`subtitle`。

+makeExample('ngmodule/ts/app/app.component.1.ts', '', 'app/app.component.ts (v1)')(format=".")
:marked
  Angular won't recognize the `<app-title>` tag until we declare it in `AppModule`. 
  Import the `TitleComponent` class and add it to the module's `declarations`:

  除非我们在`AppModule`中声明过，否则Angular无法识别`<app-title>`标签。
  导入`TitleComponent`类，并把它加到模块的`declarations`中：

+makeExample('ngmodule/ts/app/app.module.1.ts', 'component')(format=".")

a#providers
.l-main-section
:marked
  ## Service Providers

  ## 服务提供商

  Modules are a great way to provide services for all of the module's components.
  
  模块是为模块中的所有组件提供服务的最佳途径。

  The [Dependency Injection](dependency-injection.html) page describes
  the Angular hierarchical dependency injection system and how to configure that system
  with [providers](dependency-injection.html#providers) at different levels of the
  application's component tree.
  
  [依赖注入](dependency-injection.html)一章中讲过Angular的层次化依赖注入系统，
  以及如何在组件树的不同层次上通过[提供商](dependency-injection.html#providers)配置该系统。

  A module can add providers to the application's root dependency injector, making those services
  available everywhere in the application.
  
  模块可以往应用的“根依赖注入器”中添加提供商，让那些服务在应用中到处可用。

  Many applications capture information about the currently logged-in user and make that information 
  accessible through a user service. 
  This sample application has a dummy implementation of such a `UserService`.
  
  很多应用都需要获取当前登录的用户的信息，并且通过user服务来访问它们。
  该范例中有一个`UserService`的伪实现。

+makeExample('ngmodule/ts/app/user.service.ts', '', 'app/user.service.ts')(format=".")
:marked
  The sample application should display a welcome message to the logged in user just below the application title.
  Update the `TitleComponent` template to show the welcome message below the application title.

  该范例应用会在标题下方为已登录用户显示一条欢迎信息。
  更新`TitleComponent`的模板来显示它。

+makeExample('ngmodule/ts/app/title.component.html', '', 'app/title.component.html')(format=".")
:marked
  Update the `TitleComponent` class with a constructor that injects the `UserService`
  and sets the component's `user` property from the service.

  更新`TitleComponent`，为它加入一个构造函数，注入`UserService`类，并把组件的`user`属性设置为它的实例。

+makeExample('ngmodule/ts/app/title.component.ts', '', 'app/title.component.ts')(format=".")
:marked
  We've _defined_ and _used_ the service. Now we _provide_ it for all components to use by
  adding it to a `providers` property in the `AppModule` metadata:

  我们已经_定义_并_使用了_该服务。现在，我们通过把它加入`AppModule`元数据中的`providers`属性来把它_提供_给所有组件使用。

+makeExample('ngmodule/ts/app/app.module.1.ts', 'providers', 'app/app.module.ts (providers)')(format=".")

a#imports
.l-main-section
:marked
  ## Import supporting modules
  
  ## 导入“支持模块”

  The app shouldn't welcome a user if there is no user.
  
  在没有当前用户时，显然不应该显示欢迎界面。
  
  Notice in the revised `TitleComponent` that an `*ngIf` directive guards the message.
  There is no message if there is no user.
  
  注意，在修改过的`TitleComponent`中，有一个`*ngIf`指令在“守卫着”该消息。如果没有当前用户，就没有任何消息。
  
+makeExample('ngmodule/ts/app/title.component.html', 'ngIf', 'app/title.component.html (ngIf)')(format=".")

:marked
  Although `AppModule` doesn't declare `NgIf`, the application still compiles and runs.
  How can that be? The Angular compiler should either ignore or complain about unrecognized HTML.
  
  虽然`AppModule`没有声明过`NgIf`指令，但该应用仍然能正常编译和运行。为什么这样没问题呢？Angular的编译器遇到不认识的HTML时应该不是忽略就是报错才对。
  
  Angular _does_ recognize `NgIf` because we imported it earlier. 
  The initial version of `AppModule` imports `BrowserModule`.
  
  Angular能识别`NfIf`指令，是因为我们以前导入过它。最初版本的`AppModule`就导入了`BrowserModule`。
  
+makeExample('ngmodule/ts/app/app.module.0.ts', 'imports', 'app/app.module.ts (imports)')(format=".")

:marked
  Importing `BrowserModule` made all of its public components, directives and pipes visible 
  to the component templates in `AppModule`. They are ready to use without further ado.
  
  导入`BrowserModule`会让该模块公开的所有组件、指令和管道在`AppModule`下的任何组件模板中直接可用，而不需要额外的繁琐步骤。
.l-sub-section
  :marked
    More accurately, `NgIf` is declared in `CommonModule` from `@angular/common`.
    
    更准确的说，`NgIf`是在来自`@angular/common`的`CommonModule`中声明的。

    `CommonModule` contributes many of the common directives that applications need including `ngIf` and `ngFor`.
    
<<<<<<< HEAD
    `CommonModule`提供了很多应用程序中常用的指令，包括`NgIf`和`NgFor`等。
    
    `BrowserModule` imports `CommonModule` and _re-exports_ it.
    We'll cover re-exporting a module [later](#q-re-export) in the chapter.
=======
    `BrowserModule` imports `CommonModule` and [_re-exports_](../cookbook/ngmodule-faq.html#q-re-export) it.
>>>>>>> 23ff8aac
    The net effect is that an importer of `BrowserModule` gets `CommonModule` directives automatically.
    
    `BrowserModule`导入了`CommonModule`并且_重新导出_了它。
    本章[后面](#q-re-export)会讲到如何重新导出模块。
    最终的效果是：只要导入`BrowserModule`就自动获得了`CommonModule`中的指令。
    
:marked
  Many familiar Angular directives do not belong to`CommonModule`. 
  For example,  `NgModel` and `RouterLink` belong to Angular's `FormsModule` and `RouterModule` respectively.
  We must _import_ those modules before we can use their directives.
  
  很多熟悉的Angular指令并不属于`CommonModule`。
  例如，`NgModel`和`RouterLink`分别属于Angular的`FormsModule`模块和`RouterModule`模块。
  在使用那些指令之前，我们也必须_导入_那些模块。

  To illustrate this point, we extend the sample app with `ContactComponent`, 
  a form component that imports form support from the Angular `FormsModule`.
  
  要解释这一点，我们可以再加入一个`ContactComponent`组件，它是一个表单组件，从Angular的`FormsModule`中导入了表单支持。

  ### Add the _ContactComponent_
  
  ### 添加_ContactComponent_

  [Angular Forms](forms.html) are a great way to manage user data entry.
  
  [Angular表单](forms.html)是用来管理用户数据输入的最佳方式之一。

  The `ContactComponent` presents a "contact editor", 
  implemented with _Angular Forms_ in the [_template-driven form_](forms.html) style.
  
  `ContactComponnet`组件展现一个“联系人编辑器”，它是用[_模板驱动式表单_](forms.html)实现的。

.l-sub-section
  :marked
    #### Angular Form Styles
    
    #### Angular表单的风格
    
    We write Angular form components in either the
    [_template-driven form_](forms.html) style or 
    the [_reactive form_](../cookbook/dynamic-form.html) style.
    
    我们写Angular表单组件时，或者使用[_模板驱动式表单_](forms.html)，
    或者使用[_响应式表单_](../cookbook/dynamic-form.html)。

    This sample is about to import the `FormsModule` from `@angular/forms` because
    the `ContactComponent` is written in the _template-driven_ style.
    Modules with components written in the _reactive_ style,
    should import the `ReactiveFormsModule` instead.
    
    该例子中从`@angular/forms`中导入了`FormsModule`，这是因为`ContactComponent`组件用的是_模板驱动式_的。
    那些带有_响应式表单_组件的模块，就应该转而导入`ReactiveFormsModule`了。

:marked
  The `ContactComponent` selector matches an element named `<app-contact>`. 
  Add an element with that name to the `AppComponent` template just below the `<app-title>`:
  
  `ContactComponent`的选择器会去匹配名叫`<app-contact>`的元素。
  请在`AppComponent`模板中`<app-title>`的下方添加一个具有此名字的元素：
  
+makeExample('ngmodule/ts/app/app.component.1b.ts', 'template', 'app/app.component.ts (template)')(format=".")

:marked
  The `ContactComponent` has a lot going on. 
  Form components are often complex anyway and this one has its own `ContactService`, 
  its own [custom pipe](#pipes.html#custom-pipes) called `Awesome`,
  and an alternative version of the `HighlightDirective`.
  
  `ContactComponent`还有很多事要做。
  表单组件通常都是很复杂的，而这一个则具有自己的它自己的`ContactService`、
  它自己的[自定义管道](#pipes.html#custom-pipes) `Awesome`，
  以及`HighlightDirective`的另一个版本。

  To make it manageable, we place all contact-related material in an `app/contact` folder
  and break the component into three constituent HTML, TypeScript, and css files:
  
  为了方便管理，我们把所有与联系人相关的编程元素都放进`app/contact`目录，
  并把该组件分解成三个基本成分：HTML、TypeScript和CSS文件：
  
+makeTabs(
  `ngmodule/ts/app/contact/contact.component.html,
  ngmodule/ts/app/contact/contact.component.3.ts,
  ngmodule/ts/app/contact/contact.component.css,
  ngmodule/ts/app/contact/contact.service.ts,
  ngmodule/ts/app/contact/awesome.pipe.ts,
  ngmodule/ts/app/contact/highlight.directive.ts
  `, 
  null,
  `app/contact/contact.component.html,
  app/contact/contact.component.ts,
  app/contact/contact.component.css,
  app/contact/contact.service.ts,
  app/contact/awesome.pipe.ts,
  app/contact/highlight.directive.ts
  `)
:marked
  Focus on the component template.
  Notice the two-way data binding `[(ngModel)]` in the middle of the template.
  `ngModel` is the selector for the `NgModel` directive.
  
  先来看组件模板。
  注意模板中部的双向数据绑定`[(ngModel)]`。
  `ngModel`是`NgModel`指令的选择器。

  Although `NgModel` is an Angular directive, the _Angular Compiler_ won't recognize it
  because (a) `AppModule` doesn't declare it and (b) it wasn't imported via `BrowserModule`.
  
  虽然`NgModel`是一个Angular指令，但_Angular编译器_并不会识别它，
  这是因为：(a) `AppModule`没有声明过它，并且 (b) 它也没有通过`BrowserModule`被导入过。

  Less obviously, even if Angular somehow recognized `ngModel`,
  this `ContactComponent` would not behave like an Angular form because
  form features such as validation are not yet available.
  
  退一步说，即使Angular有办法识别`ngModel`，`ContactComponent`也不会表现的像一个Angular表单，
  因为这里没法使用Form相关的特性，比如有效性验证。

  ### Import the FormsModule
  
  ### 导入`FormsModule`

  Add the `FormsModule` to the `AppModule` metadata's `imports` list.
  
  把`FormsModule`加到`AppModule`元数据中的`imports`列表中：
  
+makeExample('ngmodule/ts/app/app.module.1.ts', 'imports')(format=".")
:marked
<<<<<<< HEAD
  Now `[(ngModel)]` binding works and the user input is validated by Angular Forms.
  
  现在`[(ngModel)]`绑定可以正常工作，用户的输入也会被Angular表单验证了。
  
=======
  Now `[(ngModel)]` binding will work and the user input will be validated by Angular Forms, 
  once we declare our new component, pipe and directive.

>>>>>>> 23ff8aac
.alert.is-critical
  :marked
    **Do not** add `NgModel` &mdash; or the `FORMS_DIRECTIVES` &mdash; 
    to the `AppModule` metadata's declarations!
    
    **不要**把`NgModel`（或`FORMS_DIRECTIVES）加到`AppModule`元数据的`declarations`数据中！

    These directives belong to the `FormsModule`.
    Components, directives and pipes belong to one module &mdash; and _one module only_.
    
    这些指令属于`FormsModule`。
    组件、指令和管道应该而且只能属于一个模块。

    **Never re-declare classes that belong to another module.**
    
    **永远不要再次声明属于其它模块的类。**

a#declare-pipe
:marked
  ### Declare the contact component, directive and pipe
  
  ### 声明联系人的组件、指令和管道

  The application fails to compile until we declare the contact component, directive and pipe.
  Update the `declarations` in the  `AppModule` accordingly:
  
  如果我们没有声明该联系人模块的组件、指令和管道，该应用就会失败。
  更新`AppModule`中的`declarations`元数据，就像这样：
  
+makeExample('ngmodule/ts/app/app.module.1.ts', 'declarations', 'app/app.module.ts (declarations)')(format=".")

a#import-name-conflict
.l-sub-section
  :marked
    There are two directives with the same name, both called `HighlightDirective`.
    
    如果有两个同名指令，都叫做`HighlightDirective`，该怎么办呢？

    We work around it by creating an alias for the second, contact version using the `as` JavaScript import keyword:
    
    我们只要在import时使用`as`关键字来为第二个指令创建个别名就可以了。
    
  +makeExample('ngmodule/ts/app/app.module.1b.ts', 'import-alias')(format=".")
  :marked
    This solves the immediate problem of referencing both directive _types_ in the same file but 
    leaves another problem unresoved as we discuss [below](#resolve-conflicts).
    
    这解决了在文件中使用指令_类型_时的冲突问题，但是还有另一个问题问题没有解决，我们将在[后面](#resolve-conflicts)讨论它。

:marked
  ### Provide the _ContactService_
  
  ### 提供_ContactService_
  
  The `ContactComponent` displays contacts retrieved by the `ContactService`
  which Angular injects into its constructor. 
  
  `ContactComponent`显示从`ContactService`服务中获取的联系人信息，该服务是被Angular注入到组件的构造函数中的。
  
  We have to provide that service somewhere.
  The `ContactComponent` _could_ provide it. 
  But then it would be scoped to this component _only_. 
  We want to share this service with other contact-related components that we will surely add later.
  
  我们得在某个地方提供该服务。
  在`ContactComponent`中_可以_提供它。
  但是那样一来，它的作用范围就会_仅_局限于该组件及其子组件。
  而我们希望让该服务与其它和联系人有关的组件中共享，稍后我们就会添加那些组件。

  In this app we chose to add `ContactService` to the `AppModule` metadata's `providers` list:
  
  在此应用中，我们选择把`ContactSerivce`添加到`AppModule`元数据的`providers`列表中：
  
+makeExample('ngmodule/ts/app/app.module.1b.ts', 'providers', 'app/app.module.ts (providers)')(format=".")
:marked
  Now `ContactService` (like `UserService`) can be injected into any component in the application.
  
  现在，`ContactService`服务就能被注入进该应用中的任何组件了，就像`UserService`一样。

a#application-scoped-providers
.l-sub-section
  :marked
    #### Application-scoped Providers
    
    #### 全应用范围的提供商
    
    The `ContactService` provider is _application_-scoped because Angular 
    registers a module's `providers` with the application's **root injector**.
    
    `ContactService`的提供商是_全应用_范围的，这是因为Angular使用该应用的**根注入器**注册模块的`providers`。

    Architecturally, the `ContactService` belongs to the Contact business domain. 
    Classes in _other_ domains don't need the `ContactService` and shouldn't inject it.
    
    从架构上看，`ContactService`属于“联系人”这个业务领域。
    _其它_领域中的类并不需要知道`ContactService`，也不会要求注入它。
    
    We might expect Angular to offer a _module_-scoping mechanism to enforce this design.
    It doesn't. Angular module instances, unlike components, do not have their own injectors
    so they can't have their own provider scopes.
    
    我们可能会期待Angular提供一种_模块_范围内的机制来保障此设计。
    但它没有。与组件不同，Angular的模块实例并没有它们自己的注入器，所以它们也没有自己的供应商范围。

    This omission is intentional. 
    Angular modules are designed primarily to extend an application, 
    to enrich the entire app with the module's capabilities.
    
    Angular是故意这么设计的。
    Angular的模块设计，主要目的是扩展应用程序，丰富其模块化能力。
    
    Service scoping is rarely a problem in practice.
    Non-contact components can't inject the `ContactService` by accident.
    To inject `ContactService`, you must first import its _type_.
    Only Contact components should import the `ContactService` _type_.
    
    在实践中，服务的范围很少会成为问题。
    联系人之外的组件不会意外注入`ContactService`服务。
    要想注入`ContactService`，你得先导入它的_类型_。
    而只有联系人组件才会导入`ContactService`)类型_。

<<<<<<< HEAD
    [An FAQ below](#q-component-scoped-providers) pursues this issue and its mitigations in greater detail.
    
    [后面的一条FAQ](#q-component-scoped-providers)会继续深入讲解此问题以及如何避免它。
=======
      See the [FAQ that pursues this issue](../cookbook/ngmodule-faq.html#q-component-scoped-providers) 
      and its mitigations in greater detail.
>>>>>>> 23ff8aac

:marked
  ### Run the app
  
  ### 运行该应用
  
  Everything is now in place to run the application with its contact editor.
  
  一切就绪，可以运行该应用及其联系人编辑器了。

  The app file structure looks like this:
  
  应用的文件结构是这样的：
  
.filetree
  .file app
  .children
    .file app.component.ts
    .file app.module.ts
    .file highlight.directive.ts
    .file main.ts
    .file title.component.(html|ts)
    .file user.service.ts
    .file contact
    .children
      .file awesome.pipe.ts
      .file contact.component.(css|html|ts)
      .file contact.service.ts
      .file highlight.directive.ts

:marked
  Try the example:
  <live-example embedded plnkr="contact.1b" img="devguide/ngmodule/contact-1b-plunker.png"></live-example>
  
  <live-example plnkr="contact.1b">试试这个在线例子</live-example>
  
a#resolve-conflicts
.l-main-section 
:marked
  ## Resolve directive conflicts
  
  ## 解决指令冲突

  We ran into trouble [above](#import-name-conflict) when we declared the contact's `HighlightDirective` because
  we already had a `HighlightDirective` class at the application level.
  
  [以前](#import-name-conflict)我们要声明联系人的`HighlightDirective`指令时遇到了问题，因为在应用程序一级已经有了一个`HighlightDirective`类。

  That both directives have the same name smells of trouble.
  
  两个指令都用同一个名字让人不爽。

  A look at their selectors reveals that they both highlight the attached element with a different color.
  
  在查找它们的选择器时，它们都试图用不同的颜色来高亮所依附的元素。
  
+makeTabs(
  `ngmodule/ts/app/highlight.directive.ts,
   ngmodule/ts/app/contact/highlight.directive.ts`,
   '',
  `app/highlight.directive.ts,
   app/contact/highlight.directive.ts`)

:marked
  Will Angular use only one of them? No. 
  Both directives are declared in this module so _both directives are active_.
  
  Angular会只用它们中的一个吗？不会。
  所有指令都声明在该模块中，所以_这两个指令都会被激活_。
  
  When the two directives compete to color the same element, 
  the directive declared later wins because its DOM changes overwrite the first.
  In this case, the contact's `HighlightDirective` colors the application title text blue
  when it should stay gold.
  
  当两个指令在同一个元素上争相设置颜色时，后声明的那个会胜出，因为它对DOM的修改覆盖了前一个。
  在该例子中，联系人的`HighlightDirective`把应用标题的文本染成了蓝色，而我们原本期望它保持金色。

.l-sub-section
  :marked
    The real problem is that there are _two different classes_ trying to do the same thing.
    
    真正的问题在于，有_两个不同的类_视图做同一件事。

    It's OK to import the _same_ directive class multiple times. 
    Angular removes duplicate classes and only registers one of them.
    
    多次导入_同一个_指令是没问题的，Angular会移除重复的类，而只注册一次。

    But these are actually two different classes, defined in different files, that happen to have the same name.
    
    但是这里实际上有两个不同的类，定义在不同的文件中，只是恰好有相同的名字。

    They're not duplicates from Angular's perspective. Angular keeps both directives and
    they take turns modifying the same HTML element.
    
    从Angular的角度看，两个类并没有重复。Angular会同时保留这两个指令，并让它们依次修改同一个HTML元素。

:marked
  At least the app still compiles. 
  If we define two different component classes with the same selector specifying the same element tag, 
  the compiler reports an error. It can't insert two components in the same DOM location.

  至少，应用仍然编译通过了。
  如果我们使用相同的选择器定义了两个不同的组件类，并指定了同一个元素标记，编译器就会报错说它无法在同一个DOM位置插入两个不同的组件。

  What a mess! 
  
  真乱！
  
  We can eliminate component and directive conflicts by creating feature modules
  that insulate the declarations in one module from the declarations in another.
  
  我们可以通过创建特性模块来消除组件与指令的冲突。
  特性模块可以把来自一个模块中的声明和来自另一个的区隔开。

a#feature-modules
.l-main-section
:marked
  ## Feature Modules
  
  ## 特性模块

  This application isn't big yet. But it's already suffering structural problems.
  
  该应用还不大，但是已经在受结构方面的问题困扰了。

  * The root `AppModule` grows larger with each new application class and shows no signs of stopping.
  
  * 随着一个个类被加入应用中，根模块`AppModule`变大了，并且看起来还会继续变大。

  * We have conflicting directives. 
  
  * 我们遇到了指令冲突。
  
  The `HighlightDirective` in contact is re-coloring the work done by the `HighlightDirective` declared in `AppModule`.
  And it's coloring the application title text when it should only color the `ContactComponent`.
  
  联系人模块的`HighlightDirective`在`AppModule`中声明的`HighlightDirective`的基础上进行了二次上色。
  并且，它染了应用标题文字的颜色，而不仅仅是`ContactComponent`中的。

<<<<<<< HEAD
  * A change to a contact class could break an application part in some unrelated section of the app.
  The app is brittle and hard to test.  
  
  * 对联系人中某个类的修改，会破坏应用中与联系人无关的部分。
  该应用既脆弱又难以测试。

=======
>>>>>>> 23ff8aac
  * The app lacks clear boundaries between contact functionality and other application features.
  That lack of clarity makes it harder to assign development responsibilities to different teams.
  
  * 该应用在联系人和其它特性区之间缺乏清晰的边界。
  这种缺失，导致难以在不同的开发组之间分配职责。

  We mitigate these problems with _feature modules_.
  
  我们用_特性模块_技术来缓解此问题。

  ### _Feature Module_
  
  ### _特性模块_

  A _feature module_ is a class adorned by the `@NgModule` decorator and its metadata,
  just like a root module. 
  Feature module metadata have the same properties as the metadata for a root module.
  
  _特性模块_是一个带有`@NgModule`装饰器及其元数据的类，就像根模块中一样。
  特性模块的元数据和根模块的元数据携带的属性是一样的。

  The root module and the feature module share the same execution context.
  They share the same dependency injector which means the services in one module
  are available to all.
  
  根模块和特性模块还共享着相同的执行环境。
  它们共享着同一个依赖注入器，这意味着某个模块中定义的服务在所有模块中也都能用。

  There are two significant technical differences:
  
  它们在技术上有两个显著的不同点：

  1. We _boot_ the root module to _launch_ the app;
  we _import_ a feature module to _extend_ the app.
  
  1. 我们_引导_根模块来_启动_应用，但_导入_特性模块来_扩展_应用。

  2. A feature module can expose or hide its implementation from other modules.
  
  2. 特性模块可以暴露或隐藏来自其它模块的实现。

  Otherwise, a feature module is distinguished primarily by its intent.

<<<<<<< HEAD
  此外，特性模块主要还是从它的设计意图上来区分。

  A feature module delivers a cohesive set of functionality. 
=======
  A feature module delivers a cohesive set of functionality
>>>>>>> 23ff8aac
  focused on an application business domain, a user workflow, a facility (forms, http, routing), 
  or a collection of related utilities.
  
  特性模块用来提供一组紧密相关的功能。
  聚焦于应用的某个业务领域、用户的某个工作流、某个基础设施（表单、HTTP、路由），或一组相互关联的工具。
  
  While we can do everything within the root module,
  feature modules help us partition the app into areas of specific interest and purpose.
  
  虽然这些都能在根模块中做，但特性模块可以帮助我们把应用切分成具有特定关注点和目标的不同区域。

  A feature module collaborates with the root module and with other modules 
  through the services it provides and 
  the components, directives, and pipes that it chooses to share.
  
  特性模块通过自己提供的服务和它决定对外共享的那些组件、指令、管道来与根模块等其它模块协同工作。
 
  In the next section, we carve the contact functionality out of the root module
  and into a dedicated feature module.
  
  在下一节，我们从根模块中把与联系人有关的功能切分到一个专门的特性模块中。

  <a id="contact-module-v1"></a>
  ### Make _Contact_ a feature module
  
  ### 把_联系人_做成特性模块

  It's easy to refactor the contact material into a contact feature module.
  
  把与联系人有关的这些编程元素重构到“联系人”特性模块中很简单。

  1. Create the `ContactModule` in the `app/contact` folder.
  
  1. 在`app/contact`目录下创建`ContactModule`。
  
  1. Move the contact material from `AppModule` to `ContactModule`.
  
  1. 把联系人相关的编程元素从`AppModule`移到`ContactModule`中。
  
  1. Replace the imported  `BrowserModule` with `CommonModule`.
  
  1. 把导入`BrowserModule`改为导入`CommonModule`。
  
  1. Import the `ContactModule` into the `AppModule`.
  
  1. 在`AppModule`中导入`ContactModule`。

  `AppModule` is the only _existing_ class that changes. But we do add one new file.
  
  改完之后`AppModule`只剩下了这个类本身，不过我们还会添加一个新文件。
  
  ### Add the _ContactModule_
  
  ### 添加_ContactModule_
  
  Here's the new `ContactModule`
  
  下面是新的`ContactModule`
  
+makeExample('ngmodule/ts/app/contact/contact.module.2.ts', '', 'app/contact/contact.module.ts')

:marked
  We copy from `AppModule` the contact-related import statements and the `@NgModule` properties
  that concern the contact and paste them in `ContactModule`.

  
  
  We _import_ the `FormsModule` because the contact component needs it. 
.alert.is-important
  :marked
    Modules do not inherit access to the components, directives or pipes that are declared in other modules.
    What `AppModule` imports is irrelevant to `ContactModule` and vice versa.
    Before `ContactComponent` can bind with `[(ngModel)]`, its `ContactModule` must import `FormsModule`.
:marked
  We also replaced `BrowserModule` by `CommonModule` for reasons explained in
  [an FAQ](../cookbook/ngmodule-faq.html#q-browser-vs-common-module).

  We _declare_ the contact component, directive, and pipe in the module `declarations`.

  We _export_ the `ContactComponent` so
  other modules that import the `ContactModule` can include it in their component templates.

  All other declared contact classes are private by default.
  The `AwesomePipe` and `HighlightDirective` are hidden from the rest of the application. 
  The `HighlightDirective` can no longer color the `AppComponent` title text.

:marked
 ### Refactor the _AppModule_
 Return to the `AppModule` and remove everything specific to the contact feature set.

 Delete the contact import statements.
 Delete the contact declarations and contact providers.
 Remove the `FormsModule` from the `imports` list (`AppComponent` doesn't need it).
 Leave only the classes required at the application root level.

 Then import the `ContactModule` so the app can continue to display the exported `ContactComponent`.

 Here's the refactored version of the `AppModule` side-by-side with the previous version.
+makeTabs(
  `ngmodule/ts/app/app.module.2.ts,
   ngmodule/ts/app/app.module.1b.ts`,
   '', 
  `app/app.module.ts (v2),
   app/app.module.ts (v1)`)
:marked
 ### Improvements
:marked
  There's a lot to like in the revised `AppModule`
  * It does not change as the _Contact_ domain grows.
  * It only changes when we add new modules.
  * It's simpler:
    * Fewer import statements
    * No `FormsModule` import
    * No contact-specific declarations
    * No `ContactService` provider
    * No `HighlightDirective` conflict

  Try this `ContactModule` version of the sample.
  
  <live-example embedded plnkr="contact.2" img="devguide/ngmodule/contact-2-plunker.png">Try the live example.</live-example>

a#lazy-load
.l-main-section
:marked
  ## Lazy loading modules with the Router

  The Heroic Staffing Agency sample app has evolved. 
  It has two more modules, one for managing the heroes-on-staff and another for matching crises to the heroes.
  Both modules are in the early stages of development. 
  Their specifics aren't important to the story and we won't discuss every line of code.
.l-sub-section
  :marked
    Examine and download the complete source for this version from the 
    <live-example plnkr="pre-shared.3" img="devguide/ngmodule/v3-plunker.png">live example.</live-example>
:marked
  Some facets of the current application merit discussion.

  * The app has three feature modules: Contact, Hero, and Crisis.
  * The Angular router helps users navigate among these modules.
  * The `ContactComponent` is the default destination when the app starts.
  * The `ContactModule` continues to be "eagerly" loaded when the application starts.
  * `HeroModule` and the `CrisisModule` are lazy loaded.

  <a id="app-component-template"></a>
  Let's start at the top with the new `AppComponent` template:
  a title, three links, and a `<router-outlet>`.
+makeExample('ngmodule/ts/app/app.component.3.ts', 'template', 'app/app.component.ts (v3 - Template)')(format='.')
:marked
  The `<app-contact>` element is gone; we're routing to the _Contact_ page now.

  The `AppModule` has changed modestly:
+makeExample('ngmodule/ts/app/app.module.3.ts', '', 'app/app.module.ts (v3)')
.l-sub-section
  :marked
    Some file names bear a `.3` extension indicating
    a difference with prior or future versions.
    We'll explain differences that matter in due course.
    
:marked
  The module still imports `ContactModule` so that its routes and components are mounted when the app starts. 

  The module does _not_ import `HeroModule` or `CrisisModule`. 
  They'll be fetched and mounted asynchronously when the user navigates to one of their routes.
  
  The significant change from version 2 is the addition of a ***routing*** object to the `imports`.
  The routing object, which provides a configured `Router` service, is defined in the `app.routing.ts` file.

  ### App routing
+makeExample('ngmodule/ts/app/app.routing.ts', '', 'app/app.routing.ts')(format='.')
:marked
  The router is the subject of [its own page](router.html) so we'll skip lightly over the details and 
  concentrate on the intersection of Angular modules and routing.

  This file defines three routes. 
  
  The first redirects the empty URL (e.g., `http://host.com/`) 
  to another route whose path is `contact` (e.g., `http://host.com/contact`).
  
  The `contact` route isn't defined here.
  It's defined in the _Contact_ feature's _own_ routing file, `contact.routing.ts`.
  It's standard practice for feature modules with routing components to define their own routes.
  We'll get to that file in a moment.

  The remaining two routes use lazy loading syntax to tell the router where to find the modules:
+makeExample('ngmodule/ts/app/app.routing.ts', 'lazy-routes')(format='.')
.l-sub-section
  :marked
    A lazy loaded module location is a _string_, not a _type_. 
    In this app, the string identifies both the module _file_ and the module _class_,
    the latter separated from the former by a `#`.

:marked
  ### RouterModule.forRoot

  The last line calls the `forRoot` static class method of the `RouterModule`, passing in the configuration.
+makeExample('ngmodule/ts/app/app.routing.ts', 'forRoot')(format='.')
:marked
  The returned `routing` object is a `ModuleWithProviders` containing both the `RouterModule` directives
  and the Dependency Injection providers that produce a configured `Router`. 

  This `routing` object is intended for the app _root_ module _only_.

.alert.is-critical
  :marked
    Never call `RouterModule.forRoot` in a feature module.
:marked
  Back in the root `AppModule`, we add this `routing` object to its `imports` list, 
  and the app is ready to navigate.
+makeExample('ngmodule/ts/app/app.module.3.ts', 'imports', 'app/app.module.ts (imports)')(format='.')

:marked
  ### Routing to a feature module
  The `app/contact` folder holds a new file, `contact.routing.ts`.
  It defines the `contact` route we mentioned a bit earlier and also creates a `routing` object like so:
+makeExample('ngmodule/ts/app/contact/contact.routing.ts', 'routing', 'app/contact/contact.routing.ts (routing)')(format='.')
:marked
  This time we pass the route list to the `forChild` method of the `RouterModule`.
  It produces a different kind of object intended for feature modules.

.alert.is-important
  :marked
    Always call `RouterModule.forChild` in a feature module.

.alert.is-helpful
  :marked
    **_forRoot_** and **_forChild_** are conventional names for methods that
    deliver different `import` values to root and feature modules.
    Angular doesn't recognize them but Angular developers do.

    [Follow this convention](../cookbook/ngmodule-faq.html#q-for-root) if you write a similar module
    that has both shared [_declarables_](../cookbook/ngmodule-faq.html#q-declarable) and services.

:marked
  `ContactModule` has changed in two small but important details
+makeTabs(
  `ngmodule/ts/app/contact/contact.module.3.ts,
   ngmodule/ts/app/contact/contact.module.2.ts`,
   'class, class', 
  `app/contact/contact.module.3.ts,
   app/contact/contact.module.2.ts`)
:marked
  1. It imports the `routing` object from `contact.routing.ts`
  1. It no longer exports `ContactComponent`

  Now that we navigate to `ContactComponent` with the router there's no reason to make it public.
  Nor does it need a selector. 
  No template will ever again reference this `ContactComponent`.
  It's gone from the [_AppComponent_ template](#app-component-template).

a#hero-module
:marked
  ### Lazy loaded routing to a module

  The lazy loaded `HeroModule` and `CrisisModule` follow the same principles as any feature module.
  They don't look different from the eagerly loaded `ContactModule`.

  The `HeroModule` is a bit more complex than the `CrisisModule` which makes it 
  a more interesting and useful example. Here's its file structure:

.filetree
  .file hero
  .children
    .file hero-detail.component.ts
    .file hero-list.component.ts
    .file hero.component.ts
    .file hero.module.ts
    .file hero.routing.ts
    .file hero.service.ts
    .file highlight.directive.ts
:marked
  This is the child routing scenario familiar to readers of the [Router](router.html#child-routing-component) page.
  The `HeroComponent` is the feature's top component and routing host. 
  Its template has a `<router-outlet>` that displays either a list of heroes (`HeroList`) 
  or an editor of a selected hero (`HeroDetail`).
  Both components delegate to the `HeroService` to fetch and save data.

  There's yet _another_ `HighlightDirective` that colors elements in yet a different shade.
  We should [do something](#shared-module "Shared modules") about the repetition and inconsistencies.
  We endure for now.

  The `HeroModule` is a feature module like any other.
+makeExample('ngmodule/ts/app/hero/hero.module.3.ts', 'class', 'app/hero/hero.module.ts (class)')(format='.')
:marked
  It imports the `FormsModule` because the `HeroDetailComponent` template binds with `[(ngModel)]`. 
  It imports a `routing` object from `hero.routing.ts` just as `ContactModule` and `CrisisModule` do.

  The `CrisisModule` is much the same. There's nothing more to say that's new. 

  <live-example embedded plnkr="pre-shared.3" img="devguide/ngmodule/v3-plunker.png">Try the live example.</live-example>

a#shared-module
.l-main-section
:marked
  ## Shared modules
  
  The app is shaping up. 
  One thing we don't like is carrying three different versions of the `HighlightDirective`.
  And there's a bunch of other stuff cluttering the app folder level that could be tucked away.

  Let's add a `SharedModule` to hold the common components, directives, and pipes 
  and share them with the modules that need them.

  * create an `app/shared` folder
  * move the `AwesomePipe` and `HighlightDirective` from `app/contact` to `app/shared`.
  * delete the `HighlightDirective` classes from `app/` and `app/hero`
  * create a `SharedModule` class to own the shared material
  * update other feature modules to import `SharedModule`

  Most of this is familiar blocking and tackling. Here is the `SharedModule`
+makeExample('ngmodule/ts/app/shared/shared.module.ts', '', 'app/app/shared/shared.module.ts')
:marked
  Some highlights
  * It imports the `CommonModule` because its component needs common directives.
  * It declares and exports the utility pipe, directive, and component classes as expected.
  * It re-exports the `CommonModule` and `FormsModule`

  #### Re-exporting other modules

  While reviewing our application, we noticed that many components requiring `SharedModule` directives
  also use `NgIf` and `NgFor` from `CommonModule`
  and bind to component properties with `[(ngModel)]`, a directive in the `FormsModule`.
  Modules that declare these components would have to import `CommonModule`, `FormsModule` and `SharedModule`.

  We can reduce the repetition by having `SharedModule` re-export `CommonModule` and `FormsModule`
  so that importers of `SharedModule` get `CommonModule` and `FormsModule` _for free_.

  As it happens, the components declared by `SharedModule` itself don't bind with `[(ngModel)]`. 
  Technically,  there is no need for `SharedModule` to import `FormsModule`.
  
  `SharedModule` can still export `FormsModule` without listing it among its `imports`.

  ### Why _TitleComponent_ isn't shared

  `SharedModule` exists to make commonly used components, directives and pipes available
  for use in the templates of components in _many_ other modules.

  The `TitleComponent` is used _only once_ by the `AppComponent`. 
  There's no point in sharing it.

  <a id="no-shared-module-providers"></a>
  ### Why _UserService_ isn't shared  

  While many components share the same service _instances_,
  they rely on Angular dependency injection to do this kind of sharing, not the module system.
 
  Several components of our sample inject the `UserService`.
  There should be _only one_ instance of the `UserService` in the entire application 
  and _only one_ provider of it.
  
  `UserService` is an application-wide singleton.
  We don't want each module to have its own separate instance. 
  Yet there is [a real danger](../cookbook/ngmodule-faq.html#q-why-it-is-bad) of that happening 
  if the `SharedModule` provides the `UserService`.

.alert.is-critical
  :marked
    Do **not** specify app-wide singleton `providers` in a shared module.
    A lazy loaded module that imports that shared module will make its own copy of the service.

a#core-module
.l-main-section
:marked
  ## The Core module
  At the moment, our root folder is cluttered with the `UserService`
  and the `TitleComponent` that only appears in the root `AppComponent`.
  We did not include them in the `SharedModule` for reasons just explained.
  
  Instead, we'll gather them in a single `CoreModule` that we **import _once_ when the app starts**
  and _never import anywhere else_.

  **Steps:**

  * create an `app/core` folder
  * move the `UserService` and `TitleComponent` from `app/` to `app/core`
  * create a `CoreModule` class to own the core material
  * update the `AppRoot` module to  import `CoreModule`
  
  Again, most of this is familiar blocking and tackling. The interesting part is the `CoreModule`
+makeExample('ngmodule/ts/app/core/core.module.ts', 'v4', 'app/app/core/core.module.ts')
.l-sub-section
  :marked
    We're importing some extra symbols from the Angular core library that we're not using yet.
    They'll become relevant later in this page.
:marked
  The `@NgModule` metadata should be familiar. 
  We declare the `TitleComponent`  because this module _owns_ it and we export it
  because `AppComponent` (which is in `AppModule`) displays the title in its template.
  `TitleComponent` needs the Angular `NgIf` directive that we import from `CommonModule`.

  `CoreModule` _provides_ the `UserService`. Angular registers that provider with the app root injector,
  making a singleton instance of the `UserService` available to any component that needs it, 
  whether that component is eagerly or lazily loaded.

.l-sub-section
  :marked
    #### Why bother?
    This scenario is clearly contrived. 
    The app is too small to worry about a single service file and a tiny, one-time component.

    A `TitleComponent` sitting in the root folder isn't bothering anyone.
    The root `AppModule` can register the `UserService` itself,
    as it does currently, even if we decide to relocate the `UserService` file to the `app/core` folder.

    Real world apps have more to worry about. 
    They can have several single-use components (e.g., spinners, message toasts, and modal dialogs)
    that appear only in the `AppComponent` template. 
    We don't import them elsewhere so they're not _shared_ in that sense. 
    Yet they're too big and messy to leave loose in the root folder.

    Apps often have many singleton services like this sample's `UserService`.
    Each must be registered _exactly once_, in the app root injector, when the application starts.

    While many Components inject such services in their constructors &mdash;
    and therefore require JavaScript `import` statements to import their symbols &mdash;
    no other component or module should define or re-create the services themselves.
    Their _providers_ are not shared.

    We recommend collecting such single-use classes and hiding their gory details inside a `CoreModule`.
    A simplified root `AppModule` imports `CoreModule` in its capacity as orchestrator of the application as a whole.

.l-main-section
:marked
  ## Cleanup
  Having refactored to a `CoreModule` and a `SharedModule`, it's time to cleanup the other modules. 

  ### A trimmer _AppModule_
  
  Here is the updated `AppModule` paired with version 3 for comparison:
+makeTabs(
  `ngmodule/ts/app/app.module.ts,
   ngmodule/ts/app/app.module.3.ts`,
   'v4,',
  `app/app.module.ts (v4),
   app/app.module.ts (v3)`)

:marked
  Notice that `AppModule` is ...
  * a little smaller because many `app/root` classes have moved to other modules.
  * stable because we'll add future components and providers to other modules, not this one.
  * delegating to imported modules rather than doing work.
  * focused on its main task, orchestrating the app as a whole.

  ### A trimmer _ContactModule_
  Here is the new `ContactModule` paired with the prior version:
+makeTabs(
  `ngmodule/ts/app/contact/contact.module.ts,
   ngmodule/ts/app/contact/contact.module.3.ts`,
   '',
  `app/contact/contact.module.ts (v4),
   app/contact/contact.module.ts (v3)`)

:marked
  Notice that
  * The `AwesomePipe` and `HighlightDirective` are gone.
  * The imports include `SharedModule` instead of `CommonModule` and `FormsModule`
  * This new version is leaner and cleaner.

.l-hr

a#core-for-root
.l-main-section
:marked
  ## Configure core services with _CoreModule.forRoot_

  A module that adds providers to the application can offer a facility for configuring those providers as well.
  
  By convention, the **_forRoot_** static method both provides and configures services at the same time.
  It takes a service configuration object and returns a
  [ModuleWithProviders](../api/core/index/ModuleWithProviders-interface.html) which is
  a simple object with two properties:
  * `ngModule` - the `CoreModule` class
  * `providers` - the configured providers

  The root `AppModule` imports the `CoreModule` and adds the `providers` to the `AppModule` providers.
.l-sub-section
  :marked
    More precisely, Angular accumulates all imported providers _before_ appending the items listed in `@NgModule.providers`. 
    This sequence ensures that whatever we add explicitly to the `AppModule` providers takes precedence 
    over the providers of imported modules.
:marked
  Let's add a `CoreModule.forRoot` method that configures the core `UserService`.

  We've extended the core `UserService` with an optional, injected `UserServiceConfig`.
  If a `UserServiceConfig` exists, the `UserService` sets the user name from that config.
+makeExample('ngmodule/ts/app/core/user.service.ts', 'ctor', 'app/core/user.service.ts (constructor)')(format='.')
:marked
  Here's `CoreModule.forRoot` that takes a `UserServiceConfig` object:
+makeExample('ngmodule/ts/app/core/core.module.ts', 'for-root', 'app/core/core.module.ts (forRoot)')(format='.')
:marked
  Lastly, we call it _within the_ `imports` _list_ of the `AppModule`.
+makeExample('ngmodule/ts/app/app.module.ts', 'import-for-root', 'app//app.module.ts (imports)')(format='.')
:marked
  The app displays "Miss Marple" as the user instead of the default "Sherlock Holmes".

.alert.is-important
  :marked
    Call `forRoot` only in the root application module, `AppModule`.
    Calling it in any other module, particularly in a lazy loaded module,
    is contrary to the intent and is likely to produce a runtime error.

    Remember to _import_ the result; don't add it to any other `@NgModule` list.

.l-hr

a#prevent-reimport
.l-main-section
:marked
  ## Prevent reimport of the _CoreModule_

  Only the root `AppModule` should import the `CoreModule`. 
  [Bad things happen](../cookbook/ngmodule-faq.html#q-why-it-is-bad) if a lazy loaded module imports it.

  We could _hope_ that no developer makes that mistake. 
  Or we can guard against it and fail fast by adding the following `CoreModule` constructor.
+makeExample('ngmodule/ts/app/core/core.module.ts', 'ctor')(format='.')
:marked
  The constructor tells Angular to inject the `CoreModule` into itself.
  That seems dangerously circular.

  The injection _would be circular_ if Angular looked for `CoreModule` in the _current_ injector.
  The `@SkipSelf` decorator means "_look for_ `CoreModule` _in an ancestor injector, above me in the injector hierarchy._"
  
  If the constructor executes as intended in the `AppModule`, 
  there is no ancestor injector that could provide an instance of `CoreModule`.
  The injector should give up.

  By default the injector throws an error when it can't find a requested provider.
  The `@Optional` decorator means not finding the service is OK. 
  The injector returns `null`, the `parentModule` parameter is null,
  and the constructor concludes uneventfully.

  It's a different story if we improperly import `CoreModule` into a lazy loaded module such as `HeroModule` (try it).
  
  Angular creates a lazy loaded module with its own injector, a _child_ of the root injector.
  `@SkipSelf` causes Angular to look for a `CoreModule` in the parent injector which this time is the root injector.
  Of course it finds the instance imported by the root `AppModule`. 
  Now `parentModule` exists and the constructor throws the error.
:marked
  ### Conclusion
  
  You made it! You can examine and download the complete source for this final version from the live example.
  <live-example embedded  img="devguide/ngmodule/final-plunker.png"></live-example>

  ### Frequently Asked Questions

  Now that you understand Angular Modules, you may be interested
  in the companion [Angular Module FAQs](../cookbook/ngmodule-faq.html "Angular Module FAQs") cookbook
  with its ready answers to specific design and implementation questions.<|MERGE_RESOLUTION|>--- conflicted
+++ resolved
@@ -9,26 +9,24 @@
   
   **Angular模块**能帮你把应用组织成多个内聚的功能块儿。
 
-<<<<<<< HEAD
-  An Angular Module _class_ is adorned with the **NgModule** decorator that defines metadata about the module. 
-  
-  Angular模块类带有**NgModule**装饰器，它定义模块所需的元数据。
-
-  This chapter explains how to **create** `NgModule` classes and how to load them, 
-  either immediately when the application launches or later, as needed, via the Router.  
-  
-  本章将会讲解如何**创建**`NgModule`类，以及如何加载它们 —— 无论是在程序启动时立即加载，还是稍后由路由器按需加载。
-=======
   An Angular Module is a _class_ adorned with the **@NgModule** decorator function.
   `@NgModule` takes a metadata object that tells Angular how to compile and run module code. 
   It identifies the module's _own_ components, directives and pipes, 
   making some of them public so external components can use them. 
   It may add service providers to the application dependency injectors. 
   And there are more options covered here. 
+  
+  Angular模块就是一个带有**@NgModule**装饰器函数的_类_。
+  `@NgModule`接收一个元数据对象，该对象告诉Angular如何编译和运行模块代码。
+  它标记出该模块_拥有_的组件、指令和管道，
+  把它们公开出去，以便外部组件使用它们。
+  它可以向应用的依赖注入器中添加服务提供商。
+  本页还会涉及到更多选项。
 
   This page explains how to **create** `NgModule` classes and how to load them, 
   either immediately when the application launches or later, as needed, via the [Router](router.html).  
->>>>>>> 23ff8aac
+  
+  本页面将会讲解如何**创建**`NgModule`类，以及如何加载它们 —— 无论是在程序启动时立即加载，还是稍后由[路由器](router.html)按需加载。
 
   ## Contents
   
@@ -112,8 +110,7 @@
   
   Angular模块是一个由`@NgModule`装饰器提供元数据的类，元数据包括：
 
-<<<<<<< HEAD
-  * declare which components, directives and pipes  _belong together_.
+  * declare which components, directives and pipes  _belong_ to the module.
   
   * 声明哪些组件、指令、管道属于该模块。
   
@@ -121,19 +118,10 @@
   
   * 公开某些类，以便其它的组件模板可以使用它们。
   
-  * hide other classes as implementation details.
-  
-  * 隐藏那些属于实现细节的非公开类。
-  
-  * import other modules with the components, directives and pipes it needs.
-  
-  * 导入其它模块，以获得所需的组件、指令和管道。
-  
-=======
-  * declare which components, directives and pipes  _belong_ to the module.
-  * make some of those classes public so that other component templates can use them.
   * import other modules with the components, directives and pipes needed by the components in _this_ module.
->>>>>>> 23ff8aac
+  
+  * 导入其它模块，以获得本模块所需的组件、指令和管道。
+  
   * provide services at the application level that any application component can use.
   
   * 在应用程序级提供服务，以便应用中的任何组件都能使用它。
@@ -152,13 +140,9 @@
   随着应用规模的增长，我们逐步把_根模块_重构成一些**特性模块**，它们用来实现一组密切相关的功能。
   然后，我们在_根模块_中导入它们。
 
-<<<<<<< HEAD
-  We'll see how later in the chapter. Let's start with the _root module_.
+  We'll see how later in the page. Let's start with the _root module_.
   
   稍后我们就会看到怎么做。不过我们还是先从_根模块_开始吧！
-=======
-  We'll see how later in the page. Let's start with the _root module_.
->>>>>>> 23ff8aac
 
 a#root_module 
 .l-main-section
@@ -227,43 +211,31 @@
   在`main.ts`文件中，我们通过引导`AppModule`来启动应用。
   
   Angular offers a variety of bootstrapping options, targeting multiple platforms. 
-<<<<<<< HEAD
-  In this chapter we consider two options, both targeting the browser.
+  In this page we consider two options, both targeting the browser.
   
   针对不同的平台，Angular提供了很多引导选项。
-  在本章中，我们只讲两个选项，都是针对浏览器平台的。
+  本页面我们只讲两个选项，都是针对浏览器平台的。
 
   ### Dynamic bootstrapping with the Just-In-Time (JIT) compiler
   
   ### 通过即时（JIT）编译器动态引导
   
-  In the first, _dynamic_ option, the [Angular compiler](#q-angular-compiler "About the Angular Compiler") 
-=======
-  In this page we consider two options, both targeting the browser.
-
-  ### Dynamic bootstrapping with the Just-In-Time (JIT) compiler
   In the first, _dynamic_ option, the [Angular compiler](../cookbook/ngmodule-faq.html#q-angular-compiler "About the Angular Compiler") 
->>>>>>> 23ff8aac
   compiles the application in the browser and then launches the app.
   
-  先看看_dynamic_选项，[Angular编译器](#q-angular-compiler "关于Angular编译器")在浏览器中编译并引导该应用。
+  先看看_dynamic_选项，[Angular编译器](../cookbook/ngmodule-faq.html#q-angular-compiler "关于Angular编译器")在浏览器中编译并引导该应用。
 
 +makeExample('ngmodule/ts/app/main.ts', '', 'app/main.ts (dynamic)')(format=".")
 
 :marked
   The samples in this page demonstrate the dynamic bootstrapping approach. 
 
-<<<<<<< HEAD
   这里的例子演示进行动态引导的方法。
 
-  <live-example plnkr="minimal.0">Try the live example.</live-example>
-=======
   <live-example embedded plnkr="minimal.0" img="devguide/ngmodule/minimal-plunker.png">Try the live example.</live-example>
->>>>>>> 23ff8aac
-  
-  <live-example plnkr="minimal.0">尝试在线例子</live-example>
-  
-
+  
+  <live-example embedded plnkr="minimal.0" img="devguide/ngmodule/minimal-plunker.png">试试在线例子。</live-example>
+  
   ### Static bootstrapping with the Ahead-Of-Time (AOT) compiler
   
   ### 使用预先编译器（AOT - Ahead-Of-Time）进行静态引导
@@ -341,20 +313,14 @@
 
 +makeExample('ngmodule/ts/app/app.component.1.ts', 'template')(format=".")
 :marked
-<<<<<<< HEAD
-  If we ran the app now, Angular would report an error in the console because
-  it doesn't recognize the `highlight` binding. 
-
-  如果我们现在就运行该应用，Angular会在控制台中报告一个错误，因为它无法识别这个`highlight`绑定。
-
-=======
   If we ran the app now, Angular would not recognize the `highlight` attribute and would ignore it. 
->>>>>>> 23ff8aac
   We must declare the directive in `AppModule`.
 
+  如果我们现在就运行该应用，Angular将无法识别`highlight`属性，而是会忽略它。
+  我们必须在`AppModule`中声明该指令。
+
   Import the `HighlightDirective` class and add it to the module's `declarations` like this:
   
-  我们必须在`AppModule`中声明该指令。
   导入`HighlightDirective`类，并把它加入该模块的`declarations`数组中，就像这样：
   
 +makeExample('ngmodule/ts/app/app.module.1.ts', 'directive')(format=".")
@@ -489,18 +455,12 @@
 
     `CommonModule` contributes many of the common directives that applications need including `ngIf` and `ngFor`.
     
-<<<<<<< HEAD
     `CommonModule`提供了很多应用程序中常用的指令，包括`NgIf`和`NgFor`等。
     
-    `BrowserModule` imports `CommonModule` and _re-exports_ it.
-    We'll cover re-exporting a module [later](#q-re-export) in the chapter.
-=======
     `BrowserModule` imports `CommonModule` and [_re-exports_](../cookbook/ngmodule-faq.html#q-re-export) it.
->>>>>>> 23ff8aac
     The net effect is that an importer of `BrowserModule` gets `CommonModule` directives automatically.
     
-    `BrowserModule`导入了`CommonModule`并且_重新导出_了它。
-    本章[后面](#q-re-export)会讲到如何重新导出模块。
+    `BrowserModule`导入了`CommonModule`并且[_重新导出_](../cookbook/ngmodule-faq.html#q-re-export)了它。
     最终的效果是：只要导入`BrowserModule`就自动获得了`CommonModule`中的指令。
     
 :marked
@@ -625,16 +585,11 @@
   
 +makeExample('ngmodule/ts/app/app.module.1.ts', 'imports')(format=".")
 :marked
-<<<<<<< HEAD
-  Now `[(ngModel)]` binding works and the user input is validated by Angular Forms.
-  
-  现在`[(ngModel)]`绑定可以正常工作，用户的输入也会被Angular表单验证了。
-  
-=======
-  Now `[(ngModel)]` binding will work and the user input will be validated by Angular Forms, 
+  Now `[(ngModel)]` binding will work and the user input will be validated by Angular Forms,
   once we declare our new component, pipe and directive.
 
->>>>>>> 23ff8aac
+  一旦我们声明了这些新组件、管道和指令，`[(ngModel)]`绑定就会正常工作，用户的输入也能被Angular表单验证了。
+
 .alert.is-critical
   :marked
     **Do not** add `NgModel` &mdash; or the `FORMS_DIRECTIVES` &mdash; 
@@ -756,14 +711,11 @@
     要想注入`ContactService`，你得先导入它的_类型_。
     而只有联系人组件才会导入`ContactService`)类型_。
 
-<<<<<<< HEAD
-    [An FAQ below](#q-component-scoped-providers) pursues this issue and its mitigations in greater detail.
-    
-    [后面的一条FAQ](#q-component-scoped-providers)会继续深入讲解此问题以及如何避免它。
-=======
-      See the [FAQ that pursues this issue](../cookbook/ngmodule-faq.html#q-component-scoped-providers) 
-      and its mitigations in greater detail.
->>>>>>> 23ff8aac
+    See the [FAQ that pursues this issue](../cookbook/ngmodule-faq.html#q-component-scoped-providers) 
+    and its mitigations in greater detail.
+    
+    参见[关于此问题的FAQ](../cookbook/ngmodule-faq.html#q-component-scoped-providers)，
+    那里有非常详细的讲解。
 
 :marked
   ### Run the app
@@ -905,15 +857,6 @@
   联系人模块的`HighlightDirective`在`AppModule`中声明的`HighlightDirective`的基础上进行了二次上色。
   并且，它染了应用标题文字的颜色，而不仅仅是`ContactComponent`中的。
 
-<<<<<<< HEAD
-  * A change to a contact class could break an application part in some unrelated section of the app.
-  The app is brittle and hard to test.  
-  
-  * 对联系人中某个类的修改，会破坏应用中与联系人无关的部分。
-  该应用既脆弱又难以测试。
-
-=======
->>>>>>> 23ff8aac
   * The app lacks clear boundaries between contact functionality and other application features.
   That lack of clarity makes it harder to assign development responsibilities to different teams.
   
@@ -957,13 +900,9 @@
 
   Otherwise, a feature module is distinguished primarily by its intent.
 
-<<<<<<< HEAD
   此外，特性模块主要还是从它的设计意图上来区分。
 
-  A feature module delivers a cohesive set of functionality. 
-=======
   A feature module delivers a cohesive set of functionality
->>>>>>> 23ff8aac
   focused on an application business domain, a user workflow, a facility (forms, http, routing), 
   or a collection of related utilities.
   
