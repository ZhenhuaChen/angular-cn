--- conflicted
+++ resolved
@@ -47,15 +47,10 @@
 
 +makeJson('quickstart/ts/tsconfig.1.json', null, 'tsconfig.json')(format=".")
 :marked
-<<<<<<< HEAD
-  This file contains options and flags that are essential for Angular 2 applications.
-
-  该文件中的选项和标志是写Angular 2应用程序的基础。
-
-=======
   This file contains options and flags that are essential for Angular applications.
-  
->>>>>>> c348e833
+
+  该文件中的选项和标志是写Angular应用程序的基础。
+
   <a id="noImplicitAny"></a>
   ### *noImplicitAny* and *suppressImplicitAnyIndexErrors*
   ### *noImplicitAny*与*suppressImplicitAnyIndexErrors*
@@ -206,13 +201,9 @@
   npm run typings list
 :marked
   The following command installs or updates the typings file for the Jasmine test library from the *DefinitelyTyped* repository,
-<<<<<<< HEAD
-  and updates the `typings.config` file so you receive it automatically the next time you install typings.
-
-  下列命令会从*DefinitelyTyped*仓库中为Jasmine测试库安装类型定义文件，并更新`typings.config`文件，以便当我们下次安装类型定义文件时来自动获取它。
-=======
   and updates the `typings.json` file so you receive it automatically the next time you install typings.
->>>>>>> c348e833
+
+  下列命令会从*DefinitelyTyped*仓库中为Jasmine测试库安装类型定义文件，并更新`typings.json`文件，以便当我们下次安装类型定义文件时来自动获取它。
 code-example(format="").
   npm run typings -- install dt~jasmine --save --global
 .l-sub-section
