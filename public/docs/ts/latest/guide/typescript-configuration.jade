--- conflicted
+++ resolved
@@ -138,38 +138,15 @@
   Many libraries&mdash;jQuery, Jasmine, and Lodash among them&mdash;do *not* include `d.ts` files in their npm packages.
   Fortunately, either their authors or community contributors have created separate `d.ts` files for these libraries and 
   published them in well-known locations.
-<<<<<<< HEAD
-  The *typings* tool can find and fetch these files for you.
 
   遗憾的是，很多库 —— jQuery、Jasmine和Lodash等库 —— 都*没有*在它们自己的npm包中包含`d.ts`文件。
   幸运的是，它们的作者或社区中的贡献者已经为这些库创建了独立的`d.ts`文件，并且把它们发布到了一个众所周知的位置。
-  有一个叫*typings*的工具可以为我们找到并获取这些文件。
-
-  After installing the [typings](https://github.com/typings/typings/blob/master/README.md) tool
-  with npm (it's listed among the *devDependencies* in the `package.json`), add an npm script (`postinstall`)
-  to run that tool automatically, after *npm* installation finishes.
-
-  用npm安装这个[typings](https://github.com/typings/typings/blob/master/README.md)工具(它被列在了`package.json`的*devDependencies*中)
-  并添加一个npm脚本(`postinstall`)，以便在所有*npm*包安装完之后运行那个工具。
-
-+makeJson('quickstart/ts/package.1.json', {paths: 'scripts.postinstall'}, 'package.json (postinstall)')(format=".")
-:marked
-  This *typings* tool command, `typings install`, installs the `d.ts` files into the **typings** folder.
-  You created a `typings.json` file in the [QuickStart](../quickstart.html):
-
-  这个*typings*命令行工具(`typings install`)会把那些`d.ts`文件安装进**typings**目录。
-  我们在[“快速起步”](../quickstart.html)中创建过这样一个`typings.json`文件：
-
-+makeJson('quickstart/ts/typings.1.json', null, 'typings.json')(format=".")
-=======
 
   We can install these typings via `npm` using the 
   [`@types/*` scoped package](http://www.typescriptlang.org/docs/handbook/declaration-files/consumption.html) 
   and Typescript (starting at 2.0) will automatically recognize them.
-
+  
   For instance, to install typings for `jasmine` we could do `npm install @types/jasmine --save-dev`.
-
->>>>>>> 8a3d0613
 :marked
   QuickStart identified three *typings* (`d.ts`) files:
   
@@ -181,55 +158,16 @@
   * [core-js](https://github.com/zloirock/core-js/blob/master/README.md)是为ES5浏览器添加ES2015/ES6特性的类型定义
 
   * [jasmine](http://jasmine.github.io/) typings for the Jasmine test framework
-<<<<<<< HEAD
 
   * [jasmine](http://jasmine.github.io/)是Jasmine测试框架的类型定义
 
-  * [node](https://github.com/DefinitelyTyped/DefinitelyTyped/blob/master/node/node.d.ts) for code that references objects in the *nodejs* environment; 
+  * [node](https://www.npmjs.com/package/@types/node) for code that references objects in the *nodejs* environment; 
   You can view an example in the [webpack](./webpack.html) page.
 
-  * [node](https://github.com/DefinitelyTyped/DefinitelyTyped/blob/master/node/node.d.ts)是为了在*nodejs*环境中引用对象的代码提供的类型定义。
+  * [node](https://www.npmjs.com/package/@types/node)是为了在*nodejs*环境中引用对象的代码提供的类型定义。
   在[webpack](./webpack.html)页面可以看到例子。
 
   QuickStart doesn't require these typings but many of the samples do.
 
   “快速起步”本身不需要这些类型定义，但是文档中的很多例子都需要。
-
-  You can also run the *typings* tool yourself.
-  If the `postInstall` command fails to (re)install the typings files, run the following command to do so.
-
-  我们也可以自己运行*typings*工具。
-  如果npm的`postInstall`钩子执行失败了，也可以用下列命令来安装(或重装)这些类型定义文件。
-
-code-example(format="").
-  npm run typings install
-:marked
-  Run this command to list the installed typings files:
-
-  运行此命令来列出已经安装的类型定义文件：
-
-code-example(format="").
-  npm run typings list
-:marked
-  The following command installs or updates the typings file for the Jasmine test library from the *DefinitelyTyped* repository,
-  and updates the `typings.json` file so you receive it automatically the next time you install typings.
-
-  下列命令会从*DefinitelyTyped*仓库中为Jasmine测试库安装类型定义文件，并更新`typings.json`文件，以便当我们下次安装类型定义文件时来自动获取它。
-code-example(format="").
-  npm run typings -- install dt~jasmine --save --global
-.l-sub-section
-  :marked
-    The [&ndash;&ndash; option](https://docs.npmjs.com/cli/run-script) tells npm to pass all arguments to the right of `--` to the *typings* command.
-
-    这个[`--`选项](https://docs.npmjs.com/cli/run-script)会告诉npm要把`--`右侧的所有参数都传给*typings*命令。
-
-    Read about the features of the *typings* tool at its [site on github](https://github.com/typings/typings/blob/master/README.md).
-
-    要学习关于*typings*工具的更多特性，请到[它在github上的网站](https://github.com/typings/typings/blob/master/README.md)。
-=======
-  
-  * [node](https://www.npmjs.com/package/@types/node) for code that references objects in the *nodejs* environment; 
-  You can view an example in the [webpack](./webpack.html) page.
-  
-  QuickStart doesn't require these typings but many of the samples do.
->>>>>>> 8a3d0613
+  