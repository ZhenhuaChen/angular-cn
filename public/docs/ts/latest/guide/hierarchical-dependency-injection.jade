block includes
  include ../_util-fns

:marked
  You learned the basics of Angular Dependency injection in the
  [Dependency Injection](./dependency-injection.html) guide.
  
  在[依赖注入](./dependency-injection.html)一章中，我们已经学过了 Angular 依赖注入的基础知识。

  Angular has a _Hierarchical Dependency Injection_ system.
  There is actually a tree of injectors that parallel an application's component tree.
  You can reconfigure the injectors at any level of that component tree.
  
  Angular 有一个*多级依赖注入系统*。
  实际上，应用程序中有一个与组件树平行的注入器树（译注：平行是指结构完全相同且一一对应）。
  我们可以在组件树中的任何级别上重新配置注入器，达到一些有趣和有用的效果。

  This guide explores this system and how to use it to your advantage.
  
  在本章中，我们将浏览这个体系，并告诉你如何善用它。

  Try the <live-example></live-example>.
  
  试试<live-example>在线例子</live-example>.

.l-main-section
:marked
  ## The injector tree

  ## 注入器树

  In the [Dependency Injection](./dependency-injection.html) guide,
  you learned how to configure a dependency injector and how to retrieve dependencies where you need them.
  
  在[依赖注入](./dependency-injection.html)一章中，我们学过如何配置依赖注入器，以及如何在我们需要时用它获取依赖。

  In fact, there is no such thing as ***the*** injector.
  An application may have multiple injectors.
  An Angular application is a tree of components. Each component instance has its own injector.
  The tree of components parallels the tree of injectors.
  
  实际上，没有***那个（唯一的）***注入器这回事，一个应用中可能有多个注入器。
  一个 Angular 应用是一个组件树。每个组件实例都有自己的注入器！
  组件的树与注入器的树平行。

.l-sub-section
 :marked
   The component's injector may be a _proxy_ for an ancestor injector higher in the component tree.
   That's an implementation detail that improves efficiency.
   You won't notice the difference and
   your mental model should be that every component has its own injector.

:marked
  Consider this guide's variation on the Tour of Heroes application .
  At the top is the `AppComponent` which has some sub- components.
  One of them is the`HeroesListComponent`.
  The  `HeroesListComponent` holds and manages multiple instances of the `HeroTaxReturnComponent`.
  The following diagram represents the state of the this guide's three-level component tree when there are three instances of `HeroTaxReturnComponent`
  open simultaneously.
  
  考虑《英雄指南》应用的一个简单变种。它的顶层是`AppComponent`组件，它有一些子组件。
  `HeroesListComponent`组件保存和管理着`HeroTaxReturnComponent`的多个实例。
  下图展示了当`HeroesCardComponent`的三个 `HeroTaxReturnComponent` 实例同时展开时的三级组件树状态。

figure.image-display
  img(src="/resources/images/devguide/dependency-injection/component-hierarchy.png" alt="injector tree" width="600")

:marked
<<<<<<< HEAD
  Angular doesn't actually _create_ a separate injector for each component.
  Every component doesn't need its own injector and it would be horribly inefficient to create
  masses of injectors for no good purpose.
  
  Angular实际上并没有为每个组件*创建*一个独立的注入器。
  每个组件并不需要自己的注入器，那样做会非常低效，而且没有好处。

  But every component _has an injector_, even if it shares that injector with another component or with the injector of the root `AppModule`.
  And there _may_ be multiple injector instances operating at different levels of the component tree 
  depending upon how the developer registers providers, which is the subject of this guide.
  
  但是每个组件都*有*一个注入器，它可能共享其它组件的注入器或使用根模块`AppModule`的注入器。
  而且在组件树的不同层次上还*可能有*多个注入器实例，这取决于开发人员如何注册这些提供商。这正是本章的主题。

  ### Injector bubbling  
  
  ### 注入器"冒泡"
=======
  ### Injector bubbling
>>>>>>> f1345962

  When a component requests a dependency, Angular tries to satisfy that dependency with a provider registered in that component's own injector.
  If the component's injector lacks the provider, it passes the request up to its parent component's injector.
  If that injector can't satisfy the request, it passes it along to *its* parent injector.
  The requests keep bubbling up until Angular finds an injector that can handle the request or runs out of ancestor injectors.
  If it runs out of ancestors, Angular throws an error.
  
  当一个组件申请获得一个依赖时，Angular 先尝试用该组件自己的注入器来满足它。
  如果该组件的注入器没有找到对应的提供商，它就把这个申请转给它父组件的注入器来处理。
  如果那个注入器也无法满足这个申请，它就继续转给*它的*父组件的注入器。
  这个申请继续往上冒泡 —— 直到我们找到了一个能处理此申请的注入器或者超出了组件树中的祖先位置为止。
  如果超出了组件树中的祖先还未找到，Angular 就会抛出一个错误。

.l-sub-section
  :marked
    You can cap the bubbling. An intermediate component can declare that it is the "host" component.
    The hunt for providers will climb no higher than the injector for that host component.
<<<<<<< HEAD
     This a topic for another day.
     
     我们还可以“盖住”这次冒泡。一个中层的组件可以声称自己是“宿主”组件。
    向上查找提供商的过程会截止于这个“宿主”组件。
    我们先保留这个问题，等改天再讨论这个选项。
    
=======
    This is a topic for another day.

>>>>>>> f1345962
:marked
  ### Re-providing a service at different levels

  You can re-register a provider for a particular dependency token at multiple levels of the injector tree.
  You don't *have* to re-register providers. You shouldn't do so unless you have a good reason.
  But you *can*.

  As the resolution logic works upwards, the first provider encountered wins.
  Thus, a provider in an intermediate injector intercepts a request for a service from something lower in the tree.
  It effectively "reconfigures" and "shadows" a provider at a higher level in the tree.

<<<<<<< HEAD
  If you only specify providers at the top level (typically the root `AppModule`), the tree of injectors appears to be flat. 
  All requests bubble up to the root <span if-docs="ts"><code>NgModule</code></span> injector that you configured with the `!{_bootstrapModule}` method.
  
  如果我们只在顶级（通常是根模块`AppModule`），这三个注入器看起来将是“平面”的。
  所有的申请都会冒泡到根<span if-docs="ts"><code>NgModule</code></span>进行处理，也就是我们在`!{_bootstrapModule}`方法中配置的那个。
=======
  If you only specify providers at the top level (typically the root `AppModule`), the tree of injectors appears to be flat.
  All requests bubble up to the root <code>NgModule</code> injector that you configured with the `bootstrapModule` method.
>>>>>>> f1345962

.l-main-section
:marked
  ## Component injectors
  
  ## 组件注入器

  The ability to configure one or more providers at different levels opens up interesting and useful possibilities.
  
  在不同层次上重新配置一个或多个提供商的能力，开启了一些既有趣又有用的可能性。

  ### Scenario: service isolation

  Architectural reasons may lead you to restrict access to a service to the application domain where it belongs.

  The guide sample includes a `VillainsListComponent` that displays a list of villains.
  It gets those villains from a `VillainsService`.

  While you _could_ provide `VillainsService` in the root `AppModule` (that's where you'll find the `HeroesService`),
  that would make the `VillainsService` available everywhere in the application, including the _Hero_ workflows.

  If you later modified the `VillainsService`, you could break something in a hero component somewhere.
  That's not supposed to happen but providing the service in the root `AppModule` creates that risk.

  Instead, provide the `VillainsService` in the `providers` metadata of the `VillainsListComponent` like this:

+makeExcerpt('src/app/villains-list.component.ts (metadata)')

:marked
  By providing `VillainsService` in the `VillainsListComponent` metadata and nowhere else,
  the service becomes available only in the `VillainsListComponent` and its sub-component tree.
  It's still a singleton, but it's a singleton that exist solely in the _villain_ domain.

  Now you know that a hero component can't access it. You've reduced your exposure to error.

  ### Scenario: multiple edit sessions

  Many applications allow users to work on several open tasks at the same time.
  For example, in a tax preparation application, the preparer could be working on several tax returns,
  switching from one to the other throughout the day.

  This guide demonstrates that scenario with an example in the Tour of Heroes theme.
  Imagine an outer `HeroListComponent` that displays a list of super heroes.

  To open a hero's tax return, the preparer clicks on a hero name, which opens a component for editing that return.
  Each selected hero tax return opens in its own component and multiple returns can be open at the same time.

  Each tax return component has the following characteristics:

  * Is its own tax return editing session.
  * Can change a tax return without affecting a return in another component.
  * Has the ability to save the changes to its tax return or cancel them.

figure.image-display
  img(src="/resources/images/devguide/dependency-injection/hid-heroes-anim.gif" width="400" alt="Heroes in action")

:marked
  One might suppose that the `HeroTaxReturnComponent` has logic to manage and restore changes.
  That would be a pretty easy task for a simple hero tax return.
  In the real world, with a rich tax return data model, the change management would be tricky.
  You might delegate that management to a helper service, as this example does.

  Here is the `HeroTaxReturnService`.
  It caches a single `HeroTaxReturn`, tracks changes to that return, and can save or restore it.
  It also delegates to the application-wide singleton `HeroService`, which it gets by injection.

+makeExample('src/app/hero-tax-return.service.ts')

:marked
  Here is the `HeroTaxReturnComponent` that makes use of it.

+makeExample('src/app/hero-tax-return.component.ts')

:marked
  The _tax-return-to-edit_ arrives via the input property which is implemented with getters and setters.
  The setter initializes the component's own instance of the `HeroTaxReturnService` with the incoming return.
  The getter always returns what that service says is the current state of the hero.
  The component also asks the service to save and restore this tax return.

  There'd be big trouble if _this_ service were an application-wide singleton.
  Every component would share the same service instance.
  Each component would overwrite the tax return that belonged to another hero.
  What a mess!

  Look closely at the metadata for the `HeroTaxReturnComponent`. Notice the `providers` property.

+makeExcerpt('src/app/hero-tax-return.component.ts', 'providers', '')

:marked
  The `HeroTaxReturnComponent` has its own provider of the `HeroTaxReturnService`.
  Recall that every component _instance_ has its own injector.
  Providing the service at the component level ensures that _every_ instance of the component gets its own, private instance of the service.
  No tax return overwriting. No mess.

.l-sub-section
  :marked
    The rest of the scenario code relies on other Angular features and techniques that you can learn about elsewhere in the documentation.
    You can review it and download it from the <live-example></live-example>.

:marked
  ### Scenario: specialized providers

  Another reason to re-provide a service is to substitute a _more specialized_ implementation of that service,
  deeper in the component tree.

  Consider again the Car example from the [Dependency Injection](./dependency-injection.html) guide.
  Suppose you configured the root injector (marked as A) with _generic_ providers for
  `CarService`, `EngineService` and `TiresService`.

  You create a car component (A) that displays a car constructed from these three generic services.

  Then you create a child component (B) that defines its own, _specialized_ providers for `CarService` and `EngineService`
  that have special capabilites suitable for whatever is going on in component (B).

  Component (B) is the parent of another component (C) that defines its own, even _more specialized_ provider for `CarService`.

figure.image-display
  img(src="/resources/images/devguide/dependency-injection/car-components.png" alt="car components" width="220")

:marked
  Behind the scenes, each component sets up its own injector with zero, one, or more providers defined for that component itself.

  When you resolve an instance of `Car` at the deepest component (C),
  its injector produces an instance of `Car` resolved by injector (C) with an `Engine` resolved by injector (B) and
  `Tires` resolved by the root injector (A).

figure.image-display
  img(src="/resources/images/devguide/dependency-injection/injector-tree.png" alt="car injector tree" width="600")

.l-sub-section
  :marked
    The code for this _cars_ scenario is in the `car.components.ts` and `car.services.ts` files of the sample
    which you can review and download from the <live-example></live-example>.
//- ## Advanced Dependency Injection in Angular
//- Restrict Dependency Lookups
//- [TODO] (@Host) This has been postponed for now until we come up with a decent use case
//- .l-main-section
//-   :marked
//-     ## Dependency Visibility
//- [TODO] (providers vs viewProviders) This has been postponed for now until come up with a decent use case<|MERGE_RESOLUTION|>--- conflicted
+++ resolved
@@ -66,27 +66,9 @@
   img(src="/resources/images/devguide/dependency-injection/component-hierarchy.png" alt="injector tree" width="600")
 
 :marked
-<<<<<<< HEAD
-  Angular doesn't actually _create_ a separate injector for each component.
-  Every component doesn't need its own injector and it would be horribly inefficient to create
-  masses of injectors for no good purpose.
-  
-  Angular实际上并没有为每个组件*创建*一个独立的注入器。
-  每个组件并不需要自己的注入器，那样做会非常低效，而且没有好处。
-
-  But every component _has an injector_, even if it shares that injector with another component or with the injector of the root `AppModule`.
-  And there _may_ be multiple injector instances operating at different levels of the component tree 
-  depending upon how the developer registers providers, which is the subject of this guide.
-  
-  但是每个组件都*有*一个注入器，它可能共享其它组件的注入器或使用根模块`AppModule`的注入器。
-  而且在组件树的不同层次上还*可能有*多个注入器实例，这取决于开发人员如何注册这些提供商。这正是本章的主题。
-
-  ### Injector bubbling  
-  
-  ### 注入器"冒泡"
-=======
   ### Injector bubbling
->>>>>>> f1345962
+  
+  ### 注入器冒泡
 
   When a component requests a dependency, Angular tries to satisfy that dependency with a provider registered in that component's own injector.
   If the component's injector lacks the provider, it passes the request up to its parent component's injector.
@@ -104,17 +86,12 @@
   :marked
     You can cap the bubbling. An intermediate component can declare that it is the "host" component.
     The hunt for providers will climb no higher than the injector for that host component.
-<<<<<<< HEAD
-     This a topic for another day.
+     This is a topic for another day.
      
      我们还可以“盖住”这次冒泡。一个中层的组件可以声称自己是“宿主”组件。
     向上查找提供商的过程会截止于这个“宿主”组件。
     我们先保留这个问题，等改天再讨论这个选项。
     
-=======
-    This is a topic for another day.
-
->>>>>>> f1345962
 :marked
   ### Re-providing a service at different levels
 
@@ -126,16 +103,11 @@
   Thus, a provider in an intermediate injector intercepts a request for a service from something lower in the tree.
   It effectively "reconfigures" and "shadows" a provider at a higher level in the tree.
 
-<<<<<<< HEAD
-  If you only specify providers at the top level (typically the root `AppModule`), the tree of injectors appears to be flat. 
-  All requests bubble up to the root <span if-docs="ts"><code>NgModule</code></span> injector that you configured with the `!{_bootstrapModule}` method.
+  If you only specify providers at the top level (typically the root `AppModule`), the tree of injectors appears to be flat.
+  All requests bubble up to the root <code>NgModule</code> injector that you configured with the `bootstrapModule` method.
   
   如果我们只在顶级（通常是根模块`AppModule`），这三个注入器看起来将是“平面”的。
   所有的申请都会冒泡到根<span if-docs="ts"><code>NgModule</code></span>进行处理，也就是我们在`!{_bootstrapModule}`方法中配置的那个。
-=======
-  If you only specify providers at the top level (typically the root `AppModule`), the tree of injectors appears to be flat.
-  All requests bubble up to the root <code>NgModule</code> injector that you configured with the `bootstrapModule` method.
->>>>>>> f1345962
 
 .l-main-section
 :marked
