include ../_util-fns

.alert.is-important
  :marked
    This guide is using the new forms API. To use this API, you must opt in by adding special
    providers to your bootstrap file (see the Bootstrap seection below).
    
    这份指南使用新的表单API。
    
    The old forms API is deprecated, but we still maintain a separate version of the guide using
    the deprecated forms API <a href='/docs/ts/latest/guide/forms-deprecated.html'>here</a>.
    
    旧的表单API已经废弃了，但是在本指南中仍然维护着一个独立的版本，它使用已废弃的表单API，参见<a href='/docs/ts/latest/guide/forms-deprecated.html'>这里</a>。

:marked
  We’ve all used a form to login, submit a help request, place an order, book a flight,
  schedule a meeting and perform countless other data entry tasks.
  Forms are the mainstay of business applications.

  我们全都用过表单来执行登录、求助、下单、预订机票、发起会议，以及不计其数的其它数据录入任务。
  表单是商业应用的主体。
  
  Any seasoned web developer can slap together an HTML form with all the right tags.
  It's more challenging to create a cohesive data entry experience that guides the
  user efficiently and effectively through the workflow behind the form.

  不管什么样的Web开发者，都能使用适当的标签“捏”出一个HTML。
  但是，要想做出一个优秀的表单，让它具有贴心的数据输入体验，以指导用户明晰、高效的通过表单完成背后的工作流程，这个挑战就大多了。
  
  *That* takes design skills that are, to be frank, well out of scope for this chapter.
  
  *这当中*所需要的设计技能，坦白讲，确实超出了本章的范围。

  It also takes framework support for
  **two-way data binding, change tracking, validation, and error handling**
  ... which we shall cover in this chapter on Angular forms.
  
  但是，它也需要框架支持，来实现**双向数据绑定、变更跟踪、有效性验证和错误处理**……
  这些Angular表单相关的内容，属于本章的范围。

  We will build a simple form from scratch, one step at a time. Along the way we'll learn
  
  我们将从零构建一个简单的表单，把它简化到一次一步。通过这种方式，我们将学到：

  - to build an Angular form with a component and template
  
  - 使用组件和模板构建一个Angular表单

  - two-way data binding with `[(ngModel)]` syntax for reading and writing values to input controls
  
  - 使用`[(ngModel)]`语法实现双向数据绑定，以便于读取和写入输入控件的值

  - using `ngControl` to track the change state and validity of form controls
  
  - 结合一个表单来使用`ngModel`，能让我们跟踪状态的变化并对表单控件做验证

  - special CSS classes that follow the state of the controls and can be used to provide strong visual feedback
  
  - 有一些特殊的CSS类会用来反映控件的状态，并能用来提供强烈的视觉反馈

  - displaying validation errors to users and enable/disable form controls
  
  - 向用户显示有效性验证的错误提示，以及禁用/启用表单控件

  - sharing information among controls with template reference variables
  
  - 通过模板引用变量，在控件之间共享信息
  
  [Live Example](/resources/live-examples/forms/ts/plnkr.html)
  
  [在线例子](/resources/live-examples/forms/ts/plnkr.html)

.l-main-section
:marked
   ## Bootstrap
   
   ## 程序启动

   We start by showing how to bootstrap the application and add the necessary dependencies to use forms.
   
   我们先来看看如何启动应用并添加必要的依赖，以便使用表单。

   During bootstrap we have to register the new forms module by calling `provideForms()` and pass the result to the provider array. 
  
   在引导期间，我们要调用`provideForms()`，并把它的结果传给`providers`数组参数，以注册这些新的表单模块。
  
+makeExample('forms/ts/app/main.ts','','app/main.ts')   

:marked
   The old forms API is going through a deprecation phase. During this transition Angular is supporting both form modules. 
   
   老的表单API已经进入了废弃阶段。在这个过渡期间，Angular会同时支持两个表单模块。

   To remind us that the old API is deprecated, Angular will print a warning message to the console. 
   
   为了提醒我们“老的API已被废弃”，Angular将会往控制台输出一些警告信息。
   
   Since we are converting to the new API, and no longer need the old API, we call `disableDeprecatedForms()` to disable the old form functionality and the warning message. 
  
   一旦我们完全转换成了新的API而不再用老的，可以调用`disableDeprecatedForms()`来彻底禁用老的表单功能，并消除警告信息。

.l-main-section
:marked
  ## Template-Driven Forms
  
  ## 模板驱动的表单

  Many of us will build forms by writing templates in the Angular [template syntax](./template-syntax.html) with
  the form-specific directives and techniques described in this chapter.
  
  我们大多数都可以使用表单特有的指令和本章所描述的技术，在模板中按照Angular[模板语法](./template-syntax.html)来构建表单。
  
.l-sub-section
  :marked
    That's not the only way to create a form but it's the way we'll cover in this chapter.
    
    这不是创建表单的唯一方式，但它是我们将在本章中使用的方式。(译注：Angular支持的另一种方式叫做模型驱动表单Model-Driven Forms)
    
:marked
  We can build almost any form we need with an Angular template &mdash; login forms, contact forms ... pretty much any business forms.
  We can lay out the controls creatively, bind them to data, specify validation rules and display validation errors,
  conditionally enable or disable specific controls, trigger built-in visual feedback, and much more.
  
  利用Angular模板，我们可以构建几乎所有表单 —— 登录表单、联系人表单…… 大量的各种商务表单。
  我们可以创造性的摆放各种控件、把它们绑定到数据、指定校验规则、显示校验错误、有条件的禁用/启用特定的控件、触发内置的视觉反馈等等，不胜枚举。

  It will be pretty easy because Angular handles many of the repetitive, boiler plate tasks we'd
  otherwise wrestle with ourselves.
  
  它的确很简单，这是因为Angular帮我们处理了大多数重复、单调的任务，这让我们可以不必亲自操刀、身陷其中。

  We'll discuss and learn to build the following template-driven form:
  
  我们将讨论和学习构建如下的“模板驱动”表单：

figure.image-display
  img(src="/resources/images/devguide/forms/hero-form-1.png" width="400px" alt="Clean Form")

:marked
  Here at the *Hero Employment Agency* we use this form to maintain personal information about the
  heroes in our stable. Every hero needs a job. It's our company mission to match the right hero with the right crisis!
  
  这里是*英雄职介中心*，我们使用这个表单来维护候选英雄们的个人信息。每个英雄都需要一份工作。我们公司的任务就是让适当的英雄去解决他/她所擅长应对的危机！

  Two of the three fields on this form are required. Required fields have a green bar on the left to make them easy to spot.
  
  这个表单中的三个字段都是必填的。这些必填的字段在左侧会有一个绿色的条儿，让它们更容易看出来。

  If we delete the hero name, the form displays a validation error in an attention grabbing style:
  
  如果我们删除了英雄的名字，表单就会用一种引人注目的样式把验证错误显示出来。

figure.image-display
  img(src="/resources/images/devguide/forms/hero-form-2.png" width="400px" alt="无效！名字是必填项")

:marked
  Note that the submit button is disabled and the "required" bar to the left of the input control changed from green to red.
  
  注意，提交按钮被禁用了，而且输入控件左侧的“必填”条从绿色变为了红色。

.l-sub-section
  p We'll customize the colors and location of the "required" bar with standard CSS.
  
  p 我们将使用标准CSS来定制“必填”条的颜色和位置。

:marked
  We will build this form in the following sequence of small steps
  
  我们将按照一系列很小的步骤来构建此表单：

  1. Create the `Hero` model class
  
  1. 创建`Hero`模型类
  
  1. Create the component that controls the form
  
  1. 创建控制此表单的组件
  
  1. Create a template with the initial form layout
  
  1. 创建具有初始表单布局的模板
  
  1. Bind data properties to each form input control with the `ngModel` two-way data binding syntax
  
  1. 使用`ngModel`双向数据绑定语法把数据属性绑定到每个表单输入控件
  
  1. Add the **#name** attribute to each form input control
  
  1. 往每个表单输入控件上添加**name**属性(Attribute)
  
  1. Add custom CSS to provide visual feedback
  
  1. 添加自定义CSS来提供视觉反馈
  
  1. Show and hide validation error messages
  
  1. 显示和隐藏有效性验证的错误信息
  
  1. Handle form submission with **ngSubmit**
  
  1. 使用**ngSubmit**处理表单提交
  
  1. Disable the form’s submit button until the form is valid
  
  1. 禁用此表单的提交按钮，直到表单变为有效

:marked
  ## Setup
  
  ## 搭建
  
  Create a new project folder (`angular2-forms`) and follow the steps in the [QuickStart](../quickstart.html).
  
  创建一个新的项目文件夹(`angular2-forms`)，并且完成[“快速起步”](../quickstart.html)中的步骤。

include ../_quickstart_repo
:marked
  ## Create the Hero Model Class
  
  ## 创建一个Hero模型类

  As users enter form data, we capture their changes and update an instance of a model.
  We can't layout the form until we know what the model looks like.
  
  当用户输入表单数据时，我们要捕获他们的变化，并更新到模型的一个实例中。
  除非我们知道模型里有什么，否则无法设计表单。

  A model can be as simple as a "property bag" that holds facts about a thing of application importance.
  That describes well our `Hero` class with its three required fields (`id`, `name`, `power`)
  and one optional field (`alterEgo`).
  
  最简单的模型就是一个“属性包”，用来存放应用中一件事物的事实。
  这里我们使用三个必备字段(`id`、`name`、`power`)，和一个可选字段(`alterEgo`，译注：中文含义：第二人格，比如X战警中的Jean/黑凤凰)。

  Create a new file in the app folder called `hero.ts` and give it the following class definition:
  
  在应用文件夹中创建一个`hero.ts`文件，并且写入下列类定义内容：

+makeExample('forms/ts/app/hero.ts', null, 'app/hero.ts')

:marked
  It's an anemic model with few requirements and no behavior. Perfect for our demo.
  
  这是一个少量需求和零行为的贫血模型。对我们的演示来说很完美。

  The TypeScript compiler generates a public field for each `public` constructor parameter and
  assigns the parameter’s value to that field automatically when we create new heroes.
  
  TypeScript编译器为构造函数中每个标为`public`的参数创建一个公有字段，并在创建新的英雄实例时，把参数值自动赋给这些公有字段。
  
  The `alterEgo` is optional and the constructor lets us omit it; note the (?) in `alterEgo?`.
  
  `alterEgo`是可选的，构造函数允许我们省略它，注意`alterEgo?`中的问号(?)。

  We can create a new hero like this:
  
  我们可以像这样创建一个新英雄：
code-example(format="").
  let myHero =  new Hero(42, 'SkyDog', 
                         'Fetch any object at any distance', 'Leslie Rollover');
  console.log('My hero is called ' + myHero.name); // "My hero is called SkyDog"
:marked

.l-main-section
:marked
  ## Create a Form component
  
  ## 创建一个表单组件

  An Angular form has two parts: an HTML-based template and a code-based Component to handle data and user interactions.
  
  每个Angular表单分为两部分：一个基于HTML的模板，和一个基于代码的组件，它用来处理数据和用户交互。

  We begin with the Component because it states, in brief, what the Hero editor can do.
  
  我们从组件开始，是因为它能够简要说明英雄编辑器能做什么。

  Create a new file called `hero-form.component.ts` and give it the following definition:
  
  创建一个名叫`hero-form.component.ts`的文件，并且放进下列定义：

+makeExample('forms/ts/app/hero-form.component.ts', 'first', 'app/hero-form.component.ts')

:marked
  There’s nothing special about this component, nothing form-specific, nothing to distinguish it from any component we've written before.
  
  本组件没有什么特别的地方：没有表单相关的东西，也没有任何地方能把它和我们以前写过的那些组件区分开。

  Understanding this component requires only the Angular 2 concepts we’ve learned in previous chapters
  
  只需要用到前面章节中已经学过的那些概念，就可以完全理解这个组件：

  1. We import the `Component` decorator from the Angular library as we usually do.
  
  1. 像往常一样，我们从Angular库中导入`Component`装饰器。

  1. The `@Component` selector value of "hero-form" means we can drop this form in a parent template with a `<hero-form>` tag.
  
  1. `@Component`选择器"hero-form"表示我们将把此表单扔进父模板中的一个`<hero-form>`标签中。

  1. The `templateUrl` property points to a separate file for template HTML called `hero-form.component.html`.
  
  1. `templateUrl`属性指向一个独立的HTML模板文件，名叫`hero-form.component.html`。

  1. We defined dummy data for `model` and `powers` as befits a demo.
  Down the road, we can inject a data service to get and save real data
  or perhaps expose these properties as [inputs and outputs](./template-syntax.html#inputs-outputs) for binding to a
  parent component. None of this concerns us now and these future changes won't affect our form.
  
  1. 我们为`model`和`powers`定义了供演示用的假数据。
  接下来，我们可以注入一个用于获取和保存真实数据的服务，
  或者把这些属性暴露为[输入与输出属性](./template-syntax.html#inputs-outputs)，以绑定到父组件上。
  我们目前不关心这些，因为将来这些变化不会影响到我们的表单。

  1. We threw in a `diagnostic` property at the end to return a JSON representation of our model.
  It'll help us see what we're doing during our development; we've left ourselves a cleanup note to discard it later.
  
  1. 我们在最后增加一个`diagnostic`属性，它返回这个模型的JSON形式。
  它会帮我们看清开发过程中发生的事，等最后做清理时我们会丢弃它。

  Why don't we write the template inline in the component file as we often do
  elsewhere in the Developer Guide?
  
  这次我们为什么不像在开发指南中的其它地方那样，以内联的方式把模板放到组件文件呢？

  There is no “right” answer for all occasions. We like inline templates when they are short.
  Most form templates won't be short. TypeScript and JavaScript files generally aren't the best place to
  write (or read) large stretches of HTML and few editors are much help with files that have a mix of HTML and code.
  We also like short files with a clear and obvious purpose like this one.
  
  没有什么答案在所有场合都总是“正确”的。当内联模板足够短的时候，我们更喜欢用它。
  但大多数的表单模板都不短。普遍来讲，TypeScript和JavaScript文件不是写大型HTML的好地方(也不好读)。
  而且没有几个编辑器能对混写的HTML和代码提供足够的帮助。
  我们还是喜欢写成像这个一样清晰明确的短文件。

  We made a good choice to put the HTML template elsewhere. 
  We'll write that template in a moment. Before we do, we'll take a step back
  and revise the `app.component.ts` to make use of our new `HeroFormComponent`.
  
  把HTML模板放在别处是一个好的选择。
  我们一会儿就去写那个模板。在这之前，我们先回来修改`app.component.ts`文件，来让它用上我们新的`HeroFormComponent`组件。

.l-main-section
:marked
  ## Revise the *app.component.ts*
  
  ## 修改*app.component.ts*文件

  `app.component.ts` is the application's root component. It will host our new `HeroFormComponent`.
  
  `app.component.ts`是本应用的根组件，我们的`HeroFormComponent`将被放在其中。

  Replace the contents of the "QuickStart" version with the following:
  
  把"快速起步"的版本内容替换成下列代码：
+makeExample('forms/ts/app/app.component.ts', null, 'app/app.component.ts')

:marked
.l-sub-section
  :marked
    There are only three changes:
    
    只有三处修改：

    1. We import the new `HeroFormComponent`.
    
    1. 导入了新的`HeroFormComponent`组件。

    1. The `template` is simply the new element tag identified by the component's `selector` property.
    
    1. 直接把`template`的内容改成`HeroFormComponent`的`selector`属性中指定的新元素标签。

    1. The `directives` array tells Angular that our template depends upon the `HeroFormComponent`
    which is itself a Directive (as are all Components).
    
    1. `directives`数组告诉Angular，我们的模板依赖于`HeroFormComponent`组件，它本身也是一个指令(所有组件都是指令)。

.l-main-section
:marked
  ## Create an initial HTML Form Template
  
  ## 创建一个初始HTML表单模板

  Create a new template file called `hero-form.component.html` and give it the following definition:
  
  创建一个新的模板文件，命名为`hero-form.component.html`，并且填写如下内容：

+makeExample('forms/ts/app/hero-form.component.html', 'start', 'app/hero-form.component.html')

:marked
  That is plain old HTML 5. We're presenting two of the `Hero` fields, `name` and `alterEgo`, and
  opening them up for user input in input boxes.
  
  这只是一段普通的旧式HTML 5代码。这里出现了两个`Hero`字段，`name`和`alterEgo`，让用户可以在输入框中输入，修改他们。

  The *Name* `<input>` control has the HTML5 `required` attribute;
  the *Alter Ego* `<input>` control does not because `alterEgo` is optional.
  
  *Name*`<input>`控件具有HTML5的`required`属性；但 *Alter Ego* `<input>`控件没有，因为`alterEgo`字段是可选的。

  We've got a *Submit* button at the bottom with some classes on it.
  
  我们在底部有一个*Submit*按钮，它有一些CSS类。

  **We are not using Angular yet**. There are no bindings. No extra directives. Just layout.
  
  **我们还没有用到Angular**。没有绑定。没有额外的指令。只做了个布局。

  The `container`,`form-group`, `form-control`, and `btn` classes 
  come from [Twitter Bootstrap](http://getbootstrap.com/css/). Purely cosmetic.
  We're using Bootstrap to gussy up our form.
  Hey, what's a form without a little style!
  
  `container`、`form-group`、`form-control`和`btn`类来自[Twitter Bootstrap](http://getbootstrap.com/css/)。纯粹是装饰。
  我们使用Bootstrap来打扮我们的表单。
  嘿，一点儿样式儿都没有的表单算个啥！

.callout.is-important
  header Angular Forms Do Not Require A Style Library
  
  header Angular表单不需要任何样式库
  
  :marked
    Angular makes no use of the `container`, `form-group`, `form-control`, and `btn` classes or
    the styles of any external library. Angular apps can use any CSS library
    ... or none at all.
    
    Angular不需要`container`、`form-group`、`form-control`和`btn`类，或者来自任何第三方库的任何样式，Angular应用可以使用任何CSS库 …… 或者啥都不用。

:marked
  Let's add the stylesheet.
  
  我们来添加样式表。

ol
  li Open a terminal window in the application root folder and enter the command:
  
  li 在应用的根目录下打开一个终端窗口，敲如下命令：
    code-example(language="html" escape="html").
      npm install bootstrap --save
  li Open <code>index.html</code> and add the following link to the <code>&lt;head></code>.
  
  li 打开<code>index.html</code>文件并且把下列链接添加到<code>&lt;head></code>中。
      +makeExample('forms/ts/index.html', 'bootstrap')(format=".")
      
:marked
.l-main-section
:marked
  ## Add Powers with ***ngFor**
  
  ## 用***ngFor***添加超能力
  
  Our hero may choose one super power from a fixed list of Agency-approved powers.
  We maintain that list internally (in `HeroFormComponent`).
  
  我们的英雄可以从由职介中心认证过的固定列表中选择一项超能力。
  我们先在`HeroFormComponent`中内部维护这个列表。

  We'll add a `select` to our
  form and bind the options to the `powers` list using `ngFor`,
  a technique we might have seen before in the [Displaying Data](./displaying-data.html) chapter.
  
  我们将添加一个`select`到表单中，并且用`ngFor`把`powers`列表绑定到`option`中。
  前面我们应该在[显示数据](./displaying-data.html)一章中见过`ngFor`。

  Add the following HTML *immediately below* the *Alter Ego* group.
  
  在*Alter Ego*的紧下方添加如下HTML：
  
+makeExample('forms/ts/app/hero-form.component.html', 'powers', 'app/hero-form.component.html (节选)')(format=".")

:marked
  We are repeating the `<options>` tag for each power in the list of Powers.
  The `p` template input variable is a different power in each iteration;
  we display its name using the interpolation syntax with the double-curly-braces.
  
  我们为列表中的每一项超能力渲染出一个`<option>`标签。
  模板输入变量`p`在每个迭代中都代表一个不同的超能力，我们使用双花括号插值表达式语法来显示它的名称。

<a id="ngModel"></a>
.l-main-section
:marked
  ## Two-way data binding with **ngModel**
  
  ## 使用**ngModel**进行双向数据绑定
  
  Running the app right now would be disappointing.
  
  如果立即运行此应用，你将会失望。

figure.image-display
  img(src="/resources/images/devguide/forms/hero-form-3.png" width="400px" alt="没有数据绑定的早期表单")
:marked
  We don't see hero data because we are not binding to the `Hero` yet.
  We know how to do that from earlier chapters.
  [Displaying Data](./displaying-data.html) taught us Property Binding.
  [User Input](./user-input.html) showed us how to listen for DOM events with an
  Event Binding and how to update a component property with the displayed value.
  
  我们没有看到英雄的数据，这是因为还没有绑定到`Hero`。
  从以前的章节中，我们知道该怎么解决。
  [显示数据](./displaying-data.html)教会我们属性绑定。
  [用户输入](./user-input.html)告诉我们如何通过事件绑定来监听DOM事件，以及如何用所显示的值更新组件的属性。

  Now we need to display, listen, and extract at the same time.
  
  现在，我们需要同时进行显示、监听和提取。

  We could use those techniques again in our form.
  Instead we'll introduce something new, the `[(ngModel)]` syntax, that
  makes binding our form to the model super-easy.
  
  虽然可以在表单中再次使用这些技术。
  但是，这里我们将引入一个新东西 —— `[(ngModel)]`语法，它使用一种超简单的方式把我们的表单绑定到模型。

  Find the `<input>` tag for the "Name" and update it like this
  
  找到“Name”对应的`<input>`标签，并且像这样修改它：

+makeExample('forms/ts/app/hero-form.component.html', 'ngModel-1','app/hero-form.component.html (节选)')(format=".")

.l-sub-section
  :marked
    We appended a diagnostic interpolation after the input tag
    so we can see what we're doing.
    We left ourselves a note to throw it away when we're done.
    
    我们在input标签后添加一个诊断用的插值表达式，以看清正在发生什么事。
    我们给自己留下了一个备注，提醒我们完成后移除它。
    

:marked
  Focus on the binding syntax: `[(ngModel)]="..."`.
  
  聚焦到绑定语法`[(ngModel)]="..."`上。

  If we ran the app right now and started typing in the *Name* input box,
  adding and deleting characters, we'd see them appearing and disappearing
  from the interpolated text.
  At some point it might look like this.
  
  如果我们现在运行这个应用，并且开始在*姓名*输入框中键入，添加和删除字符，我们将看到它们从插值结果中显示和消失。
  某一瞬间，它看起来可能是这样：
  
figure.image-display
  img(src="/resources/images/devguide/forms/ng-model-in-action.png" width="400px" alt="操作中的ngModel")
:marked
  The diagnostic is evidence that we really are flowing values from the input box to the model and
  back again. **That's two-way data binding!**
  
  诊断信息是一个证据，用来表明数据从输入框流动到模型，再反向流动回来的过程。**这就是双向数据绑定！** 

  Notice that we also added a `name` attribute to our `<input>` tag. This is a requirement when using `[(ngModel)]` in combination with a form, so that we can easily refer to it in the aggregate form value and validity state.
  
  注意，我们还往`<input>`标签上添加了一个`name`属性(Attribute)。当在表单中使用`[(ngModel)]`时，这是必须的，这样我们才能轻松的引用它来聚合表单值以及校验状态。

  Let's add similar `[(ngModel)]` bindings to *Alter Ego* and *Hero Power*.
  We'll ditch the input box binding message
  and add a new binding at the top to the component's `diagnostic` property.
  Then we can confirm that two-way data binding works *for the entire Hero model*.
  
  让我们用类似的方式把`[(ngModel)]`绑定添加到*第二人格*和*超能力*属性。
  我们将抛弃输入框的绑定消息，并在组件顶部添加一个到`diagnostic`的新绑定。
  这样我们能确认双向数据绑定*在整个Hero模型上*都能正常工作了。

  After revision the core of our form should have three `[(ngModel)]` bindings that
  look much like this:
  
  修改之后的表单，其核心是三个`[(ngModel)]`绑定，看起来像这样：

+makeExample('forms/ts/app/hero-form.component.html', 'ngModel-2', 'app/hero-form.component.html (节选)')

:marked
  If we ran the app right now and changed every Hero model property, the form might display like this:
  
  如果现在我们运行本应用，并且修改Hero模型的每一个属性，表单看起来像这样：
  
figure.image-display
  img(src="/resources/images/devguide/forms/ng-model-in-action-2.png" width="400px" alt="ngModel in super action")
:marked
  The diagnostic near the top of the form
  confirms that all of our changes are reflected in the model.
  
  表单顶部的诊断信息反映出了我们所做的一切更改。

  **Delete** the `{{diagnostic}}` binding at the top as it has served its purpose.
  
  表单顶部的`{{diagnostic}}`绑定表达式已经完成了它的使命，**删除**它。

.l-sub-section
  :marked
    ### Inside [(ngModel)]
    
    ### [(ngModel)]内幕
    
    *This section is an optional deep dive into [(ngModel)]. Not interested? Skip ahead!*
    
    *本节是对[(ngModel)]的深入剖析，它是可选的。不感兴趣？跳过它！*
    
    The punctuation in the binding syntax, <span style="font-family:courier"><b>[()]</b></span>, is a good clue to what's going on.
    
    绑定语法中的<span style="font-family:courier"><b>[()]</b></span>是一个很好的线索。

    In a Property Binding, a value flows from the model to a target property on screen.
    We identify that target property by surrounding its name in brackets, <span style="font-family:courier"><b>[]</b></span>.
    This is a one-way data binding **from the model to the view**.
    
    在属性绑定中，一个值从模型中传到屏幕上的目标属性。
    我们通过把名字括在方括号中来标记出目标属性，<span style="font-family:courier"><b>[]</b></span>。
    这是一个**从模型到视图**的单向数据绑定。

    In an Event Binding, we flow the value from the target property on screen to the model.
    We identify that target property by surrounding its name in parentheses, <span style="font-family:courier"><b>()</b></span>.
    This is a one-way data binding in the opposite direction **from the view to the model**.
    
    在事件绑定中，值从屏幕上的目标属性传到模型中。
    我们通过把名字括在圆括号中来标记出目标属性，<span style="font-family:courier"><b>()</b></span>。
    这是一个**从视图到模型**的反向单向数据绑定。

    No wonder Angular chose to combine the punctuation as <span style="font-family:courier"><b>[()]</b></span>
    to signify a two-way data binding and a **flow of data in both directions**.
    
    不出所料，Angular选择了组合标点 <span style="font-family:courier"><b>[()]</b></span> 来标记出双向数据绑定和双向数据流。

    In fact, we can break the `NgModel` binding into its two separate modes
    as we do in this re-write of the "Name" `<input>` binding:
    
    事实上，我们可以把`NgModel`绑定拆成两个独立的绑定，就像我们重写的“Name”`<input>`绑定一样：
    
  +makeExample('forms/ts/app/hero-form.component.html', 'ngModel-3','app/hero-form.component.html (节选)')(format=".")

  :marked
    <br>The Property Binding should feel familiar. The Event Binding might seem strange.
    
    <br>这个属性绑定看起来很眼熟，但事件绑定看起来有点怪。

    The `ngModelChange` is not an `<input>` element event.
    It is actually an event property of the `NgModel` directive.
    When Angular sees a binding target in the form <span style="font-family:courier">[(x)]</span>,
    it expects the `x` directive to have an `x` input property and an `xChange` output property.
    
    `ngModelChange`并不是`<input>`元素的事件。
    它实际上是一个来自`ngModel`指令的事件属性。
    当Angular在表单中看到一个<span style="font-family:courier">[(x)]</span>的绑定目标时，
    它会期待这个`x`指令有一个名为`x`的输入属性，和一个名为`xChange`的输出属性。

    The other oddity is the template expression, `model.name = $event`.
    We're used to seeing an `$event` object coming from a DOM event.
    The `ngModelChange` property doesn't produce a DOM event; it's an Angular `EventEmitter`
    property that returns the input box value when it fires &mdash; which is precisely what
    we should assign to the model's `name` property.
    
    模板表达式中的另一个古怪之处是`model.name = $event`。
    我们以前看到的`$event`变量是来自DOM事件的。
    但`ngModelChange`属性不会生成DOM事件 —— 它是一个Angular `EventEmitter`类型的属性，当它触发时，
    它返回的是输入框的值 —— 它恰好和我们希望赋给模型上`name`属性的值一样。

    Nice to know but is it practical? We almost always prefer `[(ngModel)]`.
    We might split the binding if we had to do something special in
    the event handling such as debounce or throttle the key strokes.
    
    很高兴知道这些，但是这样现实吗？实践上我们几乎总是优先使用`[(ngModel)]`形式的双向绑定。
    只有当我们不得不在事件处理函数中做一些特别的事情(比如合并或限制按键频率)时，才需要拆分出独立的事件处理函数。

    Learn more about `NgModel` and other template syntax in the
    [Template Syntax](./template-syntax.html) chapter.
    
    要学习关于`ngModel`和其它模板语法的更多知识，请参见
    [模板语法](./template-syntax.html)一章。

.l-main-section
:marked
  ## Track change-state and validity with **ngModel**
  
  ## 通过**ngModel**跟踪修改状态与有效性验证

  A form isn't just about data binding. We'd also like to know the state of the controls on our form.
  
  表单不仅是关于数据绑定的。我们还希望知道表单中各个控件的状态。

  Using `ngModel` in a form gives us more than just two way data binding. It also tells us if the user touched the control, if the value changed, or if the value became invalid.
  
  在表单中使用`ngModel`能让我们比仅使用双向数据绑定获得更多的控制权。它还会告诉我们很多信息：用户碰过此控件吗？它的值变化了吗？数据变得无效了吗？

  `ngModel` doesn't just track state; it updates the control with special Angular CSS classes from the set we listed above.
  We can leverage those class names to change the appearance of the
  control and make messages appear or disappear.
  
  这个指令不仅仅跟踪状态，它还会使用下面列出的这些特殊CSS类更新此控件。
  我们可以通过定制这些CSS类的样式来更改控件的外观，以及让消息被显示或隐藏。

  We'll explore those effects soon. Right now
  let's make sure we have `ngModel` and the corresponding name attribute on all three form controls,
  starting with the *Name* input box.
  
  我们很快就会看到那些效果。我们首先要确保在所有这三个表单控件中都有`ngModel`以及相应的`name`属性。那就从*Name*输入框开始吧：
  
+makeExample('forms/ts/app/hero-form.component.html', 'ngModelName-1', 'app/hero-form.component.html (excerpt)')(format=".")

:marked
  We set the `name` attribute to "name" which makes sense for our app. Any unique value will do.
  
  对本应用来说，把这个`name`属性设置为"name"会更容易理解。但也可以设置成任何唯一的值。

.l-sub-section
  :marked
    Internally Angular creates `FormControls` and registers them with an `NgForm` directive that Angular attached to the `<form>` tag. Each `FormControl` is registered under the name we assigned to the `name` attribute.
    We'll talk about `NgForm` [later in the chapter](#ngForm).

.l-main-section
:marked
  ## Add Custom CSS for Visual Feedback
  
  ## 添加自定义CSS以提供视觉反馈

  The *NgModel* directive doesn't just track state. 
  It updates the control with three classes that reflect the state.
  
  *NgControl*指令不仅仅跟踪状态。它还使用三个CSS类来更新控件，以便反映当前状态。
  
table
  tr
    th 
      p State
      p 状态
    th 
      p Class if true
      p 为真时的CSS类
    th 
      p Class if false
      p 为假时的CSS类
  tr
    td 
      p Control has been visited
      p 控件已经被访问过
    td 
      p <code>ng-touched</code>
      p <code>ng-touched</code>
    td 
      p <code>ng-untouched</code>
  tr
    td 
      p Control's value has changed
      p 控件值已经变化
    td 
      p <code>ng-dirty</code>
      p <code>ng-dirty</code>
    td 
      p <code>ng-pristine</code>
      p <code>ng-pristine</code>
  tr
    td 
      p Control's value is valid
      p 控件值是有效的
    td 
      p <code>ng-valid</code>
      p <code>ng-valid</code>
    td 
      p <code>ng-invalid</code>
:marked
  Let's add a temporary [template reference variable](./template-syntax.html#ref-vars) named **spy**
  to the "Name" `<input>` tag and use the spy to display those classes.
  
  我们往姓名`<input>`标签上添加一个名叫**spy**的临时[模板引用变量](./template-syntax.html#local-vars)，然后用这个spy来显示它上面的所有css类。

+makeExample('forms/ts/app/hero-form.component.html', 'ngModelName-2','app/hero-form.component.html (excerpt)')(format=".")

:marked
  Now run the app and focus on the *Name* input box.
  Follow the next four steps *precisely*
  
  现在，运行本应用，并让*姓名*输入框获得焦点。
  然后严格按照下面四个步骤来做：

  1. Look but don't touch
  
  1. 查看输入框，但别碰它
  
  1. Click in the input box, then click outside the text input box
  
  1. 点击输入框，然后点击输入框外面
  
  1. Add slashes to the end of the name
  
  1. 在名字的末尾添加一个斜杠
  
  1. Erase the name
  
  1. 删除名字

  The actions and effects are as follows:
  
  动作和它对应的效果如下：
  
figure.image-display
  img(src="/resources/images/devguide/forms/control-state-transitions-anim.gif"  alt="控件状态转换")
:marked
  We should be able to see the following four sets of class names and their transitions:
  
  我们应该能看到下列四组类名以及它们的变迁：
  
figure.image-display
  img(src="/resources/images/devguide/forms/ng-control-class-changes.png" width="400px" alt="控件状态转换")

:marked
  The (`ng-valid` | `ng-invalid`) pair are most interesting to us. We want to send a
  strong visual signal when the data are invalid and we want to mark required fields.
  
  (`ng-valid` | `ng-invalid`)这一对儿是我们最感兴趣的。当数据变得无效时，我们希望发出一个强力的视觉信号。我们还希望标记出必填字段。

  We realize we can do both at the same time with a colored bar on the left of the input box:
  
  我们意识到，只要在输入框的左侧添加一个带颜色的竖条，就可以同时满足这两个要求。

figure.image-display
  img(src="/resources/images/devguide/forms/validity-required-indicator.png" width="400px" alt="无效表单")

:marked
  We achieve this effect by adding two styles to a new `forms.css` file
  that we add to our project as a sibling to `index.html`.
  
  在新建的`forms.css`文件中，添加两个样式的定义就达到了预期效果。我们把这个文件添加到项目中，和`index.html`相邻。

+makeExample('forms/ts/forms.css',null,'forms.css')(format=".")
:marked
  These styles select for the two Angular validity classes and the HTML 5 "required" attribute.
  
  这些样式的选择器是这两个Angular有效性类和HTML5的“required” 属性。

  We update the `<head>` of the `index.html` to include this style sheet.
  
  我们更新`index.html`中的`<head>`标签来包含这个样式表。
  
+makeExample('forms/ts/index.html', 'styles', 'index.html (节选)')(format=".")
:marked
  ## Show and Hide Validation Error messages
  
  ## 显示和隐藏有效性校验的错误信息

  We can do better.
  
  我们能做的更好。

  The "Name" input box is required. Clearing it turns the bar red. That says *something* is wrong but we
  don't know *what* is wrong or what to do about it.
  We can leverage the `ng-invalid` class to reveal a helpful message.
  
  “Name”输入框是必填的，清空它会让左侧的条变红。这表示*某些东西*是错的，但我们不知道错在哪里，或者如何纠正。
  我们可以借助`ng-invalid`类来给出一个更有用的消息。

  Here's the way it should look when the user deletes the name:
  
  当用户删除姓名时，显示方式应该是这样的：
  
figure.image-display
  img(src="/resources/images/devguide/forms/name-required-error.png" width="400px" alt="必须填写姓名")

:marked
  To achieve this effect we extend the `<input>` tag with
  
  要达到这个效果，我们得通过下列方式扩展`<input>`标签：
  
  1. a [template reference variable](./template-syntax.html#ref-vars)
  
  1. 一个[模板引用变量](./template-syntax.html#ref-vars)
  
  1. the "*is required*" message in a nearby `<div>` which we'll display only if the control is invalid.
  
  1. 将“is required”的消息放在附近的一个`<div>`元素中，只有当控件无效时，我们才显示它。

  Here's how we do it for the *name* input box:
  
  下面是我们应该对*Name*输入框所要做的：
  
+makeExample('forms/ts/app/hero-form.component.html', 
  'name-with-error-msg', 
  'app/hero-form.component.html (节选)')(format=".")
:marked
  We need a template reference variable to access the input box's Angular control from within the template.
  Here we created a variable called `name` and gave it the value "ngModel".
  
  我们需要一个模板引用变量来访问模板中输入框的Angular控件。
  这里，我们创建了一个名叫`name`的变量，并且把它赋值为"ngModel"。
  
.l-sub-section
  :marked
    Why "ngModel"? 
    A directive's [exportAs](../api/core/index/DirectiveMetadata-class.html#!#exportAs-anchor) property
    tells Angular how to link the reference variable to the directive.
    We set `name` to `ngModel` because the `ngModel` directive's `exportAs` property happens to be "ngModel".
    
    为什么是"ngModel"？
    指令的[exportAs](../api/core/index/DirectiveMetadata-class.html#!#exportAs)属性告诉Angular如何把模板引用变量链接到指令中。
    这里我们把`name`设置为`ngModel`就是因为`ngModel`指令的`exportAs`属性设置成了“ngModel”。

    Now we can control visibility of the "name" error message by binding properties of the `name` control to the message `<div>` element's `hidden` property.

    现在，通过把`div`元素的`hidden`属性绑定到`name`控件的属性，我们就可以控制“姓名”字段错误信息的可见性了。
    
+makeExample('forms/ts/app/hero-form.component.html', 
  'hidden-error-msg', 
  'app/hero-form.component.html (节选)')
:marked
  In this example, we hide the message when the control is valid or pristine; 
  pristine means the user hasn't changed the value since it was displayed in this form. 
  
  这个范例中，当控件是有效或全新(pristine)的时，我们要隐藏消息。“全新”意味着从它被显示在表单中开始，用户还从未修改过它的值。
  
  This user experience is the developer's choice. Some folks want to see the message at all times.
  If we ignore the `pristine` state, we would hide the message only when the value is valid.
  If we arrive in this component with a new (blank) hero or an invalid hero, 
  we'll see the error message immediately, before we've done anything.
  
  这种用户体验取决于开发人员的选择。有些人会希望任何时候都显示这条消息。
  如果忽略了`pristine`状态，我们就会只在值有效时隐藏此消息。
  如果往这个组件中传入一个全新(空白)的英雄，或者一个无效的英雄，我们将立刻看到错误信息 —— 虽然我们还啥都没做。
   
  Some folks find that behavior disconcerting. They only want to see the message when the user makes an invalid change.
  Hiding the message while the control is "pristine" achieves that goal.
  We'll see the significance of this choice when we [add a new hero](#new-hero) to the form.
  
  有些人会为这种行为感到不安。他们希望只有在用户做出一个无效的更改时才显示这个消息。如果当控件是“全新”状态时也隐藏消息，就能达到这个目的。
  在往表单中[添加一个新英雄](#new-hero)时，我们将看到这种选择的重要性。

  The Hero *Alter Ego* is optional so we can leave that be.
  
  英雄的*第二人格*是可选项，所以我们不填它。

  Hero *Power* selection is required.
  We can add the same kind of error handling to the `<select>` if we  want
  but it's not imperative because the selection box already constrains the
  power to valid value.
  
  英雄的*超能力*选项是必填的。
  只要愿意，我们可以往`<select>`上添加相同的错误处理。
  但是这没有那么迫切，因为这个选择框已经足够把“超能力”约束成有效值了。
  
<a id="new-hero"></a>
<a id="reset"></a>  
.l-main-section
:marked
  ## Add a hero and reset the form
  
  ## 添加一个英雄，并且重置表单
  
  We'd like to add a new hero in this form. 
  We place a "New Hero" button at the bottom of the form and bind its click event to a component method.
  
  我们希望在这个表单中添加一个新的英雄。
  我们在表单的底部放一个“新增英雄”按钮，并且把它的点击事件绑定到一个组件方法上。
  
+makeExample('forms/ts/app/hero-form.component.html', 
  'new-hero-button', 
  'app/hero-form.component.html (新增英雄按钮)')
:marked
+makeExample('forms/ts/app/hero-form.component.ts', 
  'new-hero-v1', 
  'app/hero-form.component.ts (新增英雄方法 - v1)')(format=".")
:marked
  Run the application again, click the *New Hero* button, and the form clears.
  The *required* bars to the left of the input box are red, indicating invalid `name` and `power` properties.
  That's understandable as these are required fields. 
  The error messages are hidden because the form is pristine; we haven't changed anything yet.
  
  再次运行应用，点击*新增英雄*按钮，表单被清空了。
  输入框左侧的*必填项*竖条是红色的，表示`name`和`power`属性是无效的。
  对三个必填字段来说，这种方式清晰易懂。
  错误信息是隐藏的，这是因为表单还是全新的，我们还没有修改任何东西。
  
  Enter a name and click *New Hero* again.
  This time we see an error message! Why? We don't want that when we display a new (empty) hero.
  
  输入一个名字，并再次点击*新增英雄*按钮。
  这次，我们看到了错误信息！为什么？当我们显示一个新(空白)的英雄时，我们不希望如此。
  
  Inspecting the element in the browser tools reveals that the *name* input box is no longer pristine.
  Replacing the hero *did not restore the pristine state* of the control.
  
  使用浏览器工具审查这个元素就会发现，这个*name*输入框并不是全新的。
  更换了英雄*并不会重置控件的“全新”状态*。
  
.l-sub-section
  :marked
    Upon reflection, we realize that Angular cannot distinguish between
    replacing the entire hero and clearing the `name` property programmatically.
    Angular makes no assumptions and leaves the control in its current, dirty state.
    
    这反映出，在这种实现方式下，Angular没办法区分是替换了整个英雄数据还是用程序单独清除了`name`属性。
    Angular不能作出假设，因此只好让控件保留当前状态 —— 脏状态。
    
:marked
  We'll have to reset the form controls manually with a small trick. 
  We add an `active` flag to the component, initialized to `true`. When we add a new hero,
  we toggle `active` false and then immediately back to true with a quick `setTimeout`.
  
  我们不得不使用一个小花招来重置表单控件。
  我们给组件添加一个`active`标记，把它初始化为`true`。当我们添加一个新的英雄时，它把`active`标记设置为`false`，
  然后通过一个快速的`setTimeout`函数迅速把它设置回`true`。
  
+makeExample('forms/ts/app/hero-form.component.ts', 
  'new-hero', 
  'app/hero-form.component.ts (新增英雄 - 最终版)')(format=".")
:marked
  Then we bind the form element to this `active` flag.
  
  然后，我们把form元素绑定到这个`active`标志上。
  
+makeExample('forms/ts/app/hero-form.component.html', 
  'form-active', 
  'app/hero-form.component.html (Form标签)')
:marked
  With `NgIf` bound to the `active` flag, 
  clicking "New Hero" removes the form from the DOM and recreates it in a blink of an eye.
  The re-created form is in a pristine state. The error message is hidden.
  
  在通过`NgIf`绑定到`active`标志之后，点击“新增英雄”将从DOM中移除这个表单，并在一眨眼的功夫重建它。
  重新创建的表单处于“全新”状态。错误信息被隐藏了。
  
.l-sub-section
  :marked
    This is a temporary workaround while we await a proper form reset feature.
    
    这只是一个临时的变通方案，将来我们还会有一个更合适的方案来重置表单。
:marked
  
.l-main-section
:marked
  ## Submit the form with **ngSubmit**
  
  ## 通过**ngSubmit**来提交表单
  
  The user should be able to submit this form after filling it in.
  The Submit button at the bottom of the form
  does nothing on its own but it will
  trigger a form submit because of its type (`type="submit"`).
  
  在填表完成之后，用户还应该能提交这个表单。
  “提交”按钮位于表单的底部，它自己不会做任何事，但因为具有特殊的type值(`type="submit"`)，所以它会触发表单提交。

  A "form submit" is useless at the moment.
  To make it useful, we'll update the `<form>` tag with another Angular directive, `NgSubmit`,
  and bind it to the `HeroFormComponent.submit()` method with an  event binding
  
  仅仅触发“表单提交”在目前是没用的。
  要让它有用，我们还要用另一个Angular指令更新`<form>`标签 —— `NgSubmit`，
  并且通过事件绑定机制把它绑定到`HeroFormComponent.submit()`方法上。
  
+makeExample('forms/ts/app/hero-form.component.html', 'ngSubmit')(format=".")

:marked
  We slipped in something extra there at the end!  We defined a
  template reference variable, **`#heroForm`**, and initialized it with the value, "ngForm".
  
  最后，我们发现了一些额外的东西！我们定义了一个模板引用变量**`#heroForm`**，并且把它初始化为"ngForm"。

  The variable `heroForm` is now a reference to the `NgForm` directive that governs the form as a whole.
  
  这个`heroForm`变量现在引用的是`NgForm`指令，它代表的是表单的整体。
  
<a id="ngForm"></a>
.l-sub-section
  :marked
    ### The NgForm directive
<<<<<<< HEAD
    
    ### NgForm指令
    
    What `NgForm` directive? We didn't add an [NgForm](../api/common/NgForm-directive.html) directive!
=======
    What `NgForm` directive? We didn't add an [NgForm](../api/common/index/NgForm-directive.html) directive!
>>>>>>> 08d051d2
    
    什么`NgForm`指令？我们没有添加过[NgForm](../api/common/index/NgForm-directive.html)指令啊！
    
    Angular did. Angular creates and attaches an `NgForm` directive to the `<form>` tag automatically.
    
    Angular替我们做了。Angular自动创建了`NgForm`指令，并且把它附加到`<form>`标签上。

    The `NgForm` directive  supplements the `form` element with additional features.
    It holds the controls we created for the elements with `ngModel` directive and `name` attribute
    and monitors their properties including their validity.
    It also has its own `valid` property which is true only *if every contained
    control* is valid.
    
    `NgForm`指令为普通的`form`元素扩充了额外的特性。
    它保存我们通过`ngControl` 属性为各个元素创建的控件类，并且监视它们的属性变化，包括有效性。
    它还有自己的`valid`属性，只有当*每一个被包含的控件*都有效时，它才有效。
    
:marked
  Later in the template we bind the button's `disabled` property to the form's over-all validity via
  the `heroForm` variable. Here's that bit of markup:
  
  模板中稍后的部分，通过`heroForm`变量，我们把按钮的`disabled`属性绑定到了表单的全员有效性。这里是那点儿HTML：
  
+makeExample('forms/ts/app/hero-form.component.html', 'submit-button')
:marked
  Re-run the application. The form opens in a valid state and the button is enabled.
  
  重新运行应用。表单打开时，状态是有效的，按钮是可用的。

  Now delete the *Name*. We violate the "name required" rule which
  is duly noted in our error message as before. And now the Submit button is also disabled.
  
  现在，删除*姓名*。我们违反了“必填姓名”规则，它还是像以前那样显示了错误信息来提醒我们。同时，“提交”按钮也被禁用了。
  

  Not impressed?  Think about it for a moment. What would we have to do to
  wire the button's enable/disabled state to the form's validity without Angular's help?
  
  没想明白？再想一会儿。如果没有Angular `NgForm`的帮助，我们又该怎么让按钮的禁用/启用状态和表单的有效性关联起来呢？

  For us, it was as simple as
  
  有了Angular，它就是这么简单：
  
  1. Define a template reference variable on the (enhanced) form element
  
  1. 定义一个模板引用变量，放在(强化过的)form元素上
  
  2. Reference that variable in a button some 50 lines away.
  
  2. 从50行之外的按钮上引用这个变量。

.l-main-section
:marked
  ## Toggle two form regions (extra credit)
  
  ## 切换两个表单区域(额外的荣誉)
  
  Submitting the form isn't terribly dramatic at the moment.
  
  现在就提交表单还不够激动人心。
  
.l-sub-section
  :marked
    An unsurprising observation for a demo. To be honest,
    jazzing it up won't teach us anything new about forms.
    But this is an opportunity to exercise some of our newly won
    binding skills.
    If you're not interested, you can skip to the chapter's conclusion
    and not miss a thing.
    
    对演示来说，这是一个平淡的收场。老实说，即使让它更出彩，也无法教给我们任何关于表单的新知识。
    但这是一个锻炼我们新学到的绑定技能的好机会。
    如果你不感兴趣，可以跳过本章的下面这部分，而不用担心错失任何东西。
    
:marked
  Let's do something more strikingly visual.
  Let's hide the data entry area and display something else.
  
  我们来实现一些更明显的视觉效果吧。
  隐藏掉数据输入框，并且显示一些别的东西。

  Start by wrapping the form in a `<div>` and bind
  its `hidden` property to the `HeroFormComponent.submitted` property.
  
  先把表单包裹进`<div>`中，并且把它的`hidden`属性绑定到`HeroFormComponent.submitted`属性上。

+makeExample('forms/ts/app/hero-form.component.html', 'edit-div', 'app/hero-form.component.html (节选)')(format=".")

:marked
  The main form is visible from the start because the
  the `submitted` property is false until we submit the form,
  as this fragment from the `HeroFormComponent` reminds us:
  
  主表单从一开始就是可见的，因为`submitted`属性是false，直到我们提交了这个表单。来自`HeroFormComponent`的代码片段告诉了我们这一点：

+makeExample('forms/ts/app/hero-form.component.ts', 'submitted')(format=".")

:marked
  When we click the Submit button, the `submitted` flag becomes true and the form disappears
  as planned.

  当我们点击提交按钮时，`submitted`标志会变成true，并且表单像预想中一样消失了。

  Now we need to show something else while the form is in the submitted state.
  Add the following block of HTML below the `<div>` wrapper we just wrote:
  
  现在，当表单处于已提交状态时，我们需要显示一些别的东西。
  在我们刚刚写的`<div>`包装下方，添加下列HTML块儿：
  
+makeExample('forms/ts/app/hero-form.component.html', 'submitted', 'app/hero-form.component.html (节选)')

:marked
  There's our hero again, displayed read-only with interpolation bindings.
  This slug of HTML only appears while the component is in the submitted state.
  
  我们的英雄又来了，它通过插值表达式绑定显示为只读内容。
  这一小段儿HTML只在组件处于已提交状态时才会显示。

  We added an Edit button whose click event is bound to an expression
  that clears the `submitted` flag.

  我们添加了一个“编辑”按钮，它的click事件被绑定到了一个表达式，它会清除`submitted`标志。
  
  When we click it, this block disappears and the editable form reappears.
  
  当我们点它时，这个只读块儿消失了，可编辑的表单重新出现了。

  That's as much drama as we can muster for now.
  
  现在，它比我们那个刚好够用的版本好玩儿多了。

.l-main-section
:marked
  ## Conclusion
  
  ## 结论

  The Angular 2 form discussed in this chapter takes advantage of the following framework features to provide support for data modification, validation and more:
  
  本章讨论的Angular 2表单利用了下列框架特性来支持数据修改、验证和更多操作：

  - An Angular HTML form template.
  
  - Angular HTML表单模板。
  
  - A form component class with a `Component` decorator.
  
  - 带有`Component`装饰器的组件类。
  
  - The `ngSubmit` directive for handling the form submission.
  
  - 用来处理表单提交的`ngSubmit`指令。
  
  - Template reference variables such as `#heroForm`, `#name`, `#alter-ego` and `#power`.
  
  - 模板引用变量，如`#heroForm`、`#name`、`#alter-ego`和`#power`。
  
  - The `[(ngModel)]` syntax for two-way data binding, validation and change tracking. 
  
  - 用于双向数据绑定、数据验证和变化追踪的`[(ngModel)]`语法
  
  - The reference variable’s `valid` property on input controls to check if a control is valid and show/hide error messages.
  
  - 指向input控件的引用变量上的`valid`属性，可用于检查控件是否有效、是否显示/隐藏错误信息。
  
  - Controlling the submit button's enabled state by binding to `NgForm` validity.
  
  - 通过绑定到`NgForm`的有效性状态，控制提交按钮的禁用状态。
  
  - Custom CSS classes that provide visual feedback to users about invalid controls.
  
  - 对无效控件，定制CSS类来给用户提供视觉反馈。

  Our final project folder structure should look like this:
  
  我们最终的项目目录结构看起来是这样：
  
.filetree
  .file angular2-forms
  .children
    .file app
    .children
      .file app.component.ts
      .file hero.ts
      .file hero-form.component.html
      .file hero-form.component.ts
      .file main.ts
    .file node_modules ...
    .file typings ...      
    .file index.html
    .file package.json
    .file tsconfig.json
    .file typings.json
:marked
  Here’s the final version of the source:
  
  这里是源码的最终版本：

+makeTabs(
  `forms/ts/app/hero-form.component.ts,
   forms/ts/app/hero-form.component.html,
   forms/ts/app/hero.ts,
   forms/ts/app/app.component.ts,
   forms/ts/app/main.ts,   
   forms/ts/index.html,
   forms/ts/forms.css`,
  'final, final,,,,,',
  `hero-form.component.ts,
   hero-form.component.html,   
   hero.ts,
   app.component.ts,
   main.ts,
   index.html,
   forms.css`)
:marked<|MERGE_RESOLUTION|>--- conflicted
+++ resolved
@@ -1061,14 +1061,10 @@
 .l-sub-section
   :marked
     ### The NgForm directive
-<<<<<<< HEAD
     
     ### NgForm指令
     
-    What `NgForm` directive? We didn't add an [NgForm](../api/common/NgForm-directive.html) directive!
-=======
     What `NgForm` directive? We didn't add an [NgForm](../api/common/index/NgForm-directive.html) directive!
->>>>>>> 08d051d2
     
     什么`NgForm`指令？我们没有添加过[NgForm](../api/common/index/NgForm-directive.html)指令啊！
     
