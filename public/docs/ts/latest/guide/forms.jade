--- conflicted
+++ resolved
@@ -64,15 +64,11 @@
 
   - sharing information among controls with template reference variables
   
-<<<<<<< HEAD
   - 通过模板引用变量，在控件之间共享信息
-  
-  [Live Example](/resources/live-examples/forms/ts/plnkr.html)
-  
-  [在线例子](/resources/live-examples/forms/ts/plnkr.html)
-=======
+
   <live-example>Live Example</live-example>
->>>>>>> 1a8bbea1
+
+  <live-example>在线例子</live-example>
 
 .l-main-section
 :marked
