--- conflicted
+++ resolved
@@ -44,12 +44,8 @@
   - displaying validation errors to users and enable/disable form controls
   - 给用户显示有效性验证的错误信息，以及禁用/使能表单控件
 
-<<<<<<< HEAD
-  - sharing information among controls with template local variables
-  - 在控件和局部模板变量之间共享信息
-=======
   - sharing information among controls with template reference variables
->>>>>>> f513ee83
+  - 在控件和模板引用变量之间共享信息
   
   [Live Example](/resources/live-examples/forms/ts/plnkr.html)
   
@@ -741,14 +737,10 @@
 
 :marked
   To achieve this effect we extend the `<input>` tag with
-<<<<<<< HEAD
   
   要达到这个效果，我们得通过下列方式扩展`<input>`标签：
-  1. a [local template variable](./template-syntax.html#local-vars)
-  1. 一个[局部模板变量](./template-syntax.html#local-vars)
-=======
   1. a [template reference variable](./template-syntax.html#ref-vars)
->>>>>>> f513ee83
+  1. 一个[模板引用变量](./template-syntax.html#ref-vars)
   1. the "*is required*" message in a nearby `<div>` which we'll display only if the control is invalid.
   1. “本项必须填写”的消息放在附近的一个`<div>`元素中，只有当控件无效时，我们才显示它。
 
@@ -929,13 +921,9 @@
 
 :marked
   We slipped in something extra there at the end!  We defined a
-<<<<<<< HEAD
-  template local variable, **`#heroForm`**, and initialized it with the value, "ngForm".
-  
-  最后，我们发现了一些额外的东西！我们定义了一个局部模板变量 **`#heroForm`** ，并且把它初始化为"ngForm"。
-=======
   template reference variable, **`#heroForm`**, and initialized it with the value, "ngForm".
->>>>>>> f513ee83
+  
+  最后，我们发现了一些额外的东西！我们定义了一个模板引用变量 **`#heroForm`** ，并且把它初始化为"ngForm"。
 
   The variable `heroForm` is now a reference to the `NgForm` directive that governs the form as a whole.
   
@@ -985,14 +973,10 @@
   没想明白？再想一会儿。如果没有Angular `NgForm`的帮助，我们该怎么让按钮的禁用/使能状态和表单的有效性关联起来呢？
 
   For us, it was as simple as
-<<<<<<< HEAD
   
   对于我们来说，它非常简单：
-  1. Define a template local variable on the (enhanced) form element
-  1. 定义一个局部模板变量，放在(强化过的)form元素上
-=======
   1. Define a template reference variable on the (enhanced) form element
->>>>>>> f513ee83
+  1. 定义一个模板引用变量，放在(强化过的)form元素上
   2. Reference that variable in a button some 50 lines away.
   2. 从50行之外的按钮上引用这个变量。
 
@@ -1085,23 +1069,15 @@
   - A form component class with a `Component` decorator.
   - 带有`Component`装饰器的组件类。
   - The `ngSubmit` directive for handling the form submission.
-<<<<<<< HEAD
   - 用来处理表单提交的`ngSubmit`指令。
-  - Template local variables such as `#heroForm`, `#name`, `#alter-ego` and `#power`.
-  - 局部模板变量，如`#heroForm`、`#name`、`#alter-ego`和`power`。
-=======
   - Template reference variables such as `#heroForm`, `#name`, `#alter-ego` and `#power`.
->>>>>>> f513ee83
+  - 模板引用变量，如`#heroForm`、`#name`、`#alter-ego`和`#power`。
   - The `[(ngModel)]` syntax for two-way data binding.
   - 用于双向数据绑定的`[(ngModel)]`语法
   - The `ngControlName` directive for validation and form element change tracking.
-<<<<<<< HEAD
   - 用于验证和表单元素变化跟踪的`ngControlName`指令
-  - The local variable’s `valid` property on input controls to check if a control is valid and show/hide error messages.
-  - 代表输入控件的局部变量上的`valid`属性，用于检查控件是否有效、是否显示/隐藏错误信息。
-=======
   - The reference variable’s `valid` property on input controls to check if a control is valid and show/hide error messages.
->>>>>>> f513ee83
+  - 指向input控件的引用变量上的`valid`属性，用于检查控件是否有效、是否显示/隐藏错误信息。
   - Controlling the submit button's enabled state by binding to `NgForm` validity.
   - 通过绑定到`NgForm`的有效性状态，控制提交按钮的禁用状态。
   - Custom CSS classes that provide visual feedback to users about invalid controls.
