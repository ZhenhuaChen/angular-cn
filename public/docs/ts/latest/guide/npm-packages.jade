include ../_util-fns

:marked
  Angular applications and Angular itself depend upon features and functionality provided by a variety of third-party packages.
  These packages are maintained and installed with the Node Package Manager (<a href="https://docs.npmjs.com/" target="_blank">npm</a>).
  
  Angular应用程序以及Angular本身都依赖于很多第三方包(包括Angular自己)提供的特性和功能。
  这些包由Node包管理器(<a href="https://docs.npmjs.com/" target="_blank">npm</a>)负责安装和维护。
.l-sub-section
  :marked
    Node.js and npm are essential to Angular development. 
    
    Node.js和npm是做Angular 2开发的基础。
    
    <a href="https://docs.npmjs.com/getting-started/installing-node" target="_blank" title="Installing Node.js and updating npm">
    Get them now</a> if they're not already installed on your machine.
    
    如果你的电脑上还没有装过，请<a href="https://docs.npmjs.com/getting-started/installing-node" target="_blank" title="Installing Node.js and updating npm">立即获取它</a>！
 
    **Verify that you are running node `v4.x.x` or higher and npm `3.x.x` or higher**
    by running the commands `node -v` and `npm -v` in a terminal/console window.
    Older versions produce errors.
    
    通过在终端/控制台窗口中运行`node -v`和`npm -v`命令，来**验证下你是否正在使用node `v5.x.x`和npm `3.x.x`**。
    过老的版本有可能出现问题。

    We recommend [nvm](https://github.com/creationix/nvm) for managing multiple versions of node and npm. You may need [nvm](https://github.com/creationix/nvm) if you already have projects running on your machine that use other versions of node and npm.
    
    我们建议使用[nvm](https://github.com/creationix/nvm)来管理node和npm的多个版本。如果你机器上已经有某些项目运行了node和npm的其它版本，你就会需要[nvm](https://github.com/creationix/nvm)了。

:marked
  We recommend a comprehensive starter-set of packages as specified in the `dependencies` and `devDependencies`
  sections of the QuickStart
  <a href="https://docs.npmjs.com/files/package.json" target="_blank">package.json</a> file:
  
  我们在“快速起步”一章中<a href="https://docs.npmjs.com/files/package.json" target="_blank">package.json</a>文件的
  `dependencies`和`devDependencies`区中指定了一组适用于新手的综合依赖包。
+makeJson('quickstart/ts/package.1.json',{ paths: 'dependencies, devDependencies'}, 'package.json (dependencies)')(format=".") 
:marked
  You can use other packages but we recommend *this particular set* to start with because (a) they  work well together and 
  (b) they include everything you'll need to build and run the sample applications in this series.
  
  你当然可以使用其它包，不过我们建议你先使用*这一组*，因为：(a) 我们知道它们可以很好的协同工作；(b) 它们包含了我们在个系列文档中构建和运行范例应用时所需的一切。
.l-sub-section
  :marked
    Note: A cookbook or guide page may require an additional library such as *jQuery*.
    
    注意：烹饪宝典或开发指南中的页面可能需要其它库，比如*jQuery*。

:marked
  You'll install more than you need for QuickStart. 
  No worries! 
  You only serve to the client those packages that the application actually requests.
  
  它们远远超过了我们将在“快速起步”中所需要用到的。
  实际上，它比我们在大多数应用中需要的还多。
  安装的包比我们实际需要的包多，其实并没有什么坏处。
  我们最终只会往客户端发送程序中实际用到的那些包。
  
  This page explains what each package does. You can make substitutions later to suit your tastes and experience.
  
  本页面会解释每一个包是干什么的，以后你就可以根据自己的喜好和经验，随意替换它们了。
  
.l-main-section
:marked
  ## *dependencies* and *devDependencies*
  ## *dependencies*和*devDependencies*
  The `package.json` includes two sets of packages, 
  [dependencies](#dependencies) and [devDependencies](#dev-dependencies).
  
  `package.json`包含两组包：[dependencies](#dependencies)和[devDependencies](#dev-dependencies)。
  
  The *dependencies* are essential to *running* the application. 
  The *devDependencies* are only necessary to *develop* the application. 
  You can exclude them from production installations by adding `--production` to the install command, as follows:

  *dependencies*下的这些包是*运行*本应用的基础，而*devDependencies*下的只在*开发*此应用时才用得到。
  通过为`install`命令添加`--production`参数，你在产品环境下安装时排除*devDependencies*下的包，就像这样：
code-example(format="." language="bash").
  npm install my-application --production
  
a(id="dependencies")
.l-main-section
:marked
  ## *dependencies*
  The `dependencies` section of `package.json` contains:
  
  应用程序的`package.json`文件中，`dependencies`区下有三类包：
  
  * ***Features*** - Feature packages give the application framework and utility capabilities.
  * ***特性*** - 特性包为应用程序提供了框架和工具方面的能力。  
  
  * ***Polyfills*** - Polyfills plug gaps in the browser's JavaScript implementation.
  * ***填充(Polyfills)*** - 填充包弥合了不同浏览器上的JavaScript实现方面的差异。 
 
  * ***Other*** - Other libraries that support the application such as `bootstrap` for HTML widgets and styling.
  * ***其它*** - 其它库对本应用提供支持，比如`bootstrap`包提供了HTML中的小部件和样式。
  
.l-main-section
:marked
  ### Feature Packages
  ### 特性包
  
  ***@angular/core*** - Critical runtime parts of the framework needed by every application. 
  Includes all metadata decorators, `Component`, `Directive`,  dependency injection, and the component lifecycle hooks.
  
  ***@angular/core*** - 框架中关键的运行期部件，每一个应用都需要它。
  包括所有的元数据装饰器：`Component`、`Directive`，依赖注入系统，以及组件生命周期钩子。
  
  ***@angular/common*** - The commonly needed services, pipes, and directives provided by the Angular team.
  
  ***@angular/common*** - 常用的那些由Angular开发组提供的服务、管道和指令。
  
  ***@angular/compiler*** - Angular's *Template Compiler*. 
  It understands templates and can convert them to code that makes the application run and render. 
  Typically you don’t interact with the compiler directly; rather, you use it indirectly via `platform-browser-dynamic` or the offline template compiler.
  
  ***@angular/compiler*** - Angular的*模板编译器*。
  它会理解模板，并且把模板转化成代码，以供应用程序运行和渲染。
  开发人员通常不会直接跟这个编译器打交道，而是通过`platform-browser-dynamic`或离线模板编译器间接使用它。
  
  ***@angular/platform-browser*** - Everything DOM and browser related, especially the pieces that help render into DOM.
  This package also includes the bootstrapStatic method for bootstrapping applications for production builds that pre-compile templates offline.
  
  ***@angular/platform-browser*** - 与DOM和浏览器相关的每样东西，特别是帮助往DOM中渲染的那部分。
  这个包还包含bootstrapStatic方法，用来引导那些在产品构建时需要离线预编译模板的应用程序。
  
  ***@angular/platform-browser-dynamic*** - Includes (https://angular.io/docs/ts/latest/api/core/index/Provider-type-alias.html) and a [bootstrap](https://angular.io/docs/ts/latest/guide/ngmodule.html#!#bootstrap) method for applications that
  compile templates on the client. Don’t use offline compilation.
  Use this package for bootstrapping during development and for bootstrapping plunker samples.
  
  ***@angular/platform-browser-dynamic*** - 为应用程序提供一些[提供商](https://angular.io/docs/ts/latest/api/core/index/Provider-type-alias.html)和[bootstrap](https://angular.io/docs/ts/latest/guide/ngmodule.html#!#bootstrap)方法，以便在客户端编译模板。不要用于离线编译。
  我们使用这个包在开发期间引导应用，以及引导plunker中的范例。
  
  ***@angular/http*** - Angular's http client.
  
  ***@angular/http*** - Angular的HTTP客户端。
  
  ***@angular/router*** - Component router.
  
  ***@angular/router*** - 路由器。
  
  ***@angular/upgrade*** - Set of utilities for upgrading Angular 1 applications.
  
  ***@angular/upgrade*** - 一组用于升级Angular 1应用的工具。
  
  ***[system.js](https://github.com/systemjs/systemjs)*** -  A dynamic module loader compatible with the 
  [ES2015 module](http://www.2ality.com/2014/09/es6-modules-final.html) specification.
  Other viable choices include the well-regarded [webpack](https://webpack.github.io/).
  
  ***[system.js](https://github.com/systemjs/systemjs)*** -  是一个动态的模块加载器，
  与[ES2015模块](http://www.2ality.com/2014/09/es6-modules-final.html)规范兼容。
  还有很多其它选择，比如广受欢迎的[webpack](https://webpack.github.io/)。
  SystemJS被用在了我们的文档范例中。因为它能工作。
  
  Your future applications are likely to require additional packages that provide
  HTML controls, themes, data access, and various utilities.
  
  今后，应用程序很可能还会需要更多的包，比如HTML控件、主题、数据访问，以及其它多种工具。
  

a(id="polyfills")
.l-main-section
:marked
  ### Polyfill packages
  ### 填充(Polyfill)包
  
  Angular requires certain [polyfills](https://en.wikipedia.org/wiki/Polyfill) in the application environment.
  Install these polyfills using the npm packages that Angular lists in the *peerDependencies* section of its `package.json`.
  
  在应用程序的运行环境中，Angular需要某些[填充库](https://en.wikipedia.org/wiki/Polyfill)。
  我们通过特定的npm包来安装这些填充库，Angular本身把它列在了`package.json`中的*peerDependencies*区。
  
  You must list these packages in the `dependencies` section of your own `package.json`.
  
  但我们必须把它列在我们`package.json`文件的`dependencies`区。
  
.l-sub-section
  :marked
    For background on this requirement, see [Why peerDependencies?](#why-peer-dependencies).
    
    查看下面的“[为什么用peerDependencies?](#why-peer-dependencies)”，以了解这项需求的背景。
:marked
  ***core-js*** - Patches the global context (window) with essential features of ES2015 (ES6).
  You may substitute an alternative polyfill that provides the same core APIs. 
  When these APIs are implemented by the major browsers, this dependency will become unnecessary.

  ***core-js*** - 为全局上下文(window)打的补丁，提供了ES2015(ES6)的很多基础特性。
  我们也可以把它换成提供了相同内核API的其它填充库。
  一旦所有的“主流浏览器”都实现了这些API，这个依赖就可以去掉了。
  
  ***reflect-metadata*** - A dependency shared between Angular and the ***TypeScript compiler***. 
  You can update a TypeScript package without upgrading Angular, 
  which is why this is a dependency of the application and not a dependency of Angular.
  
  ***reflect-metadata*** - 一个由Angular和***TypeScript***编译器共享的依赖包。
  开发人员需要能单独更新TypeScript包，而不用升级Angular。这就是为什么把它放在本应用程序的依赖中，而不是Angular的依赖中。
  
  ***rxjs*** - A polyfill for the [Observables specification](https://github.com/zenparsing/es-observable) currently before the 
  [TC39](http://www.ecma-international.org/memento/TC39.htm) committee that determines standards for the JavaScript language.
  You can pick a preferred version of *rxjs* (within a compatible version range) 
  without waiting for Angular updates.
  
  ***rxjs*** - 一个为[可观察对象(Observable)规范](https://github.com/zenparsing/es-observable)提供的填充库，该规范已经提交给了
  [TC39](http://www.ecma-international.org/memento/TC39.htm)委员会，以决定是否要在JavaScript语言中进行标准化。
  开发人员应该能在兼容的版本中选择一个喜欢的*rxjs*版本，而不用等Angular升级。
  
  ***zone.js*** - A polyfill for the [Zone specification](https://gist.github.com/mhevery/63fdcdf7c65886051d55) currently before the 
  [TC39](http://www.ecma-international.org/memento/TC39.htm) committee that determines standards for the JavaScript language.
  You can pick a preferred version of *zone.js* to use (within a compatible version range) 
  without waiting for Angular updates.
  
  ***zone.js*** - 一个为[Zone规范](https://gist.github.com/mhevery/63fdcdf7c65886051d55)提供的填充库，该规范已经提交给了
  [TC39](http://www.ecma-international.org/memento/TC39.htm)委员会，以决定是否要在JavaScript语言中进行标准化。
  开发人员应该能在兼容的版本中选择一个喜欢的*zone.js*版本，而不用等Angular升级。

a(id="other")
.l-main-section
:marked
  ### Other helper libraries
  ### 其它辅助库
  
  ***angular-in-memory-web-api*** - An Angular-supported library that simulates a remote server's web api 
  without requiring an actual server or real http calls. 
  Good for demos, samples, and early stage development (before we even have a server).
  Read about it in the [Http Client](server-communication.html#appendix-tour-of-heroes-in-memory-server) page.
  
  ***angular-in-memory-web-api*** - 一个Angular的支持库，它能模拟一个远端服务器的Web API，而不需要依赖一个真实的服务器或发起真实的HTTP调用。
  对演示、文档范例和开发的早期阶段(那时候我们可能还没有服务器呢)非常有用。
  请到[Http客户端](server-communication.html#appendix-tour-of-heroes-in-memory-server)一章中了解更多知识。
  
  ***bootstrap*** - [Bootstrap](http://getbootstrap.com/) is a popular HTML and CSS framework for designing responsive web apps.
  Some of the samples improve their appearance with *bootstrap*.
  
  ***bootstrap*** - [bootstrap](http://getbootstrap.com/)是一个广受欢迎的HTML和CSS框架，可用来设计响应式网络应用。
  有些文档中的范例使用了*bootstrap*来强化它们的外观。
  
a(id="dev-dependencies")
.l-main-section
:marked
  ## *devDependencies*
  The packages listed in the *devDependencies* section of the `package.json` help you develop the application.
  You don't have to deploy them with the production application although there is no harm in doing so.
  
  列在`package.json`文件中*devDependencies*区的包会帮助我们开发该应用程序。
  我们不用把它们部署到产品环境的应用程序中 —— 虽然这样做也没什么坏处。

  ***[concurrently](https://www.npmjs.com/package/concurrently)*** - 
  A utility to run multiple *npm* commands concurrently on OS/X, Windows, and Linux operating systems.
  
  ***[concurrently](https://www.npmjs.com/package/concurrently)*** - 一个用来在OS/X、Windows和Linux操作系统上同时运行多个*npm*命令的工具
  
  ***[lite-server](https://www.npmjs.com/package/lite-server)*** - 
  A light-weight, static file server, by [John Papa](http://johnpapa.net/) 
  with excellent support for Angular apps that use routing.
  
  ***[lite-server](https://www.npmjs.com/package/lite-server)*** - 一个轻量级、静态的服务器，
  由[John Papa](http://johnpapa.net/)开发和维护。对使用到路由的Angular程序提供了很好的支持。 
  
  ***[typescript](https://www.npmjs.com/package/typescript)*** - 
  the TypeScript language server, including the *tsc* TypeScript compiler.
  
<<<<<<< HEAD
  ***[typescript](https://www.npmjs.com/package/typescript)*** - TypeScript语言的服务器，包含了TypeScript编译器*tsc*。
  
  ***[typings](https://www.npmjs.com/package/typings)*** - A manager for TypeScript definition files.
  Read more about it in the [TypeScript Configuration](typescript-configuration.html#typings) page.
  
  ***[typings](https://www.npmjs.com/package/typings)*** - 一个“TypeScript定义”文件管理器。
  要了解更多，请参见[TypeScript配置](typescript-configuration.html#typings)页。
  
=======
  ***@types/\**** - TypeScript definition files.
  Learn more about it in the [TypeScript Configuration](typescript-configuration.html#typings) chapter.

>>>>>>> 8a3d0613
.l-main-section
a(id="why-peer-dependencies")
:marked
  ## Why *peerDependencies*?
  ## 为什么使用*peerDependencies*？
  
  There isn't a *peerDependencies* section in the QuickStart `package.json`. 
  But Angular has a *peerDependencies* section in 
  *its* package.json, which has important consequences for your application. 
  
  在“快速起步”的`package.json`文件中，并没有*peerDependencies*区。
  但是Angular本身在[*它自己的* package.json](https://github.com/angular/angular/blob/master/modules/angular2/package.json)中有，
  它对我们的应用程序有重要的影响。
  
  It explains why you load the [polyfill](#polyfills) *dependency* packages in the QuickStart `package.json`,
  and why you'll need those packages in your own applications.
  
  它解释了为什么我们要在“快速起步”的`package.json`文件中加载这些[填充库(polyfill)](#polyfills)依赖包，
  以及为什么我们在自己的应用中会需要它们。
  
  An explanation of [peer dependencies](https://nodejs.org/en/blog/npm/peer-dependencies/) follows.
  
  然后是对[平级依赖(peer dependencies)](https://nodejs.org/en/blog/npm/peer-dependencies/)的简短解释。
  
  Packages depend on other packages. For example, your application depends on the Angular package.
  
  每个包都依赖其它的包，比如我们的应用程序就依赖于Angular包。
  
  Two packages, "A" and "B", could depend on the same third package "C". 
  "A" and "B" might both list "C" among their *dependencies*.
  
  两个包，"A"和"B"，可能依赖共同的第三个包"C"。
  "A"和"B"可能都在它们的*dependencies*中列出了"C"。
  
  What if "A" and "B" depend on different versions of "C" ("C1" and "C2"). The npm package system supports that! 
  It installs "C1" in the `node_modules` folder for "A" and "C2" in the `node_modules` folder for "B".
  Now "A" and "B" have their own copies of "C" and they run without interferring with one another.
  
  如果"A"和"B"依赖于"C"的不同版本("C1"和"C2")。npm包管理系统也能支持！
  它会把"C1"安装到"A"的`node_modules`目录下给"A"用，把"C2"安装到"B"的`node_modules`目录下给"B"用。
  现在，"A"和"B"都有了它们自己的一份"C"的复本，它们运行起来也互不干扰。
  
  But there is a problem. Package "A" may require the presence of "C1" without actually calling upon it directly.
  "A" may only work if *everyone is using "C1"*. It falls down if any part of the application relies on "C2".
  
  但是有一个问题。包"A"可能只需要"C1"出现就行，而实际上并不会直接调用它。
  "A"可能只有当*每个人都使用"C1"时*才能正常工作。如果程序中的任何一个部分依赖了"C2"，它就会失败。
  
  The solution is for "A" to declare that "C1" is a *peer dependency*.
  
  要想解决这个问题，"A"就需要把"C1"定义为它的*平级依赖*。
  
  The difference between a `dependency` and a `peerDependency` is roughly this:
  
  在`dependencies`和`peerDependencies`之间的区别大致是这样的：
  
  >A **dependency** says, "I need this thing directly available to *me*."
  
  >**dependency**说：“我需要这东西*对我*直接可用。”
  >
  >A **peerDependency** says, "If you want to use me, you need this thing available to *you*."
  >
  >**peerDependency**说：“如果你想使用我，你得先确保这东西*对你*可用”
   
  The Angular `package.json` specifies several *peer dependency* packages, 
  each pinned to a particular version of a third-party package.
  
  Angular就存在这个问题。
  因此，Angular的`package.json`中指定了一系列*平级依赖*包，
  把每个第三方包都固定在一个特定的版本上。

  ### We must install Angular's *peerDependencies* ourselves.
  ### 我们必须自己安装Angular的*peerDependencies*。
  
  When *npm* installs packages listed in *your* `dependencies` section,
  it also installs the packages listed within *their* packages `dependencies` sections.
  The process is recursive.
  
  当*npm*安装那些在*我们的*`dependencies`区指定的包时，
  它也会同时安装上在*那些包*的`dependencies`区所指定的那些包。
  这个安装过程是递归的。
  
  However, as of version 3, *npm* does *not* install packages listed in *peerDependencies* sections.
  
  但是在npm的第三版中，*它不会*安装列在*peerDependencies*区的那些包。
  
  This means that when your application installs Angular, ***npm* doesn't automatically install
  the packages listed in Angular's *peerDependencies* section**.
  
  这意味着，当我们的应用程序安装Angular时，***npm*将不会自动安装列在Angular的*peerDependencies*区的那些包**
  
  Fortunately, *npm* issues a warning (a) When any *peer dependencies* are missing, or (b)
  When the application or any of its other dependencies
  installs a different version of a *peer dependency*. 
  
  幸运的是，*npm*会在下列情况下给我们警告：(a) 当任何*平级依赖*缺失时 或(b) 当应用程序或它的任何其它依赖安装了与*平级依赖*不同版本的包时。
  
  These warnings guard against accidental failures due to version mismatches.
  They leave you in control of package and version resolution.
  
  这些警告可以避免因为版本不匹配而导致的意外错误。
  它们让我们可以控制包和版本的解析过程。
  
  It is your responsibility to list all *peer dependency* packages **among your own *devDependencies***.
  
  我们的责任是，把所有*平级依赖*包都**列在我们自己的*devDependencies*中**。
  
.l-sub-section
  :marked
    #### The future of *peerDependencies*
    #### *peerDependencies*的未来
    
    The Angular polyfill dependencies are hard requirements. Currently, there is no way to make them optional.
    
    Angular的填充库依赖只是一个给开发人员的建议或提示，以便它们知道Angular期望用什么。
    它们不应该像现在一样是硬需求，但目前我们也不知道该如何把它们设置为可选的。
    
    However, there is an npm feature request for "optional peerDependencies," which would allow you to model this relationship better. 
    When this feature request is implemented, Angular will switch from *peerDependencies* to *optionalPeerDependencies* for all polyfills.
    
    不过，有一个npm的新特性申请，叫做“可选的peerDependencies”，它将会允许我们更好的对这种关系建模。
    一旦它被实现了，Angular将把所有填充库从*peerDependencies*区切换到*optionalPeerDependencies*区。<|MERGE_RESOLUTION|>--- conflicted
+++ resolved
@@ -260,20 +260,16 @@
   ***[typescript](https://www.npmjs.com/package/typescript)*** - 
   the TypeScript language server, including the *tsc* TypeScript compiler.
   
-<<<<<<< HEAD
   ***[typescript](https://www.npmjs.com/package/typescript)*** - TypeScript语言的服务器，包含了TypeScript编译器*tsc*。
   
-  ***[typings](https://www.npmjs.com/package/typings)*** - A manager for TypeScript definition files.
-  Read more about it in the [TypeScript Configuration](typescript-configuration.html#typings) page.
-  
-  ***[typings](https://www.npmjs.com/package/typings)*** - 一个“TypeScript定义”文件管理器。
-  要了解更多，请参见[TypeScript配置](typescript-configuration.html#typings)页。
-  
-=======
   ***@types/\**** - TypeScript definition files.
   Learn more about it in the [TypeScript Configuration](typescript-configuration.html#typings) chapter.
-
->>>>>>> 8a3d0613
+  
+  ***@types/\**** - “TypeScript定义”文件管理器。
+  要了解更多，请参见[TypeScript配置](typescript-configuration.html#typings)页。
+  
+  
+
 .l-main-section
 a(id="why-peer-dependencies")
 :marked
