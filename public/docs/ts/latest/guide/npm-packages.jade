include ../_util-fns

:marked
  Angular applications and Angular itself depend upon features and functionality provided by a variety of third-party packages.
  These packages are maintained and installed with the Node Package Manager (<a href="https://docs.npmjs.com/" target="_blank">npm</a>).

  Angular应用程序以及Angular本身都依赖于很多第三方包(包括Angular自己)提供的特性和功能。
  这些包由Node包管理器(<a href="https://docs.npmjs.com/" target="_blank">npm</a>)负责安装和维护。
.l-sub-section
  :marked
    Node.js and npm are essential to Angular development. 

    Node.js和npm是做Angular 2开发的基础。

    <a href="https://docs.npmjs.com/getting-started/installing-node" target="_blank" title="Installing Node.js and updating npm">
    Get them now</a> if they're not already installed on your machine.

    如果你的电脑上还没有装过，请<a href="https://docs.npmjs.com/getting-started/installing-node" target="_blank" title="Installing Node.js and updating npm">立即获取它</a>！

    **Verify that you are running node `v4.x.x` or higher and npm `3.x.x` or higher**
    by running the commands `node -v` and `npm -v` in a terminal/console window.
    Older versions produce errors.

    通过在终端/控制台窗口中运行`node -v`和`npm -v`命令，来**验证下你是否正在使用node `v5.x.x`和npm `3.x.x`**。
    过老的版本有可能出现问题。

    We recommend [nvm](https://github.com/creationix/nvm) for managing multiple versions of node and npm. You may need [nvm](https://github.com/creationix/nvm) if you already have projects running on your machine that use other versions of node and npm.

    我们建议使用[nvm](https://github.com/creationix/nvm)来管理node和npm的多个版本。如果你机器上已经有某些项目运行了node和npm的其它版本，你就会需要[nvm](https://github.com/creationix/nvm)了。

:marked
  We recommend a comprehensive starter-set of packages as specified in the `dependencies` and `devDependencies`
  sections of the <a href="https://docs.npmjs.com/files/package.json" target="_blank">package.json</a> file
  installed as described during [Setup](setup.html).

  我们在[搭建本地开发环境](setup.html)一章中安装并解释的<a href="https://docs.npmjs.com/files/package.json" target="_blank">package.json</a>文件的
  `dependencies`和`devDependencies`区中指定了一组适用于新手的综合依赖包。

:marked
  You can use other packages but we recommend *this particular set* to start with because (a) they  work well together and 
  (b) they include everything you'll need to build and run the sample applications in this series.

  你当然可以使用其它包，不过我们建议你先使用*这一组*，因为：(a) 我们知道它们可以很好的协同工作；(b) 它们包含了我们在个系列文档中构建和运行范例应用时所需的一切。
.l-sub-section
  :marked
    Note: A cookbook or guide page may require an additional library such as *jQuery*.

    注意：烹饪宝典或开发指南中的页面可能需要其它库，比如*jQuery*。
:marked
  You'll install more than you need for QuickStart. 
  No worries! 
  You only serve to the client those packages that the application actually requests.

  它们远远超过了我们将在“快速起步”中所需要用到的。
  实际上，它比我们在大多数应用中需要的还多。
  安装的包比我们实际需要的包多，其实并没有什么坏处。
  我们最终只会往客户端发送程序中实际用到的那些包。

  This page explains what each package does. You can make substitutions later to suit your tastes and experience.

  本页面会解释每一个包是干什么的，以后你就可以根据自己的喜好和经验，随意替换它们了。

.l-main-section
:marked
  ## *dependencies* and *devDependencies*
  ## *dependencies*和*devDependencies*
  The `package.json` includes two sets of packages,
  [dependencies](#dependencies) and [devDependencies](#dev-dependencies).

  `package.json`包含两组包：[dependencies](#dependencies)和[devDependencies](#dev-dependencies)。

  The *dependencies* are essential to *running* the application.
  The *devDependencies* are only necessary to *develop* the application. 
  You can exclude them from production installations by adding `--production` to the install command, as follows:

  *dependencies*下的这些包是*运行*本应用的基础，而*devDependencies*下的只在*开发*此应用时才用得到。
  通过为`install`命令添加`--production`参数，你在产品环境下安装时排除*devDependencies*下的包，就像这样：
code-example(format="." language="bash").
  npm install my-application --production

a(id="dependencies")
.l-main-section
:marked
  ## *dependencies*
  The `dependencies` section of `package.json` contains:

  应用程序的`package.json`文件中，`dependencies`区下有三类包：

  * ***Features*** - Feature packages give the application framework and utility capabilities.
  * ***特性*** - 特性包为应用程序提供了框架和工具方面的能力。

  * ***Polyfills*** - Polyfills plug gaps in the browser's JavaScript implementation.
  * ***填充(Polyfills)*** - 填充包弥合了不同浏览器上的JavaScript实现方面的差异。

  * ***Other*** - Other libraries that support the application such as `bootstrap` for HTML widgets and styling.
  * ***其它*** - 其它库对本应用提供支持，比如`bootstrap`包提供了HTML中的小部件和样式。

.l-main-section
:marked
  ### Feature Packages
  ### 特性包

  ***@angular/core*** - Critical runtime parts of the framework needed by every application. 
  Includes all metadata decorators, `Component`, `Directive`,  dependency injection, and the component lifecycle hooks.

  ***@angular/core*** - 框架中关键的运行期部件，每一个应用都需要它。
  包括所有的元数据装饰器：`Component`、`Directive`，依赖注入系统，以及组件生命周期钩子。

  ***@angular/common*** - The commonly needed services, pipes, and directives provided by the Angular team.

  ***@angular/common*** - 常用的那些由Angular开发组提供的服务、管道和指令。

  ***@angular/compiler*** - Angular's *Template Compiler*.
  It understands templates and can convert them to code that makes the application run and render. 
  Typically you don’t interact with the compiler directly; rather, you use it indirectly via `platform-browser-dynamic` or the offline template compiler.

  ***@angular/compiler*** - Angular的*模板编译器*。
  它会理解模板，并且把模板转化成代码，以供应用程序运行和渲染。
  开发人员通常不会直接跟这个编译器打交道，而是通过`platform-browser-dynamic`或离线模板编译器间接使用它。

  ***@angular/platform-browser*** - Everything DOM and browser related, especially the pieces that help render into DOM.
  This package also includes the bootstrapStatic method for bootstrapping applications for production builds that pre-compile templates offline.

  ***@angular/platform-browser*** - 与DOM和浏览器相关的每样东西，特别是帮助往DOM中渲染的那部分。
  这个包还包含bootstrapStatic方法，用来引导那些在产品构建时需要离线预编译模板的应用程序。

  ***@angular/platform-browser-dynamic*** - Includes [Providers](../api/core/index/Provider-type-alias.html) and a [bootstrap](ngmodule.html#bootstrap) method for applications that
  compile templates on the client. Don’t use offline compilation.
  Use this package for bootstrapping during development and for bootstrapping plunker samples.

  ***@angular/platform-browser-dynamic*** - 为应用程序提供一些[提供商](../api/core/index/Provider-type-alias.html)和[bootstrap](ngmodule.html#bootstrap)方法，以便在客户端编译模板。不要用于离线编译。
  我们使用这个包在开发期间引导应用，以及引导plunker中的范例。

  ***@angular/http*** - Angular's http client.

  ***@angular/http*** - Angular的HTTP客户端。

  ***@angular/router*** - Component router.
<<<<<<< HEAD

  ***@angular/router*** - 路由器。

  ***@angular/upgrade*** - Set of utilities for upgrading Angular 1 applications.

  ***@angular/upgrade*** - 一组用于升级Angular 1应用的工具。

  ***[system.js](https://github.com/systemjs/systemjs)*** -  A dynamic module loader compatible with the
=======
  
  ***@angular/upgrade*** - Set of utilities for upgrading AngularJS applications to Angular.
  
  ***[system.js](https://github.com/systemjs/systemjs)*** -  A dynamic module loader compatible with the 
>>>>>>> 747807e2
  [ES2015 module](http://www.2ality.com/2014/09/es6-modules-final.html) specification.
  Other viable choices include the well-regarded [webpack](https://webpack.github.io/).

  ***[system.js](https://github.com/systemjs/systemjs)*** -  是一个动态的模块加载器，
  与[ES2015模块](http://www.2ality.com/2014/09/es6-modules-final.html)规范兼容。
  还有很多其它选择，比如广受欢迎的[webpack](https://webpack.github.io/)。
  SystemJS被用在了我们的文档范例中。因为它能工作。

  Your future applications are likely to require additional packages that provide
  HTML controls, themes, data access, and various utilities.

  今后，应用程序很可能还会需要更多的包，比如HTML控件、主题、数据访问，以及其它多种工具。

a(id="polyfills")
.l-main-section
:marked
  ### Polyfill packages
  ### 填充(Polyfill)包

  Angular requires certain [polyfills](https://en.wikipedia.org/wiki/Polyfill) in the application environment.
  Install these polyfills using the npm packages that Angular lists in the *peerDependencies* section of its `package.json`.

  在应用程序的运行环境中，Angular需要某些[填充库](https://en.wikipedia.org/wiki/Polyfill)。
  我们通过特定的npm包来安装这些填充库，Angular本身把它列在了`package.json`中的*peerDependencies*区。

  You must list these packages in the `dependencies` section of your own `package.json`.

  但我们必须把它列在我们`package.json`文件的`dependencies`区。

.l-sub-section
  :marked
    For background on this requirement, see [Why peerDependencies?](#why-peer-dependencies).

    查看下面的“[为什么用peerDependencies?](#why-peer-dependencies)”，以了解这项需求的背景。
:marked
  ***core-js*** - Patches the global context (window) with essential features of ES2015 (ES6).
   You may substitute an alternative polyfill that provides the same core APIs. 
   When these APIs are implemented by the major browsers, this dependency will become unnecessary.
<<<<<<< HEAD

  ***core-js*** - 为全局上下文(window)打的补丁，提供了ES2015(ES6)的很多基础特性。
  我们也可以把它换成提供了相同内核API的其它填充库。
  一旦所有的“主流浏览器”都实现了这些API，这个依赖就可以去掉了。

  ***reflect-metadata*** - A dependency shared between Angular and the ***TypeScript compiler***.
  You can update a TypeScript package without upgrading Angular, 
  which is why this is a dependency of the application and not a dependency of Angular.

  ***reflect-metadata*** - 一个由Angular和***TypeScript***编译器共享的依赖包。
  开发人员需要能单独更新TypeScript包，而不用升级Angular。这就是为什么把它放在本应用程序的依赖中，而不是Angular的依赖中。

  ***rxjs*** - A polyfill for the [Observables specification](https://github.com/zenparsing/es-observable) currently before the
=======
  
  ***rxjs*** - A polyfill for the [Observables specification](https://github.com/zenparsing/es-observable) currently before the 
>>>>>>> 747807e2
  [TC39](http://www.ecma-international.org/memento/TC39.htm) committee that determines standards for the JavaScript language.
  You can pick a preferred version of *rxjs* (within a compatible version range) 
  without waiting for Angular updates.

  ***rxjs*** - 一个为[可观察对象(Observable)规范](https://github.com/zenparsing/es-observable)提供的填充库，该规范已经提交给了
  [TC39](http://www.ecma-international.org/memento/TC39.htm)委员会，以决定是否要在JavaScript语言中进行标准化。
  开发人员应该能在兼容的版本中选择一个喜欢的*rxjs*版本，而不用等Angular升级。

  ***zone.js*** - A polyfill for the [Zone specification](https://gist.github.com/mhevery/63fdcdf7c65886051d55) currently before the
  [TC39](http://www.ecma-international.org/memento/TC39.htm) committee that determines standards for the JavaScript language.
  You can pick a preferred version of *zone.js* to use (within a compatible version range) 
  without waiting for Angular updates.

  ***zone.js*** - 一个为[Zone规范](https://gist.github.com/mhevery/63fdcdf7c65886051d55)提供的填充库，该规范已经提交给了
  [TC39](http://www.ecma-international.org/memento/TC39.htm)委员会，以决定是否要在JavaScript语言中进行标准化。
  开发人员应该能在兼容的版本中选择一个喜欢的*zone.js*版本，而不用等Angular升级。

a(id="other")
.l-main-section
:marked
  ### Other helper libraries
  ### 其它辅助库

  ***angular-in-memory-web-api*** - An Angular-supported library that simulates a remote server's web api 
  without requiring an actual server or real http calls. 
  Good for demos, samples, and early stage development (before we even have a server).
  Read about it in the [Http Client](server-communication.html#appendix-tour-of-heroes-in-memory-server) page.

  ***angular-in-memory-web-api*** - 一个Angular的支持库，它能模拟一个远端服务器的Web API，而不需要依赖一个真实的服务器或发起真实的HTTP调用。
  对演示、文档范例和开发的早期阶段(那时候我们可能还没有服务器呢)非常有用。
  请到[Http客户端](server-communication.html#appendix-tour-of-heroes-in-memory-server)一章中了解更多知识。

  ***bootstrap*** - [Bootstrap](http://getbootstrap.com/) is a popular HTML and CSS framework for designing responsive web apps.
  Some of the samples improve their appearance with *bootstrap*.

  ***bootstrap*** - [bootstrap](http://getbootstrap.com/)是一个广受欢迎的HTML和CSS框架，可用来设计响应式网络应用。
  有些文档中的范例使用了*bootstrap*来强化它们的外观。

a(id="dev-dependencies")
.l-main-section
:marked
  ## *devDependencies*
  The packages listed in the *devDependencies* section of the `package.json` help you develop the application.
  You don't have to deploy them with the production application although there is no harm in doing so.

  列在`package.json`文件中*devDependencies*区的包会帮助我们开发该应用程序。
  我们不用把它们部署到产品环境的应用程序中 —— 虽然这样做也没什么坏处。

  ***[concurrently](https://www.npmjs.com/package/concurrently)*** -
  A utility to run multiple *npm* commands concurrently on OS/X, Windows, and Linux operating systems.

  ***[concurrently](https://www.npmjs.com/package/concurrently)*** - 一个用来在OS/X、Windows和Linux操作系统上同时运行多个*npm*命令的工具

  ***[lite-server](https://www.npmjs.com/package/lite-server)*** -
  A light-weight, static file server, by [John Papa](http://johnpapa.net/) 
  with excellent support for Angular apps that use routing.

  ***[lite-server](https://www.npmjs.com/package/lite-server)*** - 一个轻量级、静态的服务器，
  由[John Papa](http://johnpapa.net/)开发和维护。对使用到路由的Angular程序提供了很好的支持。

  ***[typescript](https://www.npmjs.com/package/typescript)*** -
  the TypeScript language server, including the *tsc* TypeScript compiler.

  ***[typescript](https://www.npmjs.com/package/typescript)*** - TypeScript语言的服务器，包含了TypeScript编译器*tsc*。

  ***@types/\**** - TypeScript definition files.
  Learn more about it in the [TypeScript Configuration](typescript-configuration.html#typings) chapter.

  ***@types/\**** - “TypeScript定义”文件管理器。
  要了解更多，请参见[TypeScript配置](typescript-configuration.html#typings)页。

.l-main-section
a(id="why-peer-dependencies")
:marked
  ## Why *peerDependencies*?
  ## 为什么使用*peerDependencies*？

  There isn't a *peerDependencies* section in the QuickStart `package.json`. 
  But Angular has a *peerDependencies* section in 
  *its* package.json, which has important consequences for your application. 

  在“快速起步”的`package.json`文件中，并没有*peerDependencies*区。
  但是Angular本身在[*它自己的* package.json](https://github.com/angular/angular/blob/master/modules/angular2/package.json)中有，
  它对我们的应用程序有重要的影响。

  It explains why you load the [polyfill](#polyfills) *dependency* packages in the QuickStart `package.json`,
  and why you'll need those packages in your own applications.

  它解释了为什么我们要在“快速起步”的`package.json`文件中加载这些[填充库(polyfill)](#polyfills)依赖包，
  以及为什么我们在自己的应用中会需要它们。

  An explanation of [peer dependencies](https://nodejs.org/en/blog/npm/peer-dependencies/) follows.

  然后是对[平级依赖(peer dependencies)](https://nodejs.org/en/blog/npm/peer-dependencies/)的简短解释。

  Packages depend on other packages. For example, your application depends on the Angular package.

  每个包都依赖其它的包，比如我们的应用程序就依赖于Angular包。

  Two packages, "A" and "B", could depend on the same third package "C".
  "A" and "B" might both list "C" among their *dependencies*.

  两个包，"A"和"B"，可能依赖共同的第三个包"C"。
  "A"和"B"可能都在它们的*dependencies*中列出了"C"。

  What if "A" and "B" depend on different versions of "C" ("C1" and "C2"). The npm package system supports that. 
  It installs "C1" in the `node_modules` folder for "A" and "C2" in the `node_modules` folder for "B".
  Now "A" and "B" have their own copies of "C" and they run without interferring with one another.

  如果"A"和"B"依赖于"C"的不同版本("C1"和"C2")。npm包管理系统也能支持！
  它会把"C1"安装到"A"的`node_modules`目录下给"A"用，把"C2"安装到"B"的`node_modules`目录下给"B"用。
  现在，"A"和"B"都有了它们自己的一份"C"的复本，它们运行起来也互不干扰。

  But there is a problem. Package "A" may require the presence of "C1" without actually calling upon it directly.
  "A" may only work if *everyone is using "C1"*. It falls down if any part of the application relies on "C2".

  但是有一个问题。包"A"可能只需要"C1"出现就行，而实际上并不会直接调用它。
  "A"可能只有当*每个人都使用"C1"时*才能正常工作。如果程序中的任何一个部分依赖了"C2"，它就会失败。

  The solution is for "A" to declare that "C1" is a *peer dependency*.

  要想解决这个问题，"A"就需要把"C1"定义为它的*平级依赖*。

  The difference between a `dependency` and a `peerDependency` is roughly this:

  在`dependencies`和`peerDependencies`之间的区别大致是这样的：

  >A **dependency** says, "I need this thing directly available to *me*."
  >
  >A **peerDependency** says, "If you want to use me, you need this thing available to *you*."

  >**dependency**说：“我需要这东西*对我*直接可用。”
  >
  >**peerDependency**说：“如果你想使用我，你得先确保这东西*对你*可用”

  The Angular `package.json` specifies several *peer dependency* packages, 
  each pinned to a particular version of a third-party package.

  Angular就存在这个问题。
  因此，Angular的`package.json`中指定了一系列*平级依赖*包，
  把每个第三方包都固定在一个特定的版本上。

  ### We must install Angular's *peerDependencies* ourselves.
  ### 我们必须自己安装Angular的*peerDependencies*。

  When *npm* installs packages listed in *your* `dependencies` section,
  it also installs the packages listed within *their* packages `dependencies` sections.
  The process is recursive.

  当*npm*安装那些在*我们的*`dependencies`区指定的包时，
  它也会同时安装上在*那些包*的`dependencies`区所指定的那些包。
  这个安装过程是递归的。

  However, as of version 3, *npm* does *not* install packages listed in *peerDependencies* sections.

  但是在npm的第三版中，*它不会*安装列在*peerDependencies*区的那些包。

  This means that when your application installs Angular, ***npm* doesn't automatically install
  the packages listed in Angular's *peerDependencies* section**.

  这意味着，当我们的应用程序安装Angular时，***npm*将不会自动安装列在Angular的*peerDependencies*区的那些包**

  Fortunately, *npm* issues a warning (a) When any *peer dependencies* are missing, or (b)
  When the application or any of its other dependencies
  installs a different version of a *peer dependency*. 

  幸运的是，*npm*会在下列情况下给我们警告：(a) 当任何*平级依赖*缺失时 或(b) 当应用程序或它的任何其它依赖安装了与*平级依赖*不同版本的包时。

  These warnings guard against accidental failures due to version mismatches.
  They leave you in control of package and version resolution.

  这些警告可以避免因为版本不匹配而导致的意外错误。
  它们让我们可以控制包和版本的解析过程。

  It is your responsibility to list all *peer dependency* packages **among your own *devDependencies***.

  我们的责任是，把所有*平级依赖*包都**列在我们自己的*devDependencies*中**。

.l-sub-section
  :marked
    #### The future of *peerDependencies*
    #### *peerDependencies*的未来

    The Angular polyfill dependencies are hard requirements. Currently, there is no way to make them optional.

    Angular的填充库依赖只是一个给开发人员的建议或提示，以便它们知道Angular期望用什么。
    它们不应该像现在一样是硬需求，但目前我们也不知道该如何把它们设置为可选的。

    However, there is an npm feature request for "optional peerDependencies," which would allow you to model this relationship better.
    When this feature request is implemented, Angular will switch from *peerDependencies* to *optionalPeerDependencies* for all polyfills.

    不过，有一个npm的新特性申请，叫做“可选的peerDependencies”，它将会允许我们更好的对这种关系建模。
    一旦它被实现了，Angular将把所有填充库从*peerDependencies*区切换到*optionalPeerDependencies*区。<|MERGE_RESOLUTION|>--- conflicted
+++ resolved
@@ -136,21 +136,14 @@
   ***@angular/http*** - Angular的HTTP客户端。
 
   ***@angular/router*** - Component router.
-<<<<<<< HEAD
 
   ***@angular/router*** - 路由器。
 
-  ***@angular/upgrade*** - Set of utilities for upgrading Angular 1 applications.
+  ***@angular/upgrade*** - Set of utilities for upgrading AngularJS applications to Angular.
 
   ***@angular/upgrade*** - 一组用于升级Angular 1应用的工具。
 
   ***[system.js](https://github.com/systemjs/systemjs)*** -  A dynamic module loader compatible with the
-=======
-  
-  ***@angular/upgrade*** - Set of utilities for upgrading AngularJS applications to Angular.
-  
-  ***[system.js](https://github.com/systemjs/systemjs)*** -  A dynamic module loader compatible with the 
->>>>>>> 747807e2
   [ES2015 module](http://www.2ality.com/2014/09/es6-modules-final.html) specification.
   Other viable choices include the well-regarded [webpack](https://webpack.github.io/).
 
@@ -189,24 +182,12 @@
   ***core-js*** - Patches the global context (window) with essential features of ES2015 (ES6).
    You may substitute an alternative polyfill that provides the same core APIs. 
    When these APIs are implemented by the major browsers, this dependency will become unnecessary.
-<<<<<<< HEAD
 
   ***core-js*** - 为全局上下文(window)打的补丁，提供了ES2015(ES6)的很多基础特性。
   我们也可以把它换成提供了相同内核API的其它填充库。
   一旦所有的“主流浏览器”都实现了这些API，这个依赖就可以去掉了。
 
-  ***reflect-metadata*** - A dependency shared between Angular and the ***TypeScript compiler***.
-  You can update a TypeScript package without upgrading Angular, 
-  which is why this is a dependency of the application and not a dependency of Angular.
-
-  ***reflect-metadata*** - 一个由Angular和***TypeScript***编译器共享的依赖包。
-  开发人员需要能单独更新TypeScript包，而不用升级Angular。这就是为什么把它放在本应用程序的依赖中，而不是Angular的依赖中。
-
   ***rxjs*** - A polyfill for the [Observables specification](https://github.com/zenparsing/es-observable) currently before the
-=======
-  
-  ***rxjs*** - A polyfill for the [Observables specification](https://github.com/zenparsing/es-observable) currently before the 
->>>>>>> 747807e2
   [TC39](http://www.ecma-international.org/memento/TC39.htm) committee that determines standards for the JavaScript language.
   You can pick a preferred version of *rxjs* (within a compatible version range) 
   without waiting for Angular updates.
