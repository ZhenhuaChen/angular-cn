--- conflicted
+++ resolved
@@ -5,39 +5,26 @@
   Every application starts out with what seems like a simple task: get data, transform them, and show them to users.
   Getting data could be as simple as creating a local variable or as complex as streaming data over a WebSocket.
 
-<<<<<<< HEAD
   每个应用开始的时候差不多都是一些简单任务：获取数据、转换它们，然后把它们显示给用户。
   获取数据可能简单到创建一个局部变量就行，也可能复杂到从WebSocket中获取数据流。
 
-  Once data arrive, we could push their raw `toString` values directly to the view.
-  That rarely makes for a good user experience.
-  E.g., almost everyone prefers a simple birthday date like
-  <samp>April 15, 1988</samp> to the original raw string format
-  &mdash; <samp>Fri Apr 15 1988 00:00:00 GMT-0700 (Pacific Daylight Time)</samp>.
-
-  一旦取到数据，我们可以把它们原始值的`toString`结果直接推入视图中。
-  但这种做法很少能具备良好的用户体验。
-  比如，几乎每个人都更喜欢简单的日期格式，例如<samp>1988-04-15</samp>，而不是服务端传过来的原始字符串格式 —— <samp>Fri Apr 15 1988 00:00:00 GMT-0700 (Pacific Daylight Time)</samp>。
-
-  Clearly some values benefit from a bit of massage. We soon discover that we
-  desire many of the same transformations repeatedly, both within and across many applications.
-  We almost think of them as styles.
-  In fact, we'd like to apply them in our HTML templates as we do styles.
-  
-  显然，有些值最好显示成用户友好的格式。我们很快就会发现，在很多不同的应用中，都在重复做出某些相同的变换。
-  我们几乎会把它们看做某种CSS样式，事实上，我们也确实更喜欢在HTML模板中应用它们 —— 就像CSS样式一样。
-=======
   Once data arrive, you could push their raw `toString` values directly to the view,
   but that rarely makes for a good user experience.
   For example, in most use cases, users prefer to see a date in a simple format like
   <samp>April 15, 1988</samp> rather than the raw string format
   <samp>Fri Apr 15 1988 00:00:00 GMT-0700 (Pacific Daylight Time)</samp>.
 
+  一旦取到数据，我们可以把它们原始值的`toString`结果直接推入视图中。
+  但这种做法很少能具备良好的用户体验。
+  比如，几乎每个人都更喜欢简单的日期格式，例如<samp>1988-04-15</samp>，而不是服务端传过来的原始字符串格式 —— <samp>Fri Apr 15 1988 00:00:00 GMT-0700 (Pacific Daylight Time)</samp>。
+
   Clearly, some values benefit from a bit of editing. You may notice that you
   desire many of the same transformations repeatedly, both within and across many applications.
   You can almost think of them as styles.
   In fact, you might like to apply them in your HTML templates as you do styles.
->>>>>>> f1345962
+  
+  显然，有些值最好显示成用户友好的格式。我们很快就会发现，在很多不同的应用中，都在重复做出某些相同的变换。
+  我们几乎会把它们看做某种CSS样式，事实上，我们也确实更喜欢在HTML模板中应用它们 —— 就像CSS样式一样。
 
   Introducing Angular pipes, a way to write display-value transformations that you can declare in your HTML.
 
@@ -48,12 +35,9 @@
 
 .l-main-section
 :marked
-<<<<<<< HEAD
-  ## Using Pipes
+  ## Using pipes
+  
   ## 使用管道
-=======
-  ## Using pipes
->>>>>>> f1345962
 
   A pipe takes in data as input and transforms it to a desired output.
   In this page, you'll use pipes to transform a component's birthday property into
@@ -81,15 +65,10 @@
 
 .l-sub-section
   :marked
-<<<<<<< HEAD
-    The `Date` and `Currency` pipes need the **ECMAScript Internationalization API**.
-    Safari and other older browsers don't support it. We can add support with a polyfill.
+    The `Date` and `Currency` pipes need the *ECMAScript Internationalization API*.
+    Safari and other older browsers don't support it. You can add support with a polyfill.
     
     `Date`和`Currency`管道需要**ECMAScript国际化（I18n）API**，但Safari和其它老式浏览器不支持它，该问题可以用垫片（Polyfill）解决。
-=======
-    The `Date` and `Currency` pipes need the *ECMAScript Internationalization API*.
-    Safari and other older browsers don't support it. You can add support with a polyfill.
->>>>>>> f1345962
 
   code-example(language="html").
     &lt;script src="https://cdn.polyfill.io/v2/polyfill.min.js?features=Intl.~locale.en"&gt;&lt;/script&gt;
@@ -97,7 +76,9 @@
 .l-main-section
 :marked
   ## Built-in pipes
+  
   ## 内置的管道
+  
   Angular comes with a stock of pipes such as
   `DatePipe`, `UpperCasePipe`, `LowerCasePipe`, `CurrencyPipe`, and `PercentPipe`.
   They are all available for use in any template.
@@ -110,40 +91,28 @@
     Read more about these and many other built-in pipes in the [pipes topics](../api/#!?query=pipe) of the
     [API Reference](../api); filter for entries that include the word "pipe".
 
-<<<<<<< HEAD
     要学习更多内置管道的知识，参见[API参考手册](../api/#!?apiFilter=pipe)，并用“pipe”为关键词对结果进行过滤。
 
-    Angular doesn't have a `FilterPipe` or an `OrderByPipe` for reasons explained in an [appendix below](#no-filter-pipe).
-=======
     Angular doesn't have a `FilterPipe` or an `OrderByPipe` for reasons explained in the [Appendix](#no-filter-pipe) of this page.
->>>>>>> f1345962
 
     Angular没有`FilterPipe`或`OrderByPipe`管道，原因在[后面的附录中](#no-filter-pipe)有解释。
 
 .l-main-section
 :marked
-<<<<<<< HEAD
-  ## Parameterizing a Pipe
+  ## Parameterizing a pipe
+  
   ## 对管道进行参数化
-=======
-  ## Parameterizing a pipe
->>>>>>> f1345962
 
   A pipe can accept any number of optional parameters to fine-tune its output.
   To add parameters to a pipe, follow the pipe name with a colon ( : ) and then the parameter value
   (such as `currency:'EUR'`). If the pipe accepts multiple parameters, separate the values with colons (such as `slice:1:5`)
-
-<<<<<<< HEAD
+  
   管道可能接受任何数量的可选参数来对它的输出进行微调。
-  我们可以在管道名后面添加一个冒号( : )再跟一个参数值，来为管道添加参数(比如`currency:'EUR'`)。
-  如果我们的管道可以接受多个参数，那么就用冒号来分隔这些参数值(比如`slice:1:5`)。
-
-  We'll modify our birthday template to give the date pipe a format parameter.
-  After formatting the hero's April 15th birthday, it should render as **<samp>04/15/88</samp>**:
-=======
+    我们可以在管道名后面添加一个冒号( : )再跟一个参数值，来为管道添加参数(比如`currency:'EUR'`)。
+    如果我们的管道可以接受多个参数，那么就用冒号来分隔这些参数值(比如`slice:1:5`)。
+
   Modify the birthday template to give the date pipe a format parameter.
   After formatting the hero's April 15th birthday, it renders as **<samp>04/15/88</samp>**:
->>>>>>> f1345962
 
   我们将通过修改生日模板来给这个日期管道提供一个格式化参数。
   当格式化完该英雄的4月15日生日之后，它应该被渲染成**<samp>04/15/88</samp>**。
@@ -157,14 +126,10 @@
   such as a string literal or a component property.
   In other words, you can control the format through a binding the same way you control the birthday value through a binding.
 
-<<<<<<< HEAD
   参数值可以是任何有效的[模板表达式](./template-syntax.html#template-expressions)，比如字符串字面量或组件的属性。
   换句话说，借助属性绑定，我们也可以像用绑定来控制生日的值一样，控制生日的显示格式。
 
-  Let's write a second component that *binds* the pipe's format parameter
-=======
   Write a second component that *binds* the pipe's format parameter
->>>>>>> f1345962
   to the component's `format` property. Here's the template for that component:
 
   我们来写第二个组件，它把管道的格式参数*绑定*到该组件的`format`属性。这里是新组件的模板：
@@ -189,11 +154,7 @@
   当我们点击按钮的时候，显示的日志会在"**<samp>04/15/1988</samp>**"和"**<samp>Friday, April 15, 1988</samp>**"之间切换。
 
 figure.image-display
-<<<<<<< HEAD
   img(src='/resources/images/devguide/pipes/date-format-toggle-anim.gif' alt="Date Format Toggle")
-=======
-    img(src='/resources/images/devguide/pipes/date-format-toggle-anim.gif' alt="Date Format Toggle")
->>>>>>> f1345962
 
 .l-sub-section
   :marked
@@ -227,12 +188,9 @@
 
 .l-main-section#custom-pipes
 :marked
-<<<<<<< HEAD
-  ## Custom Pipes
+  ## Custom pipes
+  
   ## 自定义管道
-=======
-  ## Custom pipes
->>>>>>> f1345962
 
   You can write your own custom pipes.
   Here's a custom pipe named `ExponentialStrengthPipe` that can boost a hero's powers:
@@ -248,7 +206,6 @@
   在这个管道的定义中体现了几个关键点：
 
   * A pipe is a class decorated with pipe metadata.
-<<<<<<< HEAD
 
     管道是一个带有“管道元数据(pipe metadata)”装饰器的类。
 
@@ -258,41 +215,27 @@
     这个管道类实现了`PipeTransform`接口的`transform`方法，该方法接受一个输入值和一些可选参数，并返回转换后的值。
 
   * There will be one additional argument to the `transform` method for each parameter passed to the pipe.
-  Our pipe has one such parameter: the `exponent`.
+  Your pipe has one such parameter: the `exponent`.
 
     当每个输入值被传给`transform`方法时，还会带上另一个参数，比如我们这个管道中的`exponent`(放大指数)。
 
-  * We tell Angular that this is a pipe by applying the
-  `@Pipe` #{_decorator} which we import from the core Angular library.
-
-    我们通过`@Pipe`#{_decoratorCn}告诉Angular：这是一个管道。该#{_decoratorCn}是从Angular的`core`库中引入的。
-
-  * The `@Pipe` #{_decorator} allows us to define the
-     pipe name that we'll use within template expressions. It must be a valid JavaScript identifier.
-     Our pipe's name is `exponentialStrength`.
-=======
-  * The pipe class implements the `PipeTransform` interface's `transform` method that
-  accepts an input value followed by optional parameters and returns the transformed value.
-  * There will be one additional argument to the `transform` method for each parameter passed to the pipe.
-  Your pipe has one such parameter: the `exponent`.
   * To tell Angular that this is a pipe, you apply the
   `@Pipe` decorator, which you import from the core Angular library.
+
+    我们通过`@Pipe`装饰器告诉Angular：这是一个管道。该装饰器是从Angular的`core`库中引入的。
+
   * The `@Pipe` decorator allows you to define the
      pipe name that you'll use within template expressions. It must be a valid JavaScript identifier.
      Your pipe's name is `exponentialStrength`.
->>>>>>> f1345962
-
-    这个`@Pipe`#{_decoratorCn}允许我们定义管道的名字，这个名字会被用在模板表达式中。它必须是一个有效的JavaScript标识符。
+
+    这个`@Pipe`装饰器允许我们定义管道的名字，这个名字会被用在模板表达式中。它必须是一个有效的JavaScript标识符。
       比如，我们这个管道的名字是`exponentialStrength`。
 
 .l-sub-section
   :marked
-<<<<<<< HEAD
-    ### The *PipeTransform* Interface
+    ### The *PipeTransform* interface
+    
     ### *PipeTransform*接口
-=======
-    ### The *PipeTransform* interface
->>>>>>> f1345962
 
     The `transform` method is essential to a pipe.
     The `PipeTransform` *interface* defines that method and guides both tooling and the compiler.
@@ -303,71 +246,49 @@
     严格来说，它是可选的。Angular不会管它，而是直接查找并执行`transform`方法。
 
 :marked
-<<<<<<< HEAD
-  Now we need a component to demonstrate our pipe.
+  Now you need a component to demonstrate the pipe.
 
   现在，我们需要一个组件来演示这个管道。
-=======
-  Now you need a component to demonstrate the pipe.
->>>>>>> f1345962
 +makeExample('pipes/ts/src/app/power-booster.component.ts',null,'src/app/power-booster.component.ts')(format='.')
 figure.image-display
   img(src='/resources/images/devguide/pipes/power-booster.png' alt="Power Booster")
 
 :marked
   Note the following:
-
-<<<<<<< HEAD
+  
   要注意的有两点：
-  1. We use our custom pipe the same way we use the built-in pipes.
-
-      我们使用自定义管道的方式和内置管道完全相同。
-
-  1. We must include our pipe in the `!{_decls}` #{_array} of the `!{_appMod}`.
-=======
+
   * You use your custom pipe the same way you use built-in pipes.
+  
+    我们使用自定义管道的方式和内置管道完全相同。
+    
   * You must include your pipe in the `declarations` array of the `AppModule`.
->>>>>>> f1345962
-
-      我们必须在`!{_appMod}`的`!{_decls}`数组中包含这个管道。
+
+    我们必须在`AppModule`的`declarations`数组中包含这个管道。
 
 .callout.is-helpful
-<<<<<<< HEAD
-  header Remember the !{_decls} #{_array}!
-
-  header 别忘了!{_decls}数组！
-=======
   header Remember the declarations array
->>>>>>> f1345962
+  
+  header 别忘了`declarations`数组
+  
   :marked
     You must manually register custom pipes.
     If you don't, Angular reports an error.
     In the previous example, you didn't list the `DatePipe` because all
     Angular built-in pipes are pre-registered.
-<<<<<<< HEAD
-    Custom pipes must be registered manually.
-    
+
     如果我们忘了列出这个自定义管道，Angular就会报告一个错误。
     在前一个例子中我们没有把`DatePipe`列进去，这是因为Angular所有的内置管道都已经预注册过了。
-    但自定义管道必须手工注册。
-
-
-:marked
-  If we try the <live-example></live-example>,
-  we can probe its behavior by changing the value and the optional exponent in the template.
-  
-  如果我们试一下这个<live-example>在线例子</live-example>，就可以通过修改值和模板中的可选部分来体会其行为。
-
-  ## Power Boost Calculator (extra-credit)
-  ## 能力倍增计算器(加分项)
-=======
 
 :marked
   To probe the behavior in the <live-example></live-example>,
   change the value and optional exponent in the template.
+  
+  如果我们试一下这个<live-example>在线例子</live-example>，就可以通过修改值和模板中的可选部分来体会其行为。
 
   ## Power Boost Calculator
->>>>>>> f1345962
+  
+  ## 能力倍增计算器
 
   It's not much fun updating the template to test the custom pipe.
   Upgrade the example to a "Power Boost Calculator" that combines
@@ -384,25 +305,18 @@
 .l-main-section
 a#change-detection
 :marked
-<<<<<<< HEAD
-  ## Pipes and Change Detection
+  ## Pipes and change detection
+  
   ## 管道与变更检测
-=======
-  ## Pipes and change detection
->>>>>>> f1345962
 
   Angular looks for changes to data-bound values through a *change detection* process that runs after every DOM event:
   every keystroke, mouse move, timer tick, and server response. This could be expensive.
   Angular strives to lower the cost whenever possible and appropriate.
 
-<<<<<<< HEAD
   Angular通过*变更检测*过程来查找绑定值的更改，并在每一次JavaScript事件之后运行：每次按键、鼠标移动、定时器以及服务器的响应。
   这可能会让变更检测显得很昂贵，但是Angular会尽可能降低变更检测的成本。
 
-  Angular picks a simpler, faster change detection algorithm when we use a pipe. Let's see how.
-=======
   Angular picks a simpler, faster change detection algorithm when you use a pipe.
->>>>>>> f1345962
 
   当我们使用管道时，Angular选用了一种简单、快速的变更检测算法。
 
@@ -417,14 +331,9 @@
 +makeExample('pipes/ts/src/app/flying-heroes.component.html', 'template-1', 'src/app/flying-heroes.component.html (v1)')(format='.')
 
 :marked
-<<<<<<< HEAD
-  The companion component class provides heroes, adds new heroes into the #{_array}, and can reset the #{_array}.
+  The companion component class provides heroes, adds heroes into the array, and can reset the array.
 
   和模板相伴的组件类可以提供英雄数组，能把新的英雄添加到数组中，还能重置英雄数组。
-
-=======
-  The companion component class provides heroes, adds heroes into the array, and can reset the array.
->>>>>>> f1345962
 +makeExample('pipes/ts/src/app/flying-heroes.component.ts', 'v1', 'src/app/flying-heroes.component.ts (v1)')(format='.')
 
 :marked
@@ -432,87 +341,57 @@
   If you click the `reset` button, Angular replaces `heroes` with a new array of the original heroes and updates the display.
   If you added the ability to remove or change a hero, Angular would detect those changes and update the display as well.
 
-<<<<<<< HEAD
   我们可以添加新的英雄，加完之后，Angular就会更新显示。
   `reset`按钮会把`heroes`替换成一个由原来的英雄组成的新数组，重置完之后，Angular就会更新显示。
   如果我们提供了删除或修改英雄的能力，Angular也会检测到那些更改，并更新显示。
 
-  ### Flying Heroes pipe
+  ### Flying-heroes pipe
   ### “会飞的英雄”管道
 
-  Let's add a `FlyingHeroesPipe` to the `*ngFor` repeater that filters the list of heroes to just those heroes who can fly.
+  Add a `FlyingHeroesPipe` to the `*ngFor` repeater that filters the list of heroes to just those heroes who can fly.
 
   我们来往`*ngFor`重复器中添加一个`FlyingHeroesPipe`管道，这个管道能过滤出所有会飞的英雄。
-
 +makeExample('pipes/ts/src/app/flying-heroes.component.html', 'template-flying-heroes', 'src/app/flying-heroes.component.html (flyers)')(format='.')
 :marked
-  Here's the `FlyingHeroesPipe` implementation which follows the pattern for custom pipes we saw earlier.
-=======
-  ### Flying-heroes pipe
-
-  Add a `FlyingHeroesPipe` to the `*ngFor` repeater that filters the list of heroes to just those heroes who can fly.
-+makeExample('pipes/ts/src/app/flying-heroes.component.html', 'template-flying-heroes', 'src/app/flying-heroes.component.html (flyers)')(format='.')
-:marked
   Here's the `FlyingHeroesPipe` implementation, which follows the pattern for custom pipes described earlier.
-+makeExample('pipes/ts/src/app/flying-heroes.pipe.ts', 'pure', 'src/app/flying-heroes.pipe.ts')(format='.')
->>>>>>> f1345962
 
   下面是`FlyingHeroesPipe`的实现，它遵循了我们以前见过的那些写自定义管道的模式。
-
 +makeExample('pipes/ts/src/app/flying-heroes.pipe.ts', 'pure', 'src/app/flying-heroes.pipe.ts')(format='.')
 :marked
   Notice the odd behavior in the <live-example></live-example>:
   when you add flying heroes, none of them are displayed under "Heroes who fly."
 
-<<<<<<< HEAD
   当运行例子时，我们看到一种奇怪的行为（试试<live-example>在线例子</live-example>）。添加的每个英雄都是会飞行的英雄，但是没有一个被显示出来。
 
-  Although we're not getting the behavior we want, Angular isn't broken.
-  It's just using a different change detection algorithm &mdash; one that ignores changes to the list or any of its items.
+  Although you're not getting the behavior you want, Angular isn't broken.
+  It's just using a different change-detection algorithm that ignores changes to the list or any of its items.
 
   虽然我们没有得到期望的行为，但Angular也没有出错。
   这里只是用了另一种变更检测算法 —— 它会忽略对列表及其子项所做的任何更改。
 
-  Look at how we're adding a new hero:
+  Notice how a hero is added:
 
   来看看我们是如何添加新英雄的：
 
-=======
-  Although you're not getting the behavior you want, Angular isn't broken.
-  It's just using a different change-detection algorithm that ignores changes to the list or any of its items.
-
-  Notice how a hero is added:
->>>>>>> f1345962
 +makeExample('pipes/ts/src/app/flying-heroes.component.ts', 'push')(format='.')
 :marked
   You add the hero into the `heroes` array.  The reference to the array hasn't changed.
   It's the same array. That's all Angular cares about. From its perspective, *same array, no change, no display update*.
-
-<<<<<<< HEAD
+  
   当我们往`heroes`数组中添加一个新的英雄时，这个数组的引用并没有改变。它还是那个数组。而引用却是Angular所关心的一切。
-  从Angular的角度来看，*这是同一个数组，没有变化，也就不需要更新显示*。
-
-  We can fix that. Let's create a new #{_array} with the new hero appended and assign that to `heroes`.
-  This time Angular detects that the #{_array} reference has changed.
-  It executes the pipe and updates the display with the new #{_array} which includes the new flying hero.
-
-  我们可以修复它。让我们创建一个新数组，把这个英雄追加进去，并把它赋给`heroes`。
-  这次，Angular检测到数组的引用变化了。它执行了这个管道，并使用这个新数组更新显示，这次它就包括新的飞行英雄了。
-
-  *If we **mutate** the #{_array}, no pipe is invoked and no display updated;
-  if we **replace** the #{_array}, then the pipe executes and the display is updated*.
-  The *Flying Heroes* extends the
-  code with checkbox switches and additional displays to help us experience these effects.
-=======
+    从Angular的角度来看，*这是同一个数组，没有变化，也就不需要更新显示*。
+
   To fix that, create an array with the new hero appended and assign that to `heroes`.
   This time Angular detects that the array reference has changed.
   It executes the pipe and updates the display with the new array, which includes the new flying hero.
+  
+  我们可以修复它。让我们创建一个新数组，把这个英雄追加进去，并把它赋给`heroes`。
+    这次，Angular检测到数组的引用变化了。它执行了这个管道，并使用这个新数组更新显示，这次它就包括新的飞行英雄了。
 
   If you *mutate* the array, no pipe is invoked and the display isn't updated;
   if you *replace* the array, the pipe executes and the display is updated.
   The Flying Heroes application extends the
   code with checkbox switches and additional displays to help you experience these effects.
->>>>>>> f1345962
 
   如果我们**修改了**这个数组，没有管道被执行，也没有显示被更新。
   如果我们**替换了**这个数组，管道就会被执行，显示也更新了。
@@ -527,15 +406,11 @@
   That's an easy rule to follow in *this* example
   where the only way to change the data is by adding a hero.
 
-<<<<<<< HEAD
   直接替换这个数组是通知Angular更新显示的一种高效方式。
   我们该什么时候替换这个数组呢？当数据变化的时候。
   在这个*玩具级*例子中，这是一个简单的规则，因为这里修改数据的唯一途径就是添加新英雄。
 
-  More often we don't know when the data have changed,
-=======
   More often, you don't know when the data have changed,
->>>>>>> f1345962
   especially in applications that mutate data in many ways,
   perhaps in application locations far away.
   A component in such an application usually can't know about those changes.
@@ -543,26 +418,19 @@
   Strive to keep the component class independent of the HTML.
   The component should be unaware of pipes.
 
-<<<<<<< HEAD
   更多情况下，我们不知道什么时候数据变化了，尤其是在那些有很多种途径改动数据的程序中 —— 可能在程序中很远的地方。
   组件就是一个通常无法知道那些改动的例子。此外，它会导致削足适履 —— 扭曲我们的组件设计来适应管道。
   我们要尽可能保持组件类独立于HTML。组件不应该关心管道的存在。
 
-  Perhaps we should consider a different kind of pipe for filtering flying heroes, an *impure pipe*.
-=======
   For filtering flying heroes, consider an *impure pipe*.
->>>>>>> f1345962
-
-  也行我们可以考虑用另一种管道来过滤会飞的英雄了，一个*非纯(impure)管道*。
+
+  为了过滤会飞的英雄，我们要使用*非纯(impure)管道*。
 
 .l-main-section
 :marked
-<<<<<<< HEAD
-  ## Pure and Impure Pipes
+  ## Pure and impure pipes
+  
   ## 纯(pure)管道与非纯(impure)管道
-=======
-  ## Pure and impure pipes
->>>>>>> f1345962
 
   There are two categories of pipes: *pure* and *impure*.
   Pipes are pure by default. Every pipe you've seen so far has been pure.
@@ -586,41 +454,27 @@
   Angular executes a *pure pipe* only when it detects a *pure change* to the input value.
   A pure change is either a change to a primitive input value (`String`, `Number`, `Boolean`, `Symbol`)
   or a changed object reference (`Date`, `Array`, `Function`, `Object`).
-
-<<<<<<< HEAD
-    Angular只有在它检测到输入值发生了*纯变更*时才会执行*纯管道*。
-    ***纯变更***是指对原始类型值(`String`、`Number`、`Boolean`、`Symbol`)的更改，
-    或者对对象引用(`Date`、`Array`、`Function`、`Object`)的更改。
-
-:marked
-  Angular ignores changes *within* (composite) objects.
-  It won't call a pure pipe if we change an input month, add to an input #{_array}, or update an input object property.
+  
+  Angular只有在它检测到输入值发生了*纯变更*时才会执行*纯管道*。
+      ***纯变更***是指对原始类型值(`String`、`Number`、`Boolean`、`Symbol`)的更改，
+      或者对对象引用(`Date`、`Array`、`Function`、`Object`)的更改。
+
+  Angular ignores changes within (composite) objects.
+  It won't call a pure pipe if you change an input month, add to an input array, or update an input object property.
 
   Angular会忽略(复合)对象*内部*的更改。
   如果我们更改了输入日期(`Date`)中的月份、往一个输入数组(`Array`)中添加新值或者更新了一个输入对象(`Object`)的属性，Angular都不会调用纯管道。
-
-  This may seem restrictive but it is also fast.
-  An object reference check is fast &mdash; much faster than a deep check for
-  differences &mdash; so Angular can quickly determine if it can skip both the
-  pipe execution and a view update.
-
-  这可能看起来是一种限制，但它保证了速度。
-  对象引用的检查是非常快的(比递归的深检查要快得多)，所以Angular可以快速的决定是否应该跳过管道执行和视图更新。
-
-  For this reason, we prefer a pure pipe if we can live with the change detection strategy.
-  When we can't, we *may* turn to the impure pipe.
-=======
-  Angular ignores changes within (composite) objects.
-  It won't call a pure pipe if you change an input month, add to an input array, or update an input object property.
 
   This may seem restrictive but it's also fast.
   An object reference check is fast&mdash;much faster than a deep check for
   differences&mdash;so Angular can quickly determine if it can skip both the
   pipe execution and a view update.
 
+  这可能看起来是一种限制，但它保证了速度。
+  对象引用的检查是非常快的(比递归的深检查要快得多)，所以Angular可以快速的决定是否应该跳过管道执行和视图更新。
+
   For this reason, a pure pipe is preferable when you can live with the change detection strategy.
   When you can't, you *can* use the impure pipe.
->>>>>>> f1345962
 
   因此，如果我们要和变更检测策略打交道，就会更喜欢用纯管道。
   如果不能，我们就*可以*转回到非纯管道。
@@ -629,15 +483,9 @@
   :marked
     Or you might not use a pipe at all.
     It may be better to pursue the pipe's purpose with a property of the component,
-<<<<<<< HEAD
-    a point we take up later.
-
+    a point that's discussed laterin this page.
     或者我们也可以完全不用管道。
     有时候，使用组件的属性能比用管道更好的达到目的，这一点我们等后面会再提起。
-=======
-    a point that's discussed later in this page.
->>>>>>> f1345962
-
 :marked
   ### Impure pipes
   ### 非纯管道
@@ -645,37 +493,26 @@
   Angular executes an *impure pipe*  during every component change detection cycle.
   An impure pipe is called often, as often as every keystroke or mouse-move.
 
-<<<<<<< HEAD
   Angular会在每个组件的变更检测周期中执行*非纯管道*。
   非纯管道可能会被调用很多次，和每个按键或每次鼠标移动一样频繁。
 
-  With that concern in mind, we must implement an impure pipe with great care.
+  With that concern in mind, implement an impure pipe with great care.
   An expensive, long-running pipe could destroy the user experience.
 
   要在脑子里绷着这根弦，我们必须小心翼翼的实现非纯管道。
   一个昂贵、迟钝的管道将摧毁用户体验。
 
-  <a id="impure-flying-heroes"></a>
-=======
-  With that concern in mind, implement an impure pipe with great care.
-  An expensive, long-running pipe could destroy the user experience.
-
 a#impure-flying-heroes
 :marked
->>>>>>> f1345962
   ### An impure *FlyingHeroesPipe*
+  
   ### 非纯版本的*FlyingHeroesPipe*
 
-<<<<<<< HEAD
-  A flip of the switch turns our `FlyingHeroesPipe` into a `FlyingHeroesImpurePipe`.
-  Here's the complete implementation:
+  A flip of the switch turns the `FlyingHeroesPipe` into a `FlyingHeroesImpurePipe`.
+  The complete implementation is as follows:
 
   我们把`FlyingHeroesPipe`换成了`FlyingHeroesImpurePipe`。
   下面是完整的实现：
-=======
-  A flip of the switch turns the `FlyingHeroesPipe` into a `FlyingHeroesImpurePipe`.
-  The complete implementation is as follows:
->>>>>>> f1345962
 +makeTabs(
 'pipes/ts/src/app/flying-heroes.pipe.ts, pipes/ts/src/app/flying-heroes.pipe.ts',
 'impure, pure',
@@ -695,14 +532,10 @@
 +makeExcerpt('src/app/flying-heroes.pipe.ts','filter', '')
 
 :marked
-<<<<<<< HEAD
-  We can derive a `FlyingHeroesImpureComponent` from `FlyingHeroesComponent`.
+  You can derive a `FlyingHeroesImpureComponent` from `FlyingHeroesComponent`.
   
   我们可以从`FlyingHeroesComponent`派生出一个`FlyingHeroesImpureComponent`。
 
-=======
-  You can derive a `FlyingHeroesImpureComponent` from `FlyingHeroesComponent`.
->>>>>>> f1345962
 
 +makeExcerpt('src/app/flying-heroes-impure.component.html (excerpt)', 'template-flying-heroes')
 
@@ -710,47 +543,30 @@
   The only substantive change is the pipe in the template.
   You can confirm in the <live-example></live-example> that the _flying heroes_
   display updates as you add heroes, even when you mutate the `heroes` array.
-
-<<<<<<< HEAD
-p.
+  
   唯一的重大改动就是管道。
-  我们可以在<live-example>在线例子</live-example>中确认，当我们输入新的英雄甚至修改#[code heroes]数组时，这个#[i 会飞的英雄]的显示也跟着更新了。
-
-- var _dollar = _docsFor === 'ts' ? '$' : '';
-h3#async-pipe
-  p  The impure #[i AsyncPipe]
-  p  非纯管道#[i AsyncPipe]
-=======
+    我们可以在<live-example>在线例子</live-example>中确认，当我们输入新的英雄甚至修改#[code heroes]数组时，这个#[i 会飞的英雄]的显示也跟着更新了。
+
 h3#async-pipe The impure #[i AsyncPipe]
->>>>>>> f1345962
 :marked
   The Angular `AsyncPipe` is an interesting example of an impure pipe.
   The `AsyncPipe` accepts a `Promise` or `Observable` as input
   and subscribes to the input automatically, eventually returning the emitted values.
-
-<<<<<<< HEAD
+  
   Angular的`AsyncPipe`是一个有趣的非纯管道的例子。
-  `AsyncPipe`接受一个`Promise`或`Observable`作为输入，并且自动订阅这个输入，最终返回它们给出的值。
-
-  It is also stateful.
-  The pipe maintains a subscription to the input `#{_Observable}` and
-  keeps delivering values from that `#{_Observable}` as they arrive.
-
-  而且它是有状态的。
-  该管道维护着一个所输入的`Observable`的订阅，并且持续从那个`Observable`中发出新到的值。
-
-  In this next example, we bind an `#{_Observable}` of message strings
-  (`message#{_dollar}`) to a view with the `async` pipe.
-=======
+    `AsyncPipe`接受一个`Promise`或`Observable`作为输入，并且自动订阅这个输入，最终返回它们给出的值。
+
   The `AsyncPipe` is also stateful.
   The pipe maintains a subscription to the input `Observable` and
   keeps delivering values from that `Observable` as they arrive.
+  
+  `AsyncPipe`管道是有状态的。
+    该管道维护着一个所输入的`Observable`的订阅，并且持续从那个`Observable`中发出新到的值。
 
   This next example binds an `Observable` of message strings
   (`message$`) to a view with the `async` pipe.
->>>>>>> f1345962
-
-  在下面例子中，我们使用该`async`管道把一个消息字符串(`message#{_dollar}`)的`#{_Observable}`绑定到视图中。
+
+  在下面例子中，我们使用该`async`管道把一个消息字符串(`message$`)的`Observable`绑定到视图中。
 
 +makeExample('pipes/ts/src/app/hero-async-message.component.ts', null, 'src/app/hero-async-message.component.ts')
 
@@ -765,35 +581,25 @@
   组件不用订阅这个异步数据源，而且不用在被销毁时取消订阅(如果订阅了而忘了反订阅容易导致隐晦的内存泄露)。
 
   ### An impure caching pipe
+  
   ### 一个非纯而且带缓存的管道
 
-<<<<<<< HEAD
-  Let's write one more impure pipe, a pipe that makes an HTTP request.
+  Write one more impure pipe, a pipe that makes an HTTP request.
   
   我们来写更多的非纯管道：一个向服务器发起HTTP请求的管道。
 
   Remember that impure pipes are called every few milliseconds.
-  If we're not careful, this pipe will punish the server with requests.
+  If you're not careful, this pipe will punish the server with requests.
   
   时刻记住，非纯管道可能每隔几微秒就会被调用一次。
   如果我们不小心点，这个管道就会发起一大堆请求“攻击”服务器。
 
-  We are careful. 
-  The pipe only calls the server when the request URL changes and it caches the server response.
-  Here's the code<span if-docs="ts">, which uses the [Angular http](server-communication.html) client to retrieve data</span>:
+  In the following code, the pipe only calls the server when the request URL changes and it caches the server response.
+  The code uses the [Angular http](server-communication.html) client to retrieve data</span>:
   
   我们确实得小心点。
   这个管道只有当所请求的URL发生变化时才会向服务器发起请求。它会缓存服务器的响应。
   代码如下，<span if-docs="ts">它使用[Angular http](server-communication.html)客户端来接收数据</span>
-=======
-  Write one more impure pipe, a pipe that makes an HTTP request.
-
-  Remember that impure pipes are called every few milliseconds.
-  If you're not careful, this pipe will punish the server with requests.
-
-  In the following code, the pipe only calls the server when the request URL changes and it caches the server response.
-  The code uses the [Angular http](server-communication.html) client to retrieve data</span>:
->>>>>>> f1345962
 
 +makeExample('src/app/fetch-json.pipe.ts')
 :marked
@@ -813,7 +619,7 @@
 
 :marked
   A breakpoint on the pipe's request for data shows the following:
-
+  
   * Each binding gets its own pipe instance.
   * Each pipe instance caches its own URL and data.
   * Each pipe instance only calls the server once.
@@ -839,22 +645,21 @@
 a#pure-pipe-pure-fn
 :marked
   ### Pure pipes and pure functions
+  
   ### 纯管道与纯函数
 
   A pure pipe uses pure functions.
   Pure functions process inputs and return values without detectable side effects.
   Given the same input, they should always return the same output.
 
-<<<<<<< HEAD
   纯管道使用纯函数。
   纯函数是指在处理输入并返回结果时，不会产生任何副作用的函数。
   给定相同的输入，它们总是返回相同的输出。
 
-  The pipes we saw earlier in this chapter were implemented with pure functions.
+  The pipes discussed earlier in this page are implemented with pure functions.
   The built-in `DatePipe` is a pure pipe with a pure function implementation.
-  So is our `ExponentialStrengthPipe`.
-  So is our `FlyingHeroesPipe`.
-  A few steps back we reviewed the `FlyingHeroesImpurePipe` &mdash; *an impure pipe with a pure function*.
+  So are the `ExponentialStrengthPipe` and `FlyingHeroesPipe`.
+  A few steps back, you reviewed the `FlyingHeroesImpurePipe`&mdash;an impure pipe with a pure function.
 
   我们在本章前面见过的管道都是用纯函数实现的。
   内置的`DatePipe`就是一个用纯函数实现的纯管道。
@@ -862,27 +667,16 @@
   `FlyingHeroesComponent`也是如此。
   不久前我们刚看过的`FlyingHeroesImpurePipe`，是一个*用纯函数实现的非纯管道*。
 
-  But a *pure pipe* must always be implemented with a *pure function*. Failure to heed this warning will bring about many a console errors regarding expressions that have changed after they were checked.
-=======
-  The pipes discussed earlier in this page are implemented with pure functions.
-  The built-in `DatePipe` is a pure pipe with a pure function implementation.
-  So are the `ExponentialStrengthPipe` and `FlyingHeroesPipe`.
-  A few steps back, you reviewed the `FlyingHeroesImpurePipe`&mdash;an impure pipe with a pure function.
-
   But always implement a *pure pipe* with a *pure function*.
   Otherwise, you'll see many console errors regarding expressions that changed after they were checked.
->>>>>>> f1345962
 
   但是一个*纯管道*必须总是用*纯函数*实现。忽略这个警告将导致失败并带来一大堆这样的控制台错误：表达式在被检查后被变更。
 
 .l-main-section
 :marked
-<<<<<<< HEAD
-  ## Next Steps
+  ## Next steps
+  
   ## 下一步
-=======
-  ## Next steps
->>>>>>> f1345962
 
   Pipes are a great way to encapsulate and share common display-value
   transformations. Use them like styles, dropping them
@@ -900,27 +694,19 @@
 a(id="no-filter-pipe")
 .l-main-section
 :marked
-<<<<<<< HEAD
-  ## No *FilterPipe* or *OrderByPipe*
+  ## Appendix: No *FilterPipe* or *OrderByPipe*
+  
   ## 没有*FilterPipe*或者*OrderByPipe*
-=======
-  ## Appendix: No *FilterPipe* or *OrderByPipe*
->>>>>>> f1345962
 
   Angular doesn't provide pipes for filtering or sorting lists.
   Developers familiar with AngularJS know these as `filter` and `orderBy`.
   There are no equivalents in Angular.
 
-<<<<<<< HEAD
   Angular没有随身发布过滤或列表排序的管道。
   熟悉AngularJS的开发人员应该知道`filter`和`orderBy`过滤器，但在Angular中它们没有等价物。
 
-  This is not an oversight. Angular is unlikely to offer such pipes because
-  (a) they perform poorly and (b) they prevent aggressive minification.
-=======
   This isn't an oversight. Angular doesn't offer such pipes because
   they perform poorly and prevent aggressive minification.
->>>>>>> f1345962
   Both `filter` and `orderBy` require parameters that reference object properties.
   Earlier in this page, you learned that such pipes must be [impure](#pure-and-impure-pipes) and that
   Angular calls impure pipes in almost every change-detection cycle.
@@ -935,69 +721,50 @@
   That charge is fair in the indirect sense that AngularJS prepared this performance trap
   by offering `filter` and `orderBy` in the first place.
 
-<<<<<<< HEAD
   过滤、 特别是排序是昂贵的操作。
   当Angular每秒调用很多次这类管道函数时，即使是中等规模的列表都可能严重降低用户体验。
   在AngularJS程序中，`filter`和`orderBy`经常被误用，结果连累到Angular自身，人们抱怨说它太慢。
   从某种意义上，这也不冤：谁叫AngularJS把`filter`和`orderBy`作为首发队员呢？是它自己准备了这个性能陷阱。
 
-  The minification hazard is also compelling if less obvious. Imagine a sorting pipe applied to a list of heroes.
-  We might sort the list by hero `name` and `planet` of origin properties something like this:
-
-  虽然不是很明显，但代码最小化方面也存在风险。想象一个用于英雄列表的排序管道。我们可能根据英雄原始属性中的`name`和`planet`进行排序，就像这样：
-code-example(language="html")
-&lt;!-- NOT REAL CODE! -->
-&lt;div *ngFor="let hero of heroes | orderBy:'name,planet'">&lt;/div>
-=======
   The minification hazard is also compelling, if less obvious. Imagine a sorting pipe applied to a list of heroes.
   The list might be sorted by hero `name` and `planet` of origin properties in the following way:
+
+  虽然不是很明显，但代码最小化方面也存在风险。想象一个用于英雄列表的排序管道。我们可能根据英雄原始属性中的`name`和`planet`进行排序，就像这样：
+  
 code-example(language="html").
   &lt;!-- NOT REAL CODE! -->
   &lt;div *ngFor="let hero of heroes | orderBy:'name,planet'">&lt;/div>
->>>>>>> f1345962
+
 :marked
   You identify the sort fields by text strings, expecting the pipe to reference a property value by indexing
   (such as `hero['name']`).
   Unfortunately, aggressive minification manipulates the `Hero` property names so that `Hero.name` and `Hero.planet`
   become something like `Hero.a` and `Hero.b`. Clearly `hero['name']` doesn't work.
-
-<<<<<<< HEAD
+  
   我们使用文本字符串来标记出排序字段，期望管道通过索引形式(如`hero['name']`)引用属性的值。
-  不幸的是，激进的代码最小化策略会*改变*`Hero`类的属性名，所以`Hero.name`和`Hero.planet`可能会被变成`Hero.a`和`Hero.b`。
-  显然，`hero['name']`是无法正常工作的。
-
-  Some of us may not care to minify this aggressively. That's *our* choice.
-  But the Angular product should not prevent someone else from minifying aggressively.
-  Therefore, the Angular team decided that everything shipped in Angular will minify safely.
+    不幸的是，激进的代码最小化策略会*改变*`Hero`类的属性名，所以`Hero.name`和`Hero.planet`可能会被变成`Hero.a`和`Hero.b`。
+    显然，`hero['name']`是无法正常工作的。
+
+  While some may not care to minify this aggressively,
+  the Angular product shouldn't prevent anyone from minifying aggressively.
+  Therefore, the Angular team decided that everything Angular provides will minify safely.
 
   我们中的一些人可能不想做那么激进的最小化。但那不过是*我们的*选择而已。
   Angular作为一个产品不应该拒绝那些想做激进的最小化的人。
   所以，Angular开发组决定随Angular一起发布的每样东西，都应该能被安全的最小化。
 
-  The Angular team and many experienced Angular developers strongly recommend that you move
-=======
-  While some may not care to minify this aggressively,
-  the Angular product shouldn't prevent anyone from minifying aggressively.
-  Therefore, the Angular team decided that everything Angular provides will minify safely.
-
   The Angular team and many experienced Angular developers strongly recommend moving
->>>>>>> f1345962
   filtering and sorting logic into the component itself.
   The component can expose a `filteredHeroes` or `sortedHeroes` property and take control
   over when and how often to execute the supporting logic.
   Any capabilities that you would have put in a pipe and shared across the app can be
   written in a filtering/sorting service and injected into the component.
 
-<<<<<<< HEAD
   Angular开发组和一些有经验的Angular开发者强烈建议你：把你的过滤和排序逻辑挪进组件本身。
   组件可以对外暴露一个`filteredHeroes`或`sortedHeroes`属性，这样它就获得控制权，以决定要用什么频度去执行其它辅助逻辑。
   你原本准备实现为管道，并在整个应用中共享的那些功能，都能被改写为一个过滤/排序的服务，并注入到组件中。
 
-  If these performance and minification considerations do not apply to you, you can always create your own such pipes
-  (along the lines of the [FlyingHeroesPipe](#impure-flying-heroes)) or find them in the community.
-
-  如果你不需要顾虑这些性能和最小化问题，也可以创建自己的管道来实现这些功能(参考[FlyingHeroesPipe](#impure-flying-heroes)中的写法)或到社区中去找找。
-=======
   If these performance and minification considerations don't apply to you, you can always create your own such pipes
   (similar to the [FlyingHeroesPipe](#impure-flying-heroes)) or find them in the community.
->>>>>>> f1345962
+
+  如果你不需要顾虑这些性能和最小化问题，也可以创建自己的管道来实现这些功能(参考[FlyingHeroesPipe](#impure-flying-heroes)中的写法)或到社区中去找找。