--- conflicted
+++ resolved
@@ -41,25 +41,17 @@
   We'll illustrate by transforming a component's birthday property into
   a human-friendly date.
 
-<<<<<<< HEAD
   管道把数据作为输入，然后转换它，给出期望的输出。
   我们将把组件的`birthday`属性转换成对人类更友好的日期格式，来说明这一点：
 
-+makeExample('pipes/ts/app/hero-birthday1.component.ts', null, 'app/hero-birthday1.component.ts')(format='.')
-=======
 +makeExample('pipes/ts/src/app/hero-birthday1.component.ts', null, 'src/app/hero-birthday1.component.ts')(format='.')
->>>>>>> 747807e2
 
 :marked
   Focus on the component's template.
 
-<<<<<<< HEAD
   重点看下组件的模板。
 
-+makeExample('pipes/ts/app/app.component.html', 'hero-birthday-template')(format=".")
-=======
 +makeExample('pipes/ts/src/app/app.component.html', 'hero-birthday-template')(format=".")
->>>>>>> 747807e2
 
 :marked
   Inside the interpolation expression we flow the component's `birthday` value through the
@@ -117,14 +109,10 @@
   We'll modify our birthday template to give the date pipe a format parameter.
   After formatting the hero's April 15th birthday, it should render as **<samp>04/15/88</samp>**:
 
-<<<<<<< HEAD
   我们将通过修改生日模板来给这个日期管道提供一个格式化参数。
   当格式化完该英雄的4月15日生日之后，它应该被渲染成**<samp>04/15/88</samp>**。
 
-+makeExample('pipes/ts/app/app.component.html', 'format-birthday')(format=".")
-=======
 +makeExample('pipes/ts/src/app/app.component.html', 'format-birthday')(format=".")
->>>>>>> 747807e2
 
 :marked
   The parameter value can be any valid
@@ -138,27 +126,19 @@
   Let's write a second component that *binds* the pipe's format parameter
   to the component's `format` property. Here's the template for that component:
 
-<<<<<<< HEAD
   我们来写第二个组件，它把管道的格式参数*绑定*到该组件的`format`属性。这里是新组件的模板：
 
-+makeExample('pipes/ts/app/hero-birthday2.component.ts', 'template', 'app/hero-birthday2.component.ts (template)')(format=".")
-=======
 +makeExample('pipes/ts/src/app/hero-birthday2.component.ts', 'template', 'src/app/hero-birthday2.component.ts (template)')(format=".")
->>>>>>> 747807e2
 
 :marked
   We also added a button to the template and bound its click event to the component's `toggleFormat()` method.
   That method toggles the component's `format` property between a short form
   (`'shortDate'`) and a longer form (`'fullDate'`).
 
-<<<<<<< HEAD
   我们还能在模板中添加一个按钮，并把它的点击事件绑定到组件的`toggleFormat()`方法。
   此方法会在短日期格式(`'shortDate'`)和长日期格式(`'fullDate'`)之间切换组件的`format`属性。
 
-+makeExample('pipes/ts/app/hero-birthday2.component.ts', 'class', 'app/hero-birthday2.component.ts (class)')(format='.')
-=======
 +makeExample('pipes/ts/src/app/hero-birthday2.component.ts', 'class', 'src/app/hero-birthday2.component.ts (class)')(format='.')
->>>>>>> 747807e2
 
 :marked
   As we click the button, the displayed date alternates between
@@ -169,7 +149,6 @@
 
 figure.image-display
   img(src='/resources/images/devguide/pipes/date-format-toggle-anim.gif' alt="Date Format Toggle")
-:marked
 
 .l-sub-section
   :marked
@@ -186,27 +165,19 @@
   so we can display the birthday in uppercase. The following birthday displays as
   **<samp>APR 15, 1988</samp>**.
 
-<<<<<<< HEAD
   我们可以把管道链在一起，以组合出一些潜在的有用功能。
   下面这个例子中，我们把`birthday`链到`DatePipe`管道，然后又链到`UpperCasePipe`，这样我们就可以把生日显示成大写形式了。
   比如下面的代码就会把生日显示成**<samp>APR 15, 1988</samp>**：
 
-+makeExample('pipes/ts/app/app.component.html', 'chained-birthday')(format=".")
-=======
 +makeExample('pipes/ts/src/app/app.component.html', 'chained-birthday')(format=".")
->>>>>>> 747807e2
 
 :marked
   This example &mdash; which displays **<samp>FRIDAY, APRIL 15, 1988</samp>** &mdash;
   chains the same pipes as above, but passes in a parameter to `date` as well.
 
-<<<<<<< HEAD
   下面这个显示**<samp>FRIDAY, APRIL 15, 1988</samp>**的例子用同样的方式链接了这两个管道，而且同时还给`date`管道传进去一个参数。
 
-+makeExample('pipes/ts/app/app.component.html', 'chained-parameter-birthday')(format=".")
-=======
 +makeExample('pipes/ts/src/app/app.component.html', 'chained-parameter-birthday')(format=".")
->>>>>>> 747807e2
 
 .l-main-section
 :marked
@@ -216,14 +187,10 @@
   We can write our own custom pipes.
   Here's a custom pipe named `ExponentialStrengthPipe` that can boost a hero's powers:
 
-<<<<<<< HEAD
   我们还可以写自己的自定义管道。
   下面就是一个名叫`ExponentialStrengthPipe`的管道，它可以放大英雄的能力：
 
-+makeExample('pipes/ts/app/exponential-strength.pipe.ts', null, 'app/exponential-strength.pipe.ts')(format=".")
-=======
 +makeExample('pipes/ts/src/app/exponential-strength.pipe.ts', null, 'src/app/exponential-strength.pipe.ts')(format=".")
->>>>>>> 747807e2
 
 :marked
   This pipe definition reveals several key points:
@@ -271,13 +238,9 @@
 
 :marked
   Now we need a component to demonstrate our pipe.
-<<<<<<< HEAD
 
   现在，我们需要一个组件来演示这个管道。
-+makeExample('pipes/ts/app/power-booster.component.ts',null,'app/power-booster.component.ts')(format='.')
-=======
 +makeExample('pipes/ts/src/app/power-booster.component.ts',null,'src/app/power-booster.component.ts')(format='.')
->>>>>>> 747807e2
 figure.image-display
   img(src='/resources/images/devguide/pipes/power-booster.png' alt="Power Booster")
 
@@ -285,31 +248,20 @@
 - var _appMod = _docsFor == 'dart' ? '@Component' : 'AppModule';
 :marked
   Two things to note:
-<<<<<<< HEAD
 
   要注意的有两点：
   1. We use our custom pipe the same way we use the built-in pipes.
 
-  1. 我们使用自定义管道的方式和内置管道完全相同。
-
-  1. We must include our pipe in the `declarations` #{_array} of the AppModule.
-=======
-
-  1. We use our custom pipe the same way we use built-in pipes.
+      我们使用自定义管道的方式和内置管道完全相同。
+
   1. We must include our pipe in the `!{_decls}` #{_array} of the `!{_appMod}`.
->>>>>>> 747807e2
-
-  1. 我们必须在`AppModule`的`declarations`数组中包含这个管道。
+
+      我们必须在`!{_appMod}`的`!{_decls}`数组中包含这个管道。
 
 .callout.is-helpful
-<<<<<<< HEAD
-  header Remember the declarations #{_array}!
-
-  header 别忘了declarations数组！
-
-=======
   header Remember the !{_decls} #{_array}!
->>>>>>> 747807e2
+
+  header 别忘了!{_decls}数组！
   :marked
     Angular reports an error if we neglect to list our custom pipe.
     We didn't list the `DatePipe` in our previous example because all
@@ -334,14 +286,10 @@
   We could upgrade the example to a "Power Boost Calculator" that combines
   our pipe and two-way data binding with `ngModel`.
 
-<<<<<<< HEAD
   仅仅升级模板来测试这个自定义管道其实没多大意思。
   我们干脆把这个例子升级为“能力倍增计算器”，它可以把该管道和使用`ngModel`的双向数据绑定组合起来。
 
-+makeExample('pipes/ts/app/power-boost-calculator.component.ts', null, '/app/power-boost-calculator.component.ts')(format='.')
-=======
 +makeExample('src/app/power-boost-calculator.component.ts')
->>>>>>> 747807e2
 
 figure.image-display
   img(src='/resources/images/devguide/pipes/power-boost-calculator-anim.gif' alt="Power Boost Calculator")
@@ -369,24 +317,16 @@
   The component in our next example uses the default, aggressive change detection strategy to monitor and update
   its display of every hero in the `heroes` #{_array}. Here's the template:
 
-<<<<<<< HEAD
   我们下一个例子中的组件使用默认的、激进(昂贵)的变更检测策略来检测和更新`heroes`数组中的每个英雄。下面是它的模板：
 
-+makeExample('pipes/ts/app/flying-heroes.component.html', 'template-1', 'app/flying-heroes.component.html (v1)')(format='.')
++makeExample('pipes/ts/src/app/flying-heroes.component.html', 'template-1', 'src/app/flying-heroes.component.html (v1)')(format='.')
 
 :marked
   The companion component class provides heroes, adds new heroes into the #{_array}, and can reset the #{_array}.
 
   和模板相伴的组件类可以提供英雄数组，能把新的英雄添加到数组中，还能重置英雄数组。
 
-+makeExample('pipes/ts/app/flying-heroes.component.ts', 'v1', 'app/flying-heroes.component.ts (v1)')(format='.')
-=======
-+makeExample('pipes/ts/src/app/flying-heroes.component.html', 'template-1', 'src/app/flying-heroes.component.html (v1)')(format='.')
-
-:marked
-  The companion component class provides heroes, adds new heroes into the #{_array}, and can reset the #{_array}.
 +makeExample('pipes/ts/src/app/flying-heroes.component.ts', 'v1', 'src/app/flying-heroes.component.ts (v1)')(format='.')
->>>>>>> 747807e2
 
 :marked
   We can add a new hero and Angular updates the display when we do.
@@ -401,23 +341,16 @@
   ### “会飞的英雄”管道
 
   Let's add a `FlyingHeroesPipe` to the `*ngFor` repeater that filters the list of heroes to just those heroes who can fly.
-<<<<<<< HEAD
 
   我们来往`*ngFor`重复器中添加一个`FlyingHeroesPipe`管道，这个管道能过滤出所有会飞的英雄。
 
-+makeExample('pipes/ts/app/flying-heroes.component.html', 'template-flying-heroes', 'app/flying-heroes.component.html (flyers)')(format='.')
++makeExample('pipes/ts/src/app/flying-heroes.component.html', 'template-flying-heroes', 'src/app/flying-heroes.component.html (flyers)')(format='.')
 :marked
   Here's the `FlyingHeroesPipe` implementation which follows the pattern for custom pipes we saw earlier.
-=======
-+makeExample('pipes/ts/src/app/flying-heroes.component.html', 'template-flying-heroes', 'src/app/flying-heroes.component.html (flyers)')(format='.')
-:marked
-  Here's the `FlyingHeroesPipe` implementation which follows the pattern for custom pipes we saw earlier.
+
+  下面是`FlyingHeroesPipe`的实现，它遵循了我们以前见过的那些写自定义管道的模式。
+
 +makeExample('pipes/ts/src/app/flying-heroes.pipe.ts', 'pure', 'src/app/flying-heroes.pipe.ts')(format='.')
->>>>>>> 747807e2
-
-  下面是`FlyingHeroesPipe`的实现，它遵循了我们以前见过的那些写自定义管道的模式。
-
-+makeExample('pipes/ts/app/flying-heroes.pipe.ts', 'pure', 'app/flying-heroes.pipe.ts')(format='.')
 :marked
   When we run the sample now we see odd behavior (try it in the <live-example></live-example>).
   Every hero we add is a flying hero but none of them are displayed.
@@ -431,14 +364,10 @@
   这里只是用了另一种变更检测算法 —— 它会忽略对列表及其子项所做的任何更改。
 
   Look at how we're adding a new hero:
-<<<<<<< HEAD
 
   来看看我们是如何添加新英雄的：
 
-+makeExample('pipes/ts/app/flying-heroes.component.ts', 'push')(format='.')
-=======
 +makeExample('pipes/ts/src/app/flying-heroes.component.ts', 'push')(format='.')
->>>>>>> 747807e2
 :marked
   We're adding the new hero into the `heroes` #{_array}.  The reference to the #{_array} hasn't changed.
   It's the same #{_array}. That's all Angular cares about. From its perspective, *same #{_array}, no change, no display update*.
@@ -501,15 +430,11 @@
   We make a pipe impure by setting its pure flag to false. We could make the `FlyingHeroesPipe`
   impure like this:
 
-<<<<<<< HEAD
   有两类管道：**纯**的与**非纯**的。
   默认情况下，管道都是纯的。我们以前见到的每个管道都是纯的。
   通过把它的`pure`标志设置为`false`，我们可以制作一个非纯管道。我们可以像这样让`FlyingHeroesPipe`变成非纯的：
 
-+makeExample('pipes/ts/app/flying-heroes.pipe.ts', 'pipe-decorator')(format='.')
-=======
 +makeExample('pipes/ts/src/app/flying-heroes.pipe.ts', 'pipe-decorator')(format='.')
->>>>>>> 747807e2
 
 :marked
   Before we do that, let's understand the difference between *pure* and *impure*, starting with a *pure* pipe.
@@ -533,14 +458,10 @@
   Angular ignores changes *within* (composite) objects.
   It won't call a pure pipe if we change an input month, add to an input #{_array}, or update an input object property.
 
-<<<<<<< HEAD
   Angular会忽略(复合)对象*内部*的更改。
   如果我们更改了输入日期(`Date`)中的月份、往一个输入数组(`Array`)中添加新值或者更新了一个输入对象(`Object`)的属性，Angular都不会调用纯管道。
 
-  This may seem restrictive but is is also fast.
-=======
   This may seem restrictive but it is also fast.
->>>>>>> 747807e2
   An object reference check is fast &mdash; much faster than a deep check for
   differences &mdash; so Angular can quickly determine if it can skip both the
   pipe execution and a view update.
@@ -589,15 +510,9 @@
   我们把`FlyingHeroesPipe`换成了`FlyingHeroesImpurePipe`。
   下面是完整的实现：
 +makeTabs(
-<<<<<<< HEAD
-'pipes/ts/app/flying-heroes.pipe.ts, pipes/ts/app/flying-heroes.pipe.ts',
+'pipes/ts/src/app/flying-heroes.pipe.ts, pipes/ts/src/app/flying-heroes.pipe.ts',
 'impure, pure',
 'FlyingHeroesImpurePipe, FlyingHeroesPipe')(format='.')
-=======
-  'pipes/ts/src/app/flying-heroes.pipe.ts, pipes/ts/src/app/flying-heroes.pipe.ts',
-  'impure, pure',
-  'FlyingHeroesImpurePipe, FlyingHeroesPipe')(format='.')
->>>>>>> 747807e2
 
 :marked
   We inherit from `FlyingHeroesPipe` to prove the point that nothing changed internally.
@@ -607,29 +522,20 @@
   唯一的区别是管道元数据中的`pure`标志。
 
   This is a good candidate for an impure pipe because the `transform` function is trivial and fast.
-<<<<<<< HEAD
-
+  
   这是一个很好地非纯管道候选者，因为它的`transform`函数又小又快。
 
-+makeExample('pipes/ts/app/flying-heroes.pipe.ts','filter')(format='.')
-
-:marked
-  We can derive a `FlyingHeroesImpureComponent` that we derive from the `FlyingHeroesComponent`.
-
++makeExcerpt('src/app/flying-heroes.pipe.ts','filter', '')
+
+:marked
+  We can derive a `FlyingHeroesImpureComponent` from `FlyingHeroesComponent`.
+  
   我们可以从`FlyingHeroesComponent`派生出一个`FlyingHeroesImpureComponent`。
 
-+makeExample('pipes/ts/app/flying-heroes-impure.component.html','template-flying-heroes','app/flying-heroes-impure.component.html (FlyingHeroesImpureComponent)')(format='.')
-=======
-
-+makeExcerpt('src/app/flying-heroes.pipe.ts','filter', '')
-
-:marked
-  We can derive a `FlyingHeroesImpureComponent` from `FlyingHeroesComponent`.
 
 - var _fnSuffix = _docsFor == 'dart' ? '.component.ts' : '-impure.component.html';
 - var _region = _docsFor == 'dart' ? 'impure-component' : 'template-flying-heroes';
 +makeExcerpt('src/app/flying-heroes' + _fnSuffix + ' (excerpt)', _region)
->>>>>>> 747807e2
 
 :marked
   The only substantive change is the pipe in the template.
@@ -661,13 +567,9 @@
   In this next example, we bind an `#{_Observable}` of message strings
   (`message#{_dollar}`) to a view with the `async` pipe.
 
-<<<<<<< HEAD
   在下面例子中，我们使用该`async`管道把一个消息字符串(`message#{_dollar}`)的`#{_Observable}`绑定到视图中。
 
-+makeExample('pipes/ts/app/hero-async-message.component.ts', null, 'app/hero-async-message.component.ts')
-=======
 +makeExample('pipes/ts/src/app/hero-async-message.component.ts', null, 'src/app/hero-async-message.component.ts')
->>>>>>> 747807e2
 
 :marked
   The Async pipe saves boilerplate in the component code.
@@ -683,57 +585,32 @@
   ### 一个非纯而且带缓存的管道
 
   Let's write one more impure pipe, a pipe that makes an HTTP request.
-
-<<<<<<< HEAD
+  
   我们来写更多的非纯管道：一个向服务器发起HTTP请求的管道。
-  这通常是一个可怕的主意。
-  不管我们怎么做，估计它都会是一个可怕的主意。
-  但即便如此，为了讲解这个技术点，我们还是写一个吧。
+
+  Remember that impure pipes are called every few milliseconds.
+  If we're not careful, this pipe will punish the server with requests.
+  
   时刻记住，非纯管道可能每隔几微秒就会被调用一次。
   如果我们不小心点，这个管道就会发起一大堆请求“攻击”服务器。
-
-  We are careful. Our pipe only makes a server call if the request URL has changed.
-  It caches the request URL and waits for a result which it also caches when it arrives.
-  The pipe returns the cached result (which is null while a request is in flight)
-  after every Angular call and only contacts the server as necessary.
-
-  我们确实得小心点。所以这个管道只有当所请求的URL发生变化时才会向服务器发起请求。
-  它会缓存这个请求的URL，并等待一个结果，当结果发回来时，就缓存它。
-  以后每当Angular调用此管道时，它都会返回这个缓存的结果(当请求尚未返回时，此结果是空)，只在必要时才会去联系服务器。
-
-  Here's the code, which uses the [Angular http](server-communication.html) facility
-  to retrieve a `heroes.json` file:
-
-  下面就是使用[Angular http](server-communication.html)获取`heroes.json`文件的代码：
-
-+makeExample('pipes/ts/app/fetch-json.pipe.ts', null, 'app/fetch-json.pipe.ts')
-:marked
-  Then we demonstrate it in a harness component whose template defines two bindings to this pipe.
-
-  接下来我们用一个测试台组件演示一下它，该组件的模板中定义了两个使用到此管道的绑定。
-+makeExample('pipes/ts/app/hero-list.component.ts', 'template', 'app/hero-list.component.ts (template)')
-:marked
-  Despite the two bindings and what we know to be frequent pipe calls,
-  the nework tab in the browser developer tools confirms that there is only one request for the file.
-
-  尽管这里有两个绑定，并且我们知道它们频繁的调用了管道，但在浏览器的开发者工具中的“Network”页，我们可以确认只发起了一次到该文件的请求。
-
-=======
-  Remember that impure pipes are called every few milliseconds.
-  If we're not careful, this pipe will punish the server with requests.
 
   We are careful. 
   The pipe only calls the server when the request URL changes and it caches the server response.
   Here's the code<span if-docs="ts">, which uses the [Angular http](server-communication.html) client to retrieve data</span>:
+  
+  我们确实得小心点。
+  这个管道只有当所请求的URL发生变化时才会向服务器发起请求。它会缓存服务器的响应。
+  代码如下，<span if-docs="ts">它使用[Angular http](server-communication.html)客户端来接收数据</span>
 
 +makeExample('src/app/fetch-json.pipe.ts')
 :marked
   Then we demonstrate it in a harness component whose template defines two bindings to this pipe,
   both requesting the heroes from the `heroes.json` file.
+  
+  接下来我们用一个测试台组件演示一下它，该组件的模板中定义了两个使用到此管道的绑定，他们都从`heroes.json`文件中取得英雄数据。
 
 +makeExample('src/app/hero-list.component.ts')  
 :marked
->>>>>>> 747807e2
   The component renders like this:
 
   组件渲染起来是这样的：
@@ -762,21 +639,10 @@
     The [JsonPipe](../api/common/index/JsonPipe-pipe.html)
     provides an easy way to diagnosis a mysteriously failing data binding or
     inspect an object for future binding.
-
-<<<<<<< HEAD
+    
     [JsonPipe](../api/common/index/JsonPipe-class.html)为你诊断数据绑定的某些神秘错误或为做进一步绑定而探查数据时，提供了一个简单途径。
 
-:marked
-  Here's the complete component implementation:
-
-  下面是组件完整的实现代码：
-
-+makeExample('pipes/ts/app/hero-list.component.ts', null, 'app/hero-list.component.ts')
-
-a(id="pure-pipe-pure-fn")
-=======
 a#pure-pipe-pure-fn
->>>>>>> 747807e2
 :marked
   ### Pure pipes and pure functions
   ### 纯管道与纯函数
@@ -815,16 +681,12 @@
   into our templates expressions to enrich the appeal and usability
   of our views.
 
-<<<<<<< HEAD
   管道能很好的封装和共享的通用“值-显示”转换逻辑。我们可以像样式一样使用它们，把它们扔到模板表达式中，以提升视图的表现力和可用性。
 
-  Explore Angular's inventory of built-in pipes in the [API Reference](../api/#!?apiFilter=pipe).
-=======
   Explore Angular's inventory of built-in pipes in the [API Reference](../api/#!?query=pipe).
->>>>>>> 747807e2
   Try writing a custom pipe and perhaps contributing it to the community.
 
-  要浏览Angular的所有内置管道，请到[API参考手册](../api/#!?apiFilter=pipe)。
+  要浏览Angular的所有内置管道，请到[API参考手册](../api/#!?query=pipe)。
   学着写写自定义管道，并贡献给开发社区。
 
 a(id="no-filter-pipe")
@@ -837,14 +699,10 @@
   Developers familiar with AngularJS know these as `filter` and `orderBy`.
   There are no equivalents in Angular.
 
-<<<<<<< HEAD
   Angular没有随身发布过滤或列表排序的管道。
   熟悉Angular 1的开发人员应该知道`filter`和`orderBy`过滤器，但在Angular 2中它们没有等价物。
 
-  This is not an oversight. Angular 2 is unlikely to offer such pipes because
-=======
   This is not an oversight. Angular is unlikely to offer such pipes because
->>>>>>> 747807e2
   (a) they perform poorly and (b) they prevent aggressive minification.
   Both `filter` and `orderBy` require parameters that reference object properties.
   We learned earlier that such pipes must be  [*impure*](#pure-and-impure-pipes) and that
