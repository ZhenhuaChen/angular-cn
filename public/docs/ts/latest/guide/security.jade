block includes
  include ../_util-fns
:marked
  This section describes Angular's built-in
  protections against common web application vulnerabilities and attacks such as cross-site
  scripting attacks. It does not cover application-level security, such as authentication (_Who is
  this user?_) or authorization (_What can this user do?_).

<<<<<<< HEAD
  Web应用程序的安全涉及到很多方面。针对常见的漏洞和攻击，比如跨站脚本攻击，Angular提供了一些内建的保护措施。本章将讨论这些内建保护措施，但不会涉及应用级安全，比如用户认证（_这个用户是谁？_）和授权(_这个用户能做什么？_)。

  The [Open Web Application Security Project (OWASP)](https://www.owasp.org/index.php/Category:OWASP_Guide_Project)
  has further information on the attacks and mitigations described below.
=======
  For more information about the attacks and mitigations described below, see [OWASP Guide Project](https://www.owasp.org/index.php/Category:OWASP_Guide_Project).
>>>>>>> b9826c8d

  [开放式Web应用程序安全项目(OWASP)](https://www.owasp.org/index.php/Category:OWASP_Guide_Project)有关于攻防的更多信息。

.l-main-section
:marked
<<<<<<< HEAD
  # Table Of Contents
  # 目录

  * [Reporting Vulnerabilities](#report-issues)

  * [举报漏洞](#report-issues)

  * [Best Practices](#best-practices)

  * [最佳实践](#best-practices)

  * [Preventing Cross-Site Scripting (XSS)](#xss)

  * [防范跨站脚本(XSS)攻击](#xss)

  * [Trusting Safe Values](#bypass-security-apis)

  * [信任安全值](#bypass-security-apis)

  * [HTTP-level Vulnerabilities](#http)

  * [HTTP级别的漏洞](#http)

  * [Auditing Angular Applications](#code-review)

  Try the <live-example></live-example> of the code shown in this chapter.
  
  运行<live-example></live-example>来试用本章中的代码。

.l-main-section
h2#report-issues Reporting Vulnerabilities

h2#report-issues 举报漏洞

=======
  # Contents:

  * [Reporting vulnerabilities](#report-issues).
  * [Best practices](#best-practices).
  * [Preventing cross-site scripting (XSS)](#xss).
  * [Trusting safe values](#bypass-security-apis).
  * [HTTP-Level vulnerabilities](#http).
  * [Auditing Angular applications](#code-review).

  Try the <live-example></live-example> of the code shown in this page.

.l-main-section
h2#report-issues Reporting vulnerabilities
>>>>>>> b9826c8d
:marked
  Email us at [security@angular.io](mailto:security@angular.io) to report vulnerabilities in
  Angular itself.

<<<<<<< HEAD
  给我们（[security@angular.io](mailto:security@angular.io)）发邮件，报告Angular本身的漏洞。

  For further details on how Google handles security issues please refer to [Google's security
=======
  For more information about how Google handles security issues, see [Google's security
>>>>>>> b9826c8d
  philosophy](https://www.google.com/about/appsecurity/).

  请到[谷歌的安全哲学](https://www.google.com/about/appsecurity/)了解关于“谷歌如何处理安全问题”的更多信息。

.l-main-section
<<<<<<< HEAD
h2#best-practices Best Practices

h2#best-practices 最佳实践

=======
h2#best-practices Best practices
>>>>>>> b9826c8d
:marked
  * **Keep current with the latest Angular library releases.**
  We regularly update our Angular libraries, and these updates may fix security defects discovered in
  previous versions. Check the Angular [change
  log](https://github.com/angular/angular/blob/master/CHANGELOG.md) for security-related updates.

<<<<<<< HEAD
  * **及时把Angular包更新到最新版本。**

    我们会频繁的更新Angular库，这些更新可能会修复之前版本中发现的安全漏洞。查看Angular的[更新记录](https://github.com/angular/angular/blob/master/CHANGELOG.md)，了解与安全有关的更新。

  * **Don't modify your copy of Angular.**  
  Private, customized versions of Angular tend to fall behind the current version and may neglect
  important security fixes and enhancements. Instead, share your Angular improvements with the
  community and make a pull request.

  * **不要修改你的Angular副本。**

    私有的、定制版的Angular往往跟不上最新版本，这可能导致你忽略重要的安全修复与增强。反之，应该在社区共享你对Angular所做的改进并创建Pull Request。

  * **Avoid Angular APIs marked in the documentation as “[_Security Risk_](#bypass-security-apis)”.**
=======
  * **Don't modify your copy of Angular.**
  Private, customized versions of Angular tend to fall behind the current version and may not include
  important security fixes and enhancements. Instead, share your Angular improvements with the
  community and make a pull request.

  * **Avoid Angular APIs marked in the documentation as “[_Security Risk_](#bypass-security-apis).”**
>>>>>>> b9826c8d

  * **避免使用本文档中带“[_安全风险_](#bypass-security-apis)”标记的Angular API。**

.l-main-section
<<<<<<< HEAD
h2#xss Preventing Cross-Site Scripting (XSS)

h2#xss 防范跨站脚本(XSS)攻击

=======
h2#xss Preventing cross-site scripting (XSS)
>>>>>>> b9826c8d
:marked
  [Cross-site scripting (XSS)](https://en.wikipedia.org/wiki/Cross-site_scripting) enables attackers
  to inject malicious code into web pages. Such code can then, for example, steal user data (in
  particular, their login data) or perform actions impersonating the user. This is one of the most
  common attacks on the web.

<<<<<<< HEAD
  [跨站脚本(XSS)](https://en.wikipedia.org/wiki/Cross-site_scripting)允许攻击者将恶意代码注入到页面中。这些代码可以偷取用户数据
  （特别是他们的登录数据），还可以冒充用户执行操作。它是Web上最常见的攻击方式之一。

  To block XSS attacks, we must prevent malicious code from entering the DOM. For example, if an
  attacker can trick us into inserting a `<script>` tag in the DOM, they can run arbitrary code on
  our website. The attack is not limited to `<script>` tags - many elements and properties in the
  DOM allow code execution, for example `<img onerror="...">`, `<a href="javascript:...">`. If
  attacker controlled data enters the DOM, we have to expect security vulnerabilities.

  为了防范XSS攻击，我们必须阻止恶意代码进入DOM。比如，如果某个攻击者能骗我们把`<script>`标签插入到DOM，就可以在我们的网站上运行任何代码。
  除了`<script>`，攻击者还可以使用很多DOM元素和属性来执行代码，比如`<img onerror="...">`、`<a href="javascript:...">`。
  如果攻击者所控制的数据混进了DOM，就会导致安全漏洞。

  ### Angular’s Cross-site Scripting Security Model
  ### Angular的“跨站脚本安全模型”
=======
  To block XSS attacks, you must prevent malicious code from entering the DOM (Document Object Model). For example, if an
  attacker can trick you into inserting a `<script>` tag in the DOM, they can run arbitrary code on
  your website. The attack is not limited to `<script>` tags&mdash;many elements and properties in the
  DOM allow code execution, for example, `<img onerror="...">` and `<a href="javascript:...">`. If
  attacker-controlled data enters the DOM, expect security vulnerabilities.

  ### Angular’s cross-site scripting security model
>>>>>>> b9826c8d

  To systematically block XSS bugs, Angular treats all values as untrusted by default. When a value
  is inserted into the DOM from a template, via property, attribute, style, class binding, or interpolation, Angular sanitizes and escapes untrusted values.

<<<<<<< HEAD
  为了系统性的防范XSS问题，Angular默认把所有值都当做不可信任的。
  当值从模板中以属性（Property）、DOM元素属性（Attribte)、CSS类绑定或插值表达式等途径插入到DOM中的时候，
  Angular将对这些值进行无害化处理（Sanitize），对不可信的值进行编码。

  **Angular templates are the same as executable code**: HTML, attributes, and binding expressions
  (but not the values bound!) in templates are trusted to be safe. That means applications must
  prevent potentially attacker controlled values from ever making it into the source code of a
=======
  _Angular templates are the same as executable code_: HTML, attributes, and binding expressions
  (but not the values bound!) in templates are trusted to be safe. This means that applications must
  prevent values that an attacker can control from ever making it into the source code of a
>>>>>>> b9826c8d
  template. Never generate template source code by concatenating user input and templates! Using
  the [offline template compiler](#offline-template-compiler) is an effective way to prevent these
  vulnerabilities, also known as _template injection_.

  **Angular的模板同样是可执行的**：模板中的HTML、Attribute和绑定表达式（还没有绑定到值的时候）会被当做可信任的。
  这意味着应用必须防止把来自攻击者的值直接编入模板的源码中。永远不要根据用户的输入和原始模板动态生成模板源码！
  使用[离线模板编译器](#offline-template-compiler)是防范这类“模板注入”漏洞的有效途径。

  ### Sanitization and security contexts

<<<<<<< HEAD
  ### 无害化处理与安全环境

  Sanitization inspects an untrusted value and turns it into a value that is safe to insert into
  the DOM. In many cases, values do not get changed by this at all. Sanitization depends on context:
  a value that is harmless in CSS is potentially dangerous in a URL.

  无害化处理会审查不可信的值，并将它们转换成可以安全插入到DOM的形式。多数情况下，这些值并不会在处理过程中发生任何变化。
  无害化处理的方式取决于所在的环境：一个在CSS里面无害的值，可能在URL里很危险。

  Angular defines four security contexts: HTML, style, URL, and resource URL.

  Angular定义了四个安全环境：HTML，样式，URL，和资源URL。

  * HTML is used when interpreting a value as HTML, e.g., when binding to `innerHtml`

  * HTML：值需要被解释为HTML时使用，比如当绑定到`innerHTML`时。

  * Style is used when binding CSS into the `style` property

  * 样式：值需要作为CSS绑定到`style`属性时使用。

  * URL is used for URL properties such as `<a href>`

  * URL：值需要被用作URL属性时使用，比如`<a href>`。

  * Resource URLs are URLs that will be loaded and executed as code, e.g., in `<script src>`
=======
  _Sanitization_ is the inspection of an untrusted value, turning it into a value that is safe to insert into
  the DOM. In many cases, sanitization does not change a value at all. Sanitization depends on context:
  a value that is harmless in CSS is potentially dangerous in a URL.

  Angular defines four security contexts&mdash;HTML, style, URL, and resource URL:

  * **HTML** is used when interpreting a value as HTML, for example, when binding to `innerHtml`
  * **Style** is used when binding CSS into the `style` property
  * **URL** is used for URL properties such as `<a href>`
  * **Resource URL** is a URL that will be loaded and executed as code, for example, in `<script src>`
>>>>>>> b9826c8d

  * 资源URL：值需要被当做代码而加载并执行时使用，比如`<script src>`中的URL。

  Angular sanitizes untrusted values for the first three items; sanitizing resource URLs is not
  possible because they contain arbitrary code. In development mode, Angular prints a console warning
  when it has to change a value during sanitization.

  Angular会对前三项中种不可信的值进行无害化处理。但Angular无法对第四种资源URL进行无害化，因为它们可能包含任何代码。在开发模式下，
  如果Angular在进行无害化处理时需要被迫改变一个值，它就会在控制台上输出一个警告。

  ### Sanitization example

  ### 无害化示例

  The template below binds the value of `htmlSnippet`, once by interpolating it into an element's
  content, and once by binding it to the `innerHTML` property of an element:

  下面的例子绑定了`htmlSnippet`的值，一次把它放进插值表达式里，另一次把它绑定到元素的`innerHTML`属性上。

+makeExample('app/inner-html-binding.component.html')

:marked
  Interpolated content is always escaped&mdash;the HTML is not interpreted, and the browser displays
  angle brackets in the element's text content.

<<<<<<< HEAD
  插值表达式的内容总会被编码 - 其中的HTML不会被解释，所以浏览器会在元素的文本内容中显示尖括号。

  For the HTML to be interpreted, we must bind to an HTML property, such as `innerHTML`. But binding
  a potentially attacker controlled value into `innerHTML` would normally cause an XSS
  vulnerability. For example, code contained in a `<script>` tag would be executed.
=======
  For the HTML to be interpreted, you must bind it to an HTML property such as `innerHTML`. But binding
  a value that an attacker might control into `innerHTML` normally causes an XSS
  vulnerability. For example, code contained in a `<script>` tag is executed:
>>>>>>> b9826c8d

  如果希望这段HTML被正常解释，就必须绑定到一个HTML属性上，比如`innerHTML`。但是如果把一个可能被攻击者控制的值绑定到`innerHTML`就会导致XSS漏洞。
  比如，包含在`<script>`标签的代码就会被执行。

+makeExcerpt('app/inner-html-binding.component.ts ()', 'inner-html-controller')

:marked
  Angular recognizes the value as unsafe and automatically sanitizes it, which removes the `<script>`
  tag but keeps safe content such as the text content of the `<script>` tag, or the `<b>` element.

  Angular认为这些值是不安全的，并自动进行无害化处理。它会移除`<script>`标签，但保留安全的内容，比如该片段中的文本内容或`<b>`元素。

figure.image-display
    img(src='/resources/images/devguide/security/binding-inner-html.png'
        alt='A screenshot showing interpolated and bound HTML values')

:marked
  ### Avoid direct use of the DOM APIs

  ### 避免直接使用DOM API

  The built-in browser DOM APIs do not automatically protect you from security vulnerabilities.
  For example, `document`, the node available through `ElementRef`, and many third-party APIs
  contain unsafe methods. Avoid directly interacting with the DOM and instead use Angular
  templates where possible.

<<<<<<< HEAD
  浏览器内置的DOM API不会自动针对安全漏洞进行防护。比如，`document`（它可以通过`ElementRef`访问）以及其它第三方API都可能包含不安全的方法。
  要避免直接与DOM交互，只要可能，就尽量使用Angular模板。

  ### Content Security Policy

  ### 内容安全策略

  A [Content Security Policy (CSP)](http://www.html5rocks.com/en/tutorials/security/content-security-policy/) is a defense-in-depth
=======
  ### Content security policy

  [Content Security Policy (CSP)](http://www.html5rocks.com/en/tutorials/security/content-security-policy/) is a defense-in-depth
>>>>>>> b9826c8d
  technique to prevent XSS. To enable CSP, configure your web server to return an appropriate
  `Content-Security-Policy` HTTP header.

  [内容安全策略(CSP)](https://developer.mozilla.org/en-
  US/docs/Web/Security/CSP/Introducing_Content_Security_Policy)是用来防范XSS的纵深防御技术。
  要打开CSP，请配置你的Web服务器，让它返回合适的HTTP头`Content_Security_Policy`。

  <a id="offline-template-compiler"></a>
  ### Use the offline template compiler

  ### 使用离线模板编译器

  The offline template compiler prevents a whole class of vulnerabilities called template injection,
  and also greatly improves application performance. Use the offline template compiler in production
  deployments; do not dynamically generate templates. Angular trusts template code, so generating
  templates, in particular templates containing user data, circumvents Angular's built-in protections. For information about how to dynamically construct forms in a safe way, see 
  [Dynamic Forms Cookbook](../cookbook/dynamic-form.html).

<<<<<<< HEAD
  离线模板编译器阻止了一整套被称为“模板注入”的漏洞，并能显著增强应用程序的性能。尽量在产品发布时使用离线模板编译器，
  而不要动态生成模板（比如在代码中拼接字符串生成模板）。由于Angular会信任模板本身的代码，所以，动态生成的模板 —— 特别是包含用户数据的模板 —— 会绕过Angular自带的保护机制。
  要了解如何用安全的方式动态创建表单，请参见[动态表单烹饪宝典](../cookbook/dynamic-form.html)一章。

  ### Server side XSS protection
  
  ### 服务器端XSS保护
=======
  ### Server-side XSS protection
>>>>>>> b9826c8d

  HTML constructed on the server is vulnerable to injection attacks. Injecting template code into an
  Angular application is the same as injecting executable code into the
  application: it gives the attacker full control over the application. To prevent this, 
  use a templating language that automatically escapes values to prevent XSS vulnerabilities on
  the server. Do not generate Angular templates on the server side using a templating language; doing this
  carries a high risk of introducing template-injection vulnerabilities.

  服务器端构造的HTML很容易受到注入攻击。当需要在服务器端生成HTML时（比如Angular应用的初始页面），
  务必使用一个能够自动进行无害化处理以防范XSS漏洞的后端模板语言。不要在服务器端使用模板语言生成Angular模板，
  这样会带来很高的“模板注入”风险。

.l-main-section
<<<<<<< HEAD
h2#bypass-security-apis Trusting Safe Values

h2#bypass-security-apis 信任安全的值

=======
h2#bypass-security-apis Trusting safe values
>>>>>>> b9826c8d
:marked
  Sometimes applications genuinely need to include executable code, display an `<iframe>` from some
  URL, or construct potentially dangerous URLs. To prevent automatic sanitization in any of these 
  situations, you can tell Angular that you inspected a value, checked how it was generated, and made 
  sure it will always be secure. But **be careful**! If you trust a value that might be malicious, you 
  are introducing a security vulnerability into your application. If in doubt, find a professional 
  security reviewer.

<<<<<<< HEAD
  有时候，应用程序确实需要包含可执行的代码，比如使用URL显示`<iframe>`，或者构造出有潜在危险的URL。
  为了防止在这种情况下被自动无害化，你可以告诉Angular：我已经审查了这个值，检查了它是怎么生成的，并确信它总是安全的。
  但是**千万要小心**！如果你信任了一个可能是恶意的值，就会在应用中引入一个安全漏洞。如果你有疑问，请找一个安全专家复查下。

  You can mark a value as trusted by injecting `DomSanitizer`, and calling one of the
  following methods.
=======
  You can mark a value as trusted by injecting `DomSanitizer` and calling one of the
  following methods:
>>>>>>> b9826c8d

  注入`DomSanitizer`服务，然后调用下面的方法之一，你就可以把一个值标记为可信任的。

  * `bypassSecurityTrustHtml`
  * `bypassSecurityTrustScript`
  * `bypassSecurityTrustStyle`
  * `bypassSecurityTrustUrl`
  * `bypassSecurityTrustResourceUrl`

  Remember, whether a value is safe depends on context, so you need to choose the right context for
  your intended use of the value. Imagine that the following template needs to bind a URL to a
  `javascript:alert(...)` call:

  记住，一个值是否安全取决于它所在的环境，所以你要为这个值按预定的用法选择正确的环境。假设下面的模板需要把`javascript.alert(...)`方法绑定到URL。

+makeExcerpt('app/bypass-security.component.html ()', 'dangerous-url')

:marked
  Normally, Angular automatically sanitizes the URL, disables the dangerous code, and
  in development mode, logs this action to the console. To prevent
  this, you can mark the URL value as a trusted URL using the `bypassSecurityTrustUrl` call:

  通常，Angular会自动无害化这个URL并禁止危险的代码。为了防止这种行为，我们可以调用`bypassSecurityTrustUrl`把这个URL值标记为一个可信任的URL：

+makeExcerpt('app/bypass-security.component.ts ()', 'trust-url')

figure.image-display
    img(src='/resources/images/devguide/security/bypass-security-component.png'
        alt='A screenshot showing an alert box created from a trusted URL')

:marked
  If you need to convert user input into a trusted value, use a
  controller method. The template below allows users to enter a YouTube video ID and load the
  corresponding video in an `<iframe>`. The `<iframe src>` attribute is a resource URL security
  context, because an untrusted source can, for example, smuggle in file downloads that unsuspecting users 
  could execute. So call a method on the controller to construct a trusted video URL, that causes
  Angular to then allow binding into `<iframe src>`:

  如果需要把用户输入转换为一个可信任的值，我们可以很方便的在控制器方法中处理。下面的模板允许用户输入一个YouTube视频的ID，
  然后把相应的视频加载到`<iframe>`中。`<iframe src>`是一个“资源URL”的安全环境，因为不可信的源码可能作为文件下载到本地，被毫无防备的用户执行。
  所以我们要调用一个控制器方法来构造一个新的、可信任的视频URL，然后把它绑定到`<iframe src>`。

+makeExcerpt('app/bypass-security.component.html ()', 'iframe-videoid')

+makeExcerpt('app/bypass-security.component.ts ()', 'trust-video-url')

.l-main-section
<<<<<<< HEAD
h2#http HTTP-level Vulnerabilities

h2#http HTTP级别的漏洞

=======
h2#http HTTP-level vulnerabilities
>>>>>>> b9826c8d
:marked
  Angular has built-in support to help prevent two common HTTP vulnerabilities, cross-site request
  forgery (CSRF or XSRF) and cross-site script inclusion (XSSI). Both of these must be mitigated primarily 
  on the server side, but Angular ships helpers to make integration on the client side easier.

<<<<<<< HEAD
  Angular内建了一些支持来防范两个常见的HTTP漏洞：跨站请求伪造（XSRF）和跨站脚本包含（XSSI）。
  这两个漏洞主要在服务器端防范，但是Angular也自带了一些辅助特性，可以让客户端的集成变得更容易。

h3#xsrf Cross-site Request Forgery (XSRF)

h3#xsrf 跨站请求伪造（XSRF）

=======
h3#xsrf Cross-site request forgery
>>>>>>> b9826c8d
:marked
  In a cross-site request forgery, an attacker tricks the user into visiting a
  _different_ page and has them, for example, submit a form that sends a request to your application's
  web server. If the user is logged into your application, the browser will send authentication
  cookies, and the attacker could&mdash;for example&mdash;cause a bank transfer in the user's name with
  the right request.

  在跨站请求伪造（XSRF或CSFR）中，一个攻击者会欺骗用户，让他们访问_另一个_页面，并提交一个表单，
  向你应用程序的Web服务器发送一个请求。如果用户已经登录到你的应用程序，浏览器就会发送该用户的认证Cookie，
  这样攻击者就可以发送一个正确的请求，以该用户的名义发起一次银行转账。

  To prevent this, your application must ensure that user requests originate in your own
  application, not on a different site. A common technique is that the server sends a randomly
  generated authentication token in a cookie, often with the name `XSRF-TOKEN`. Only the website 
  on which cookies are set can read the cookies, so only your own application can read this token. On
  each API request, the server then validates the client by checking that the token is sent back,
  usually in an HTTP header called `X-XSRF-TOKEN`.

  为了防止这种情况，你必须确保每个用户的请求都是从你自己的应用中发出的，而不是从另一个网站发出的。
  一个常见的技术是服务器随机生成一个用户认证令牌到cookie中，它的名字通常是`XSRF-TOKEN`。
  由于Cookie只能被创建它的网站访问，所以你自己的程序能读取这个令牌，但攻击者不行。每收到一个API请求，
  服务器就会通过检查这个发回来的令牌对客户端进行验证，这个令牌通常放在HTTP头里，叫做`X-XSRF-TOKEN`。

  The Angular `http` client has built-in support for this technique. The default
  `CookieXSRFStrategy` looks for a cookie called `XSRF-TOKEN` and sets an HTTP request header named
  `X-XSRF-TOKEN` with the value of that cookie on every request. The server must set the
  `XSRF-TOKEN` cookie and validate the response header for each state-modifying request.

<<<<<<< HEAD
  Angular的`http`客户端具有对这项技术的内建支持。默认的`CookieXSRFStrategy`会寻找一个名叫`XSFR-TOKEN`的cookie。
  在每个请求中，设置一个名为`X-XSRF-TOKEN`的HTTP请求头，并把该cookie的值赋给它。
  服务器必须设置`XSRF-TOKEN` cookie，并为每个会修改状态的请求验证请求头。

  XSRF tokens should be unique per user and session, have a large random value generated by a
=======
  CSRF tokens should be unique per user and session, have a large random value generated by a
>>>>>>> b9826c8d
  cryptographically secure random number generator, and expire.

  XSRF令牌应该对每个用户和session是唯一的，它包含一大串由安全的随机数字生成器生成的随机值，并且会过期。

  Angular applications can customize cookie and header names by binding their own
  `CookieXSRFStrategy` value or implement an entirely custom `XSRFStrategy` through providing a custom
  binding for that type by adding either of the following to your providers list:

  Angular应用程序可以通过绑定它们自己的`CookieXSRFStrategy`值来自定义cookie和HTTP头的名字，
  也可以通过提供一个自定义类型绑定来完全制定`XSRFStrategy`，
  只要把下列代码之一加到你的提供商列表里就可以了：

code-example(language="typescript").
  { provide: XSRFStrategy, useValue: new CookieXSRFStrategy('myCookieName', 'My-Header-Name')}
  { provide: XSRFStrategy, useClass: MyXSRFStrategy}

:marked
  For information about CSRF at the Open Web Application Security Project (OWASP) see
  [Cross-Site Request Forgery (CSRF)](https://www.owasp.org/index.php/Cross-Site_Request_Forgery_%28CSRF%29) and
  [Cross-Site Request Forgery (CSRF) Prevention Cheat Sheet](https://www.owasp.org/index.php/CSRF_Prevention_Cheat_Sheet). The Stanford University
  paper [Robust Defenses for Cross-Site Request Forgery](https://seclab.stanford.edu/websec/csrf/csrf.pdf) is also a rich source of detail.

<<<<<<< HEAD
  到开放式Web应用程序安全项目(OWASP)的[这里](https://www.owasp.org/index.php/Cross-Site_Request_Forgery_%28CSRF%29)
  和[这里](https://www.owasp.org/index.php/CSRF_Prevention_Cheat_Sheet)学习更多关于跨站请求伪造（XSRF）的知识。
  这个[斯坦福大学论文](https://seclab.stanford.edu/websec/csrf/csrf.pdf)有详尽的细节。

h3#xssi Cross-site Script Inclusion (XSSI)

h3#xssi 跨站脚本包含(XSSI)

=======
h3#xssi Cross-site script inclusion (XSSI)
>>>>>>> b9826c8d
:marked
  Cross-site script inclusion, also known as JSON vulnerability, can allow an attacker's website to
  read data from a JSON API. The attack works on older browsers by overriding native JavaScript
  object constructors, and then including an API URL using a `<script>` tag.

  跨站脚本包含，也被称为Json漏洞，它可以允许一个攻击者的网站从JSON API读取数据。这种攻击发生在老的浏览器上，
  它重写原生JavaScript对象的构造函数，然后使用`<script>`标签包含一个API的URL。

  This attack is only successful if the returned JSON is executable as JavaScript. Servers can
  prevent an attack by prefixing all JSON responses to make them non-executable, by convention, using the
  well-known string `")]}',\n"`.

  只有在返回的JSON能像JavaScript一样可以被执行时，这种攻击才会生效。所以服务端会约定给所有JSON响应体加上前缀`")]}',\n"`，来把它们标记为不可执行的，
  以防范这种攻击，

  Angular's `Http` library recognizes this convention and automatically strips the string
  `")]}',\n"` from all responses before further parsing.

<<<<<<< HEAD
  Angular的`Http`库会识别这种约定，并在进一步解析之前，自动把字符串`")]}',\n"`从所有响应中去掉。

  Learn more in the XSSI section of this [Google web security blog
  post](https://security.googleblog.com/2011/05/website-security-for-webmasters.html)
  
  要学习更多这方面的知识，请参见[谷歌Web安全博客文章](https://security.googleblog.com/2011/05/website-security-for-webmasters.html)的XSSI小节。

.l-main-section
h2#code-review Auditing Angular Applications

h2#code-review 审计Angular应用程序

:marked
  Angular applications should follow the same security principles as regular web applications, and
  should be audited as such. Angular specific APIs that should be audited in a security review,
  such as the [_bypassSecurityTrust_](#bypass-security-apis) APIs, are marked in the documentation
  as security sensitive.

  Angular应用应该遵循和常规Web应用一样的安全原则并按照这些原则进行审计。Angular中某些应该在安全评审中被审计的API（
  比如[_bypassSecurityTrust_](#bypass-security-apis) API）都在文档中被明确标记为安全性敏感的。
=======
  For more information, see the XSSI section of this [Google web security blog
  post](https://security.googleblog.com/2011/05/website-security-for-webmasters.html).

.l-main-section
h2#code-review Auditing angular applications
:marked
  Angular applications must follow the same security principles as regular web applications, and
  must be audited as such. Angular-specific APIs that should be audited in a security review,
  such as the [_bypassSecurityTrust_](#bypass-security-apis) methods, are marked in the documentation
  as security sensitive.
>>>>>>> b9826c8d
<|MERGE_RESOLUTION|>--- conflicted
+++ resolved
@@ -6,233 +6,162 @@
   scripting attacks. It does not cover application-level security, such as authentication (_Who is
   this user?_) or authorization (_What can this user do?_).
 
-<<<<<<< HEAD
   Web应用程序的安全涉及到很多方面。针对常见的漏洞和攻击，比如跨站脚本攻击，Angular提供了一些内建的保护措施。本章将讨论这些内建保护措施，但不会涉及应用级安全，比如用户认证（_这个用户是谁？_）和授权(_这个用户能做什么？_)。
 
-  The [Open Web Application Security Project (OWASP)](https://www.owasp.org/index.php/Category:OWASP_Guide_Project)
-  has further information on the attacks and mitigations described below.
-=======
   For more information about the attacks and mitigations described below, see [OWASP Guide Project](https://www.owasp.org/index.php/Category:OWASP_Guide_Project).
->>>>>>> b9826c8d
-
-  [开放式Web应用程序安全项目(OWASP)](https://www.owasp.org/index.php/Category:OWASP_Guide_Project)有关于攻防的更多信息。
-
-.l-main-section
-:marked
-<<<<<<< HEAD
-  # Table Of Contents
+
+  要了解更多攻防信息，参见[开放式Web应用程序安全项目(OWASP)](https://www.owasp.org/index.php/Category:OWASP_Guide_Project)。
+
+.l-main-section
+:marked
+  # Contents:
   # 目录
 
-  * [Reporting Vulnerabilities](#report-issues)
-
-  * [举报漏洞](#report-issues)
-
-  * [Best Practices](#best-practices)
-
-  * [最佳实践](#best-practices)
-
-  * [Preventing Cross-Site Scripting (XSS)](#xss)
-
-  * [防范跨站脚本(XSS)攻击](#xss)
-
-  * [Trusting Safe Values](#bypass-security-apis)
-
-  * [信任安全值](#bypass-security-apis)
-
-  * [HTTP-level Vulnerabilities](#http)
-
-  * [HTTP级别的漏洞](#http)
-
-  * [Auditing Angular Applications](#code-review)
-
-  Try the <live-example></live-example> of the code shown in this chapter.
+  * [Reporting vulnerabilities](#report-issues).
+
+  * [举报漏洞](#report-issues)。
+
+  * [Best practices](#best-practices).
+
+  * [最佳实践](#best-practices)。
+
+  * [Preventing cross-site scripting (XSS)](#xss).
+
+  * [防范跨站脚本(XSS)攻击](#xss)。
+
+  * [Trusting safe values](#bypass-security-apis).
+
+  * [信任安全值](#bypass-security-apis)。
+
+  * [HTTP-Level vulnerabilities](#http).
+
+  * [HTTP级别的漏洞](#http)。
+
+  * [Auditing Angular applications](#code-review).
   
-  运行<live-example></live-example>来试用本章中的代码。
-
-.l-main-section
-h2#report-issues Reporting Vulnerabilities
+  * [审计Angular应用程序](#code-review).
+
+  Try the <live-example></live-example> of the code shown in this page.
+  
+  运行<live-example></live-example>来试用本页的代码。
+
+.l-main-section
+h2#report-issues Reporting vulnerabilities
 
 h2#report-issues 举报漏洞
 
-=======
-  # Contents:
-
-  * [Reporting vulnerabilities](#report-issues).
-  * [Best practices](#best-practices).
-  * [Preventing cross-site scripting (XSS)](#xss).
-  * [Trusting safe values](#bypass-security-apis).
-  * [HTTP-Level vulnerabilities](#http).
-  * [Auditing Angular applications](#code-review).
-
-  Try the <live-example></live-example> of the code shown in this page.
-
-.l-main-section
-h2#report-issues Reporting vulnerabilities
->>>>>>> b9826c8d
 :marked
   Email us at [security@angular.io](mailto:security@angular.io) to report vulnerabilities in
   Angular itself.
 
-<<<<<<< HEAD
   给我们（[security@angular.io](mailto:security@angular.io)）发邮件，报告Angular本身的漏洞。
 
-  For further details on how Google handles security issues please refer to [Google's security
-=======
   For more information about how Google handles security issues, see [Google's security
->>>>>>> b9826c8d
   philosophy](https://www.google.com/about/appsecurity/).
 
-  请到[谷歌的安全哲学](https://www.google.com/about/appsecurity/)了解关于“谷歌如何处理安全问题”的更多信息。
-
-.l-main-section
-<<<<<<< HEAD
-h2#best-practices Best Practices
+  要了解关于“谷歌如何处理安全问题”的更多信息，参见[谷歌的安全哲学](https://www.google.com/about/appsecurity/)。
+
+.l-main-section
+h2#best-practices Best practices
 
 h2#best-practices 最佳实践
 
-=======
-h2#best-practices Best practices
->>>>>>> b9826c8d
 :marked
   * **Keep current with the latest Angular library releases.**
   We regularly update our Angular libraries, and these updates may fix security defects discovered in
   previous versions. Check the Angular [change
   log](https://github.com/angular/angular/blob/master/CHANGELOG.md) for security-related updates.
 
-<<<<<<< HEAD
   * **及时把Angular包更新到最新版本。**
-
-    我们会频繁的更新Angular库，这些更新可能会修复之前版本中发现的安全漏洞。查看Angular的[更新记录](https://github.com/angular/angular/blob/master/CHANGELOG.md)，了解与安全有关的更新。
-
-  * **Don't modify your copy of Angular.**  
-  Private, customized versions of Angular tend to fall behind the current version and may neglect
-  important security fixes and enhancements. Instead, share your Angular improvements with the
-  community and make a pull request.
-
-  * **不要修改你的Angular副本。**
-
-    私有的、定制版的Angular往往跟不上最新版本，这可能导致你忽略重要的安全修复与增强。反之，应该在社区共享你对Angular所做的改进并创建Pull Request。
-
-  * **Avoid Angular APIs marked in the documentation as “[_Security Risk_](#bypass-security-apis)”.**
-=======
+  我们会频繁的更新Angular库，这些更新可能会修复之前版本中发现的安全漏洞。查看Angular的[更新记录](https://github.com/angular/angular/blob/master/CHANGELOG.md)，了解与安全有关的更新。
+
   * **Don't modify your copy of Angular.**
   Private, customized versions of Angular tend to fall behind the current version and may not include
   important security fixes and enhancements. Instead, share your Angular improvements with the
   community and make a pull request.
 
+  * **不要修改你的Angular副本。**
+  私有的、定制版的Angular往往跟不上最新版本，这可能导致你忽略重要的安全修复与增强。反之，应该在社区共享你对Angular所做的改进并创建Pull Request。
+
   * **Avoid Angular APIs marked in the documentation as “[_Security Risk_](#bypass-security-apis).”**
->>>>>>> b9826c8d
 
   * **避免使用本文档中带“[_安全风险_](#bypass-security-apis)”标记的Angular API。**
 
 .l-main-section
-<<<<<<< HEAD
-h2#xss Preventing Cross-Site Scripting (XSS)
+h2#xss Preventing cross-site scripting (XSS)
 
 h2#xss 防范跨站脚本(XSS)攻击
 
-=======
-h2#xss Preventing cross-site scripting (XSS)
->>>>>>> b9826c8d
 :marked
   [Cross-site scripting (XSS)](https://en.wikipedia.org/wiki/Cross-site_scripting) enables attackers
   to inject malicious code into web pages. Such code can then, for example, steal user data (in
   particular, their login data) or perform actions impersonating the user. This is one of the most
   common attacks on the web.
 
-<<<<<<< HEAD
   [跨站脚本(XSS)](https://en.wikipedia.org/wiki/Cross-site_scripting)允许攻击者将恶意代码注入到页面中。这些代码可以偷取用户数据
   （特别是他们的登录数据），还可以冒充用户执行操作。它是Web上最常见的攻击方式之一。
 
-  To block XSS attacks, we must prevent malicious code from entering the DOM. For example, if an
-  attacker can trick us into inserting a `<script>` tag in the DOM, they can run arbitrary code on
-  our website. The attack is not limited to `<script>` tags - many elements and properties in the
-  DOM allow code execution, for example `<img onerror="...">`, `<a href="javascript:...">`. If
-  attacker controlled data enters the DOM, we have to expect security vulnerabilities.
-
-  为了防范XSS攻击，我们必须阻止恶意代码进入DOM。比如，如果某个攻击者能骗我们把`<script>`标签插入到DOM，就可以在我们的网站上运行任何代码。
-  除了`<script>`，攻击者还可以使用很多DOM元素和属性来执行代码，比如`<img onerror="...">`、`<a href="javascript:...">`。
-  如果攻击者所控制的数据混进了DOM，就会导致安全漏洞。
-
-  ### Angular’s Cross-site Scripting Security Model
-  ### Angular的“跨站脚本安全模型”
-=======
-  To block XSS attacks, you must prevent malicious code from entering the DOM (Document Object Model). For example, if an
+  To block XSS attacks, you must prevent malicious code from entering the DOM(Document Object Model). For example, if an
   attacker can trick you into inserting a `<script>` tag in the DOM, they can run arbitrary code on
   your website. The attack is not limited to `<script>` tags&mdash;many elements and properties in the
   DOM allow code execution, for example, `<img onerror="...">` and `<a href="javascript:...">`. If
   attacker-controlled data enters the DOM, expect security vulnerabilities.
 
+  为了防范XSS攻击，我们必须阻止恶意代码进入DOM。比如，如果某个攻击者能骗我们把`<script>`标签插入到DOM，就可以在我们的网站上运行任何代码。
+  除了`<script>`，攻击者还可以使用很多DOM元素和属性来执行代码，比如`<img onerror="...">`、`<a href="javascript:...">`。
+  如果攻击者所控制的数据混进了DOM，就会导致安全漏洞。
+
   ### Angular’s cross-site scripting security model
->>>>>>> b9826c8d
+  ### Angular的“跨站脚本安全模型”
 
   To systematically block XSS bugs, Angular treats all values as untrusted by default. When a value
   is inserted into the DOM from a template, via property, attribute, style, class binding, or interpolation, Angular sanitizes and escapes untrusted values.
 
-<<<<<<< HEAD
   为了系统性的防范XSS问题，Angular默认把所有值都当做不可信任的。
   当值从模板中以属性（Property）、DOM元素属性（Attribte)、CSS类绑定或插值表达式等途径插入到DOM中的时候，
   Angular将对这些值进行无害化处理（Sanitize），对不可信的值进行编码。
 
-  **Angular templates are the same as executable code**: HTML, attributes, and binding expressions
-  (but not the values bound!) in templates are trusted to be safe. That means applications must
-  prevent potentially attacker controlled values from ever making it into the source code of a
-=======
   _Angular templates are the same as executable code_: HTML, attributes, and binding expressions
   (but not the values bound!) in templates are trusted to be safe. This means that applications must
   prevent values that an attacker can control from ever making it into the source code of a
->>>>>>> b9826c8d
   template. Never generate template source code by concatenating user input and templates! Using
   the [offline template compiler](#offline-template-compiler) is an effective way to prevent these
   vulnerabilities, also known as _template injection_.
 
   **Angular的模板同样是可执行的**：模板中的HTML、Attribute和绑定表达式（还没有绑定到值的时候）会被当做可信任的。
-  这意味着应用必须防止把来自攻击者的值直接编入模板的源码中。永远不要根据用户的输入和原始模板动态生成模板源码！
+  这意味着应用必须防止把可能被攻击者控制的值直接编入模板的源码中。永远不要根据用户的输入和原始模板动态生成模板源码！
   使用[离线模板编译器](#offline-template-compiler)是防范这类“模板注入”漏洞的有效途径。
 
   ### Sanitization and security contexts
 
-<<<<<<< HEAD
   ### 无害化处理与安全环境
 
-  Sanitization inspects an untrusted value and turns it into a value that is safe to insert into
-  the DOM. In many cases, values do not get changed by this at all. Sanitization depends on context:
-  a value that is harmless in CSS is potentially dangerous in a URL.
-
-  无害化处理会审查不可信的值，并将它们转换成可以安全插入到DOM的形式。多数情况下，这些值并不会在处理过程中发生任何变化。
-  无害化处理的方式取决于所在的环境：一个在CSS里面无害的值，可能在URL里很危险。
-
-  Angular defines four security contexts: HTML, style, URL, and resource URL.
-
-  Angular定义了四个安全环境：HTML，样式，URL，和资源URL。
-
-  * HTML is used when interpreting a value as HTML, e.g., when binding to `innerHtml`
-
-  * HTML：值需要被解释为HTML时使用，比如当绑定到`innerHTML`时。
-
-  * Style is used when binding CSS into the `style` property
-
-  * 样式：值需要作为CSS绑定到`style`属性时使用。
-
-  * URL is used for URL properties such as `<a href>`
-
-  * URL：值需要被用作URL属性时使用，比如`<a href>`。
-
-  * Resource URLs are URLs that will be loaded and executed as code, e.g., in `<script src>`
-=======
   _Sanitization_ is the inspection of an untrusted value, turning it into a value that is safe to insert into
   the DOM. In many cases, sanitization does not change a value at all. Sanitization depends on context:
   a value that is harmless in CSS is potentially dangerous in a URL.
 
+  无害化处理会审查不可信的值，并将它们转换成可以安全插入到DOM的形式。多数情况下，这些值并不会在处理过程中发生任何变化。
+  无害化处理的方式取决于所在的环境：一个在CSS里面无害的值，可能在URL里很危险。
+
   Angular defines four security contexts&mdash;HTML, style, URL, and resource URL:
 
+  Angular定义了四个安全环境 - HTML，样式，URL，和资源URL：
+
   * **HTML** is used when interpreting a value as HTML, for example, when binding to `innerHtml`
+
+  * **HTML**：值需要被解释为HTML时使用，比如当绑定到`innerHTML`时。
+
   * **Style** is used when binding CSS into the `style` property
+
+  * **样式**：值需要作为CSS绑定到`style`属性时使用。
+
   * **URL** is used for URL properties such as `<a href>`
+
+  * **URL**：值需要被用作URL属性时使用，比如`<a href>`。
+
   * **Resource URL** is a URL that will be loaded and executed as code, for example, in `<script src>`
->>>>>>> b9826c8d
-
-  * 资源URL：值需要被当做代码而加载并执行时使用，比如`<script src>`中的URL。
+
+  * **资源URL**：值需要被当做代码而加载并执行时使用，比如`<script src>`中的URL。
 
   Angular sanitizes untrusted values for the first three items; sanitizing resource URLs is not
   possible because they contain arbitrary code. In development mode, Angular prints a console warning
@@ -256,20 +185,14 @@
   Interpolated content is always escaped&mdash;the HTML is not interpreted, and the browser displays
   angle brackets in the element's text content.
 
-<<<<<<< HEAD
   插值表达式的内容总会被编码 - 其中的HTML不会被解释，所以浏览器会在元素的文本内容中显示尖括号。
 
-  For the HTML to be interpreted, we must bind to an HTML property, such as `innerHTML`. But binding
-  a potentially attacker controlled value into `innerHTML` would normally cause an XSS
-  vulnerability. For example, code contained in a `<script>` tag would be executed.
-=======
   For the HTML to be interpreted, you must bind it to an HTML property such as `innerHTML`. But binding
   a value that an attacker might control into `innerHTML` normally causes an XSS
   vulnerability. For example, code contained in a `<script>` tag is executed:
->>>>>>> b9826c8d
 
   如果希望这段HTML被正常解释，就必须绑定到一个HTML属性上，比如`innerHTML`。但是如果把一个可能被攻击者控制的值绑定到`innerHTML`就会导致XSS漏洞。
-  比如，包含在`<script>`标签的代码就会被执行。
+  比如，包含在`<script>`标签的代码就会被执行：
 
 +makeExcerpt('app/inner-html-binding.component.ts ()', 'inner-html-controller')
 
@@ -293,20 +216,14 @@
   contain unsafe methods. Avoid directly interacting with the DOM and instead use Angular
   templates where possible.
 
-<<<<<<< HEAD
   浏览器内置的DOM API不会自动针对安全漏洞进行防护。比如，`document`（它可以通过`ElementRef`访问）以及其它第三方API都可能包含不安全的方法。
   要避免直接与DOM交互，只要可能，就尽量使用Angular模板。
 
-  ### Content Security Policy
+  ### Content security policy
 
   ### 内容安全策略
 
-  A [Content Security Policy (CSP)](http://www.html5rocks.com/en/tutorials/security/content-security-policy/) is a defense-in-depth
-=======
-  ### Content security policy
-
   [Content Security Policy (CSP)](http://www.html5rocks.com/en/tutorials/security/content-security-policy/) is a defense-in-depth
->>>>>>> b9826c8d
   technique to prevent XSS. To enable CSP, configure your web server to return an appropriate
   `Content-Security-Policy` HTTP header.
 
@@ -325,17 +242,13 @@
   templates, in particular templates containing user data, circumvents Angular's built-in protections. For information about how to dynamically construct forms in a safe way, see 
   [Dynamic Forms Cookbook](../cookbook/dynamic-form.html).
 
-<<<<<<< HEAD
   离线模板编译器阻止了一整套被称为“模板注入”的漏洞，并能显著增强应用程序的性能。尽量在产品发布时使用离线模板编译器，
   而不要动态生成模板（比如在代码中拼接字符串生成模板）。由于Angular会信任模板本身的代码，所以，动态生成的模板 —— 特别是包含用户数据的模板 —— 会绕过Angular自带的保护机制。
   要了解如何用安全的方式动态创建表单，请参见[动态表单烹饪宝典](../cookbook/dynamic-form.html)一章。
 
-  ### Server side XSS protection
+  ### Server-side XSS protection
   
   ### 服务器端XSS保护
-=======
-  ### Server-side XSS protection
->>>>>>> b9826c8d
 
   HTML constructed on the server is vulnerable to injection attacks. Injecting template code into an
   Angular application is the same as injecting executable code into the
@@ -349,14 +262,10 @@
   这样会带来很高的“模板注入”风险。
 
 .l-main-section
-<<<<<<< HEAD
-h2#bypass-security-apis Trusting Safe Values
+h2#bypass-security-apis Trusting safe values
 
 h2#bypass-security-apis 信任安全的值
 
-=======
-h2#bypass-security-apis Trusting safe values
->>>>>>> b9826c8d
 :marked
   Sometimes applications genuinely need to include executable code, display an `<iframe>` from some
   URL, or construct potentially dangerous URLs. To prevent automatic sanitization in any of these 
@@ -365,17 +274,12 @@
   are introducing a security vulnerability into your application. If in doubt, find a professional 
   security reviewer.
 
-<<<<<<< HEAD
   有时候，应用程序确实需要包含可执行的代码，比如使用URL显示`<iframe>`，或者构造出有潜在危险的URL。
   为了防止在这种情况下被自动无害化，你可以告诉Angular：我已经审查了这个值，检查了它是怎么生成的，并确信它总是安全的。
   但是**千万要小心**！如果你信任了一个可能是恶意的值，就会在应用中引入一个安全漏洞。如果你有疑问，请找一个安全专家复查下。
 
   You can mark a value as trusted by injecting `DomSanitizer`, and calling one of the
-  following methods.
-=======
-  You can mark a value as trusted by injecting `DomSanitizer` and calling one of the
   following methods:
->>>>>>> b9826c8d
 
   注入`DomSanitizer`服务，然后调用下面的方法之一，你就可以把一个值标记为可信任的。
 
@@ -423,30 +327,22 @@
 +makeExcerpt('app/bypass-security.component.ts ()', 'trust-video-url')
 
 .l-main-section
-<<<<<<< HEAD
-h2#http HTTP-level Vulnerabilities
+h2#http HTTP-level vulnerabilities
 
 h2#http HTTP级别的漏洞
 
-=======
-h2#http HTTP-level vulnerabilities
->>>>>>> b9826c8d
 :marked
   Angular has built-in support to help prevent two common HTTP vulnerabilities, cross-site request
   forgery (CSRF or XSRF) and cross-site script inclusion (XSSI). Both of these must be mitigated primarily 
   on the server side, but Angular ships helpers to make integration on the client side easier.
 
-<<<<<<< HEAD
   Angular内建了一些支持来防范两个常见的HTTP漏洞：跨站请求伪造（XSRF）和跨站脚本包含（XSSI）。
   这两个漏洞主要在服务器端防范，但是Angular也自带了一些辅助特性，可以让客户端的集成变得更容易。
 
-h3#xsrf Cross-site Request Forgery (XSRF)
+h3#xsrf Cross-site request forgery
 
 h3#xsrf 跨站请求伪造（XSRF）
 
-=======
-h3#xsrf Cross-site request forgery
->>>>>>> b9826c8d
 :marked
   In a cross-site request forgery, an attacker tricks the user into visiting a
   _different_ page and has them, for example, submit a form that sends a request to your application's
@@ -475,18 +371,14 @@
   `X-XSRF-TOKEN` with the value of that cookie on every request. The server must set the
   `XSRF-TOKEN` cookie and validate the response header for each state-modifying request.
 
-<<<<<<< HEAD
   Angular的`http`客户端具有对这项技术的内建支持。默认的`CookieXSRFStrategy`会寻找一个名叫`XSFR-TOKEN`的cookie。
   在每个请求中，设置一个名为`X-XSRF-TOKEN`的HTTP请求头，并把该cookie的值赋给它。
   服务器必须设置`XSRF-TOKEN` cookie，并为每个会修改状态的请求验证请求头。
 
-  XSRF tokens should be unique per user and session, have a large random value generated by a
-=======
   CSRF tokens should be unique per user and session, have a large random value generated by a
->>>>>>> b9826c8d
   cryptographically secure random number generator, and expire.
 
-  XSRF令牌应该对每个用户和session是唯一的，它包含一大串由安全的随机数字生成器生成的随机值，并且会过期。
+  CSRF令牌应该对每个用户和session是唯一的，它包含一大串由安全的随机数字生成器生成的随机值，并且会过期。
 
   Angular applications can customize cookie and header names by binding their own
   `CookieXSRFStrategy` value or implement an entirely custom `XSRFStrategy` through providing a custom
@@ -506,18 +398,14 @@
   [Cross-Site Request Forgery (CSRF) Prevention Cheat Sheet](https://www.owasp.org/index.php/CSRF_Prevention_Cheat_Sheet). The Stanford University
   paper [Robust Defenses for Cross-Site Request Forgery](https://seclab.stanford.edu/websec/csrf/csrf.pdf) is also a rich source of detail.
 
-<<<<<<< HEAD
   到开放式Web应用程序安全项目(OWASP)的[这里](https://www.owasp.org/index.php/Cross-Site_Request_Forgery_%28CSRF%29)
   和[这里](https://www.owasp.org/index.php/CSRF_Prevention_Cheat_Sheet)学习更多关于跨站请求伪造（XSRF）的知识。
   这个[斯坦福大学论文](https://seclab.stanford.edu/websec/csrf/csrf.pdf)有详尽的细节。
 
-h3#xssi Cross-site Script Inclusion (XSSI)
+h3#xssi Cross-site script inclusion (XSSI)
 
 h3#xssi 跨站脚本包含(XSSI)
 
-=======
-h3#xssi Cross-site script inclusion (XSSI)
->>>>>>> b9826c8d
 :marked
   Cross-site script inclusion, also known as JSON vulnerability, can allow an attacker's website to
   read data from a JSON API. The attack works on older browsers by overriding native JavaScript
@@ -536,36 +424,23 @@
   Angular's `Http` library recognizes this convention and automatically strips the string
   `")]}',\n"` from all responses before further parsing.
 
-<<<<<<< HEAD
   Angular的`Http`库会识别这种约定，并在进一步解析之前，自动把字符串`")]}',\n"`从所有响应中去掉。
 
-  Learn more in the XSSI section of this [Google web security blog
-  post](https://security.googleblog.com/2011/05/website-security-for-webmasters.html)
+  For more information, see the XSSI section of this [Google web security blog
+  post](https://security.googleblog.com/2011/05/website-security-for-webmasters.html).
   
   要学习更多这方面的知识，请参见[谷歌Web安全博客文章](https://security.googleblog.com/2011/05/website-security-for-webmasters.html)的XSSI小节。
 
 .l-main-section
-h2#code-review Auditing Angular Applications
+h2#code-review Auditing angular applications
 
 h2#code-review 审计Angular应用程序
 
-:marked
-  Angular applications should follow the same security principles as regular web applications, and
-  should be audited as such. Angular specific APIs that should be audited in a security review,
-  such as the [_bypassSecurityTrust_](#bypass-security-apis) APIs, are marked in the documentation
-  as security sensitive.
-
-  Angular应用应该遵循和常规Web应用一样的安全原则并按照这些原则进行审计。Angular中某些应该在安全评审中被审计的API（
-  比如[_bypassSecurityTrust_](#bypass-security-apis) API）都在文档中被明确标记为安全性敏感的。
-=======
-  For more information, see the XSSI section of this [Google web security blog
-  post](https://security.googleblog.com/2011/05/website-security-for-webmasters.html).
-
-.l-main-section
-h2#code-review Auditing angular applications
 :marked
   Angular applications must follow the same security principles as regular web applications, and
   must be audited as such. Angular-specific APIs that should be audited in a security review,
   such as the [_bypassSecurityTrust_](#bypass-security-apis) methods, are marked in the documentation
   as security sensitive.
->>>>>>> b9826c8d
+
+  Angular应用应该遵循和常规Web应用一样的安全原则并按照这些原则进行审计。Angular中某些应该在安全评审中被审计的API（
+  比如[_bypassSecurityTrust_](#bypass-security-apis) API）都在文档中被明确标记为安全性敏感的。