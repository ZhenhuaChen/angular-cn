--- conflicted
+++ resolved
@@ -5,14 +5,10 @@
   img(src="/resources/images/devguide/lifecycle-hooks/hooks-in-sequence.png" alt="Us" align="left" style="width:200px; margin-left:-40px;margin-right:30px")
 
 :marked
-<<<<<<< HEAD
-  A component has a lifecycle managed by Angular itself.
-
+  A component has a lifecycle managed by Angular .
+  
   每个组件都有一个被Angular管理的生命周期。
-=======
-  A component has a lifecycle managed by Angular.
-
->>>>>>> f1345962
+  
   Angular creates it, renders it, creates and renders its children,
   checks it when its data-bound properties change, and destroys it before removing it from the DOM.
 
@@ -28,85 +24,72 @@
   除了那些组件内容和视图相关的钩子外,指令有相同生命周期钩子。
 
   <br class="l-clear-both">
-<<<<<<< HEAD
-+ifDocsFor('ts|js')
-  :marked
-    ## Table of Contents
-
-    ## 目录
-    
-    * [Overview](#hooks-overview)
-    
-        [概述](#hooks-overview)
-
-    * [Each hook's purpose and timing](#hooks-purpose-timing)
-    
-        [每个钩子的目的和时机](#hooks-purpose-timing)
-        
-    * [Interfaces are optional (technically)](#interface-optional)
-    
-        [接口是可选的（从技术上说）](#interface-optional)
-        
-    * [Other Angular lifecycle hooks](#other-lifecycle-hooks)
-    
-        [其他Angular生命周期钩子](#other-lifecycle-hooks)
-        
-    * [The lifecycle sample](#the-sample)
-    
-        [生命周期例子](#the-sample)
-        
-      * [All](#peek-a-boo)
-      
-          [全部钩子](#peek-a-boo)
-
-      * [Spying OnInit and OnDestroy](#spy)
-      
-          [Spy刺探OnInit和OnDestroy](#spy)
-
-      * [OnChanges](#onchanges)
-      
-          [OnChanges](#onchanges)
-
-      * [DoCheck](#docheck)
-      
-          [DoCheck](#docheck)
-
-      * [AfterViewInit and AfterViewChecked](#afterview)
-
-          [AfterViewInit和AfterViewChecked](#afterview)
-
-      * [AfterContentInit and AfterContentChecked](#aftercontent)
-
-          [AfterContentInit和AfterContentChecked](#aftercontent)
-=======
 
 :marked
   ## Contents
+  
+  ## 目录
 
   * [Component lifecycle hooks overview](#hooks-overview)
+
+    [组件生命周期概览](#hooks-overview)
+
   * [Lifecycle sequence](#hooks-purpose-timing)
+
+    [生命周期的顺序](#hooks-purpose-timing)
+
   * [Interfaces are optional (technically)](#interface-optional)
+
+    [接口是可选的（理论上）](#interface-optional)
+
   * [Other Angular lifecycle hooks](#other-lifecycle-hooks)
+
+    [其它Angular生命周期钩子](#other-lifecycle-hooks)
+
   * [Lifecycle examples](#the-sample)
+
+    [生命周期范例](#the-sample)
+
   * [Peek-a-boo: all hooks](#peek-a-boo)
+
+    [Peek-a-boo：所有钩子](#peek-a-boo)
+
   * [Spying OnInit and OnDestroy](#spy)
 
+    [监听OnInit和OnDestroy](#spy)
+
+
     * [OnInit](#oninit)
+
     * [OnDestroy](#ondestroy)
 
   * [OnChanges](#onchanges)
+
   * [DoCheck](#docheck)
+
   * [AfterView](#afterview)
 
+
     * [Abide by the unidirectional data flow rule](#wait-a-tick)
 
+      [遵循单向数据流规则](#wait-a-tick)
+
+
   * [AfterContent](#aftercontent)
-  
+
     * [Content projection](#content-projection)
+
+      [内容投影](#content-projection)
+
     * [AfterContent hooks](#aftercontent-hooks)
+
+      [AfterContent钩子](#aftercontent-hooks)
+
     * [No unidirectional flow worries with _AfterContent_](#no-unidirectional-flow-worries)
 
->>>>>>> f1345962
+      [非单向数据流下_AfterContent_的注意事项](#no-unidirectional-flow-worries)
+
+
 :marked
   Try the <live-example></live-example>.
 
@@ -115,14 +98,10 @@
 a#hooks-overview
 .l-main-section
 :marked
-<<<<<<< HEAD
-  ## Component lifecycle hooks
-
-  ## 组件生命周期钩子
-
-=======
   ## Component lifecycle hooks overview
->>>>>>> f1345962
+  
+  ## 组件生命周期钩子概览
+  
   Directive and component instances have a lifecycle
   as Angular creates, updates, and destroys them.
   Developers can tap into key moments in that lifecycle by implementing
@@ -156,189 +135,122 @@
   calls the lifecycle hook methods in the following sequence at specific moments:
 
   当Angular使用构造函数新建一个组件或指令后，就会按下面的顺序在特定时刻调用这些生命周期钩子方法：
+  
 table(width="100%")
   col(width="20%")
   col(width="80%")
   tr
-<<<<<<< HEAD
     th
       p Hook
       p 钩子
     th
       p Purpose and Timing
       p 目的和时机
-  tr(style=top)
-    td ngOnChanges
-=======
-    th Hook
-    th Purpose and Timing
-
   tr(style='vertical-align:top')
     td <code>ngOnChanges()</code>
->>>>>>> f1345962
     td
       :marked
         Respond when Angular (re)sets data-bound input properties.
         The method receives a `SimpleChanges` object of current and previous property values.
-<<<<<<< HEAD
-
+        
         当Angular（重新）设置数据绑定输入属性时响应。
         该方法接受当前和上一属性值的`SimpleChanges`对象
-
-        Called before `ngOnInit` and whenever one or more data-bound input properties change.
+        
+        Called before `ngOnInit()` and whenever one or more data-bound input properties change.
 
         当被绑定的输入属性的值发生变化时调用，首次调用一定会发生在`ngOnInit`之前。
 
-  tr(style=top)
-    td ngOnInit
-=======
-
-        Called before `ngOnInit()` and whenever one or more data-bound input properties change.
-
   tr(style='vertical-align:top')
     td <code>ngOnInit()</code>
->>>>>>> f1345962
     td
       :marked
         Initialize the directive/component after Angular first displays the data-bound properties
         and sets the directive/component's input properties.
-<<<<<<< HEAD
-
+        
         在Angular第一次显示数据绑定和设置指令/组件的输入属性之后，初始化指令/组件。
-
-        Called _once_, after the _first_ `ngOnChanges`. 
+        
+        Called _once_, after the _first_ `ngOnChanges()`. 
 
         在第一轮`ngOnChanges`完成之后调用，只调用**一次**。
 
-  tr(style=top)
-    td ngDoCheck
-    td
-      :marked
-        Detect and act upon changes that Angular can't or won't detect on its own. 
+  tr(style='vertical-align:top')
+    td <code>ngDoCheck()</code>
+    td
+      :marked
+        Detect and act upon changes that Angular can't or won't detect on its own.
 
         检测，并在发生Angular无法或不愿意自己检测的变化时作出反应。
 
-        Called during every change detection run, immediately after `ngOnChanges` and `ngOnInit`.
+        Called during every change detection run, immediately after `ngOnChanges()` and `ngOnInit()`.
 
         在每个Angular变更检测周期中调用，`ngOnChanges`和`ngOnInit`之后。
 
-  tr(style=top)
-    td ngAfterContentInit
-=======
-
-        Called _once_, after the _first_ `ngOnChanges()`.
-
-  tr(style='vertical-align:top')
-    td <code>ngDoCheck()</code>
-    td
-      :marked
-        Detect and act upon changes that Angular can't or won't detect on its own.
-
-        Called during every change detection run, immediately after `ngOnChanges()` and `ngOnInit()`.
-
   tr(style='vertical-align:top')
     td <code>ngAfterContentInit()</code>
->>>>>>> f1345962
     td
       :marked
         Respond after Angular projects external content into the component's view.
 
-<<<<<<< HEAD
         当把内容投影进组件之后调用。
 
-        Called _once_ after the first `NgDoCheck`.
-=======
         Called _once_ after the first `ngDoCheck()`.
->>>>>>> f1345962
 
         第一次`NgDoCheck`之后调用，只调用一次。
 
         _A component-only hook_.
 
-<<<<<<< HEAD
         **只适用于组件**。
 
-  tr(style=top)
-    td ngAfterContentChecked
-=======
   tr(style='vertical-align:top')
     td <code>ngAfterContentChecked()</code>
->>>>>>> f1345962
     td
       :marked
         Respond after Angular checks the content projected into the component.
 
-<<<<<<< HEAD
         每次完成被投影组件内容的变更检测之后调用。
 
-        Called after the `ngAfterContentInit` and every subsequent `NgDoCheck`.
-=======
         Called after the `ngAfterContentInit()` and every subsequent `ngDoCheck()`.
->>>>>>> f1345962
 
         `ngAfterContentInit`和每次`NgDoCheck`之后调用
 
         _A component-only hook_.
 
-<<<<<<< HEAD
         **只适合组件**。
 
-  tr(style=top)
-    td ngAfterViewInit
-=======
   tr(style='vertical-align:top')
     td <code>ngAfterViewInit()</code>
->>>>>>> f1345962
     td
       :marked
         Respond after Angular initializes the component's views and child views.
 
-<<<<<<< HEAD
         初始化完组件视图及其子视图之后调用。
 
-        Called _once_ after the first `ngAfterContentChecked`.
-=======
         Called _once_ after the first `ngAfterContentChecked()`.
->>>>>>> f1345962
 
         第一次`ngAfterContentChecked`之后调用，只调用一次。
 
         _A component-only hook_.
 
-<<<<<<< HEAD
         **只适合组件**。
 
-  tr(style=top)
-    td ngAfterViewChecked
-=======
   tr(style='vertical-align:top')
     td <code>ngAfterViewChecked()</code>
->>>>>>> f1345962
     td
       :marked
         Respond after Angular checks the component's views and child views.
 
-<<<<<<< HEAD
         每次做完组件视图和子视图的变更检测之后调用。
 
-        Called after the `ngAfterViewInit` and every subsequent `ngAfterContentChecked`.
-=======
         Called after the `ngAfterViewInit` and every subsequent `ngAfterContentChecked()`.
->>>>>>> f1345962
 
         `ngAfterViewInit`和每次`ngAfterContentChecked`之后调用。
 
         _A component-only hook_.
 
-<<<<<<< HEAD
         **只适合组件**。
 
-  tr(style=top)
-    td ngOnDestroy
-=======
   tr(style='vertical-align:top')
     td <code>ngOnDestroy</code>
->>>>>>> f1345962
     td
       :marked
         Cleanup just before Angular destroys the directive/component.
@@ -349,60 +261,34 @@
 
         Called _just before_ Angular destroys the directive/component.
 
-<<<<<<< HEAD
-        在Angular销毁指令/组件之前调用。
-
-+ifDocsFor('ts|js')
-  a#interface-optional
-  .l-main-section  
-  :marked
-    ## Interface are optional (technically)
-
-    ## 接口是可选的(理论上)？
-
-    The interfaces are optional for JavaScript and Typescript developers from a purely technical perspective.
-    The JavaScript language doesn't have interfaces.
-    Angular can't see TypeScript interfaces at runtime because they disappear from the transpiled JavaScript.
-
-    从纯技术的角度讲，接口对JavaScript和TypeScript的开发者都是可选的。JavaScript语言本身没有接口。
-    Angular在运行时看不到TypeScript接口，因为它们在编译为JavaScript的时候已经消失了。
-
-    Fortunately, they aren't necessary.
-    You don't have to add the lifecycle hook interfaces to directives and components to benefit from the hooks themselves.
-
-    幸运的是，它们也不是必须的。我们不需要在指令和组件上添加生命周期钩子接口就能获得钩子带来的好处。
-
-    Angular instead inspects directive and component classes and calls the hook methods *if they are defined*.
-    Angular finds and calls methods like `ngOnInit()`, with or without the interfaces.
-
-    Angular会去检测我们的指令和组件的类，一旦发现钩子方法被定义了，就调用它们。
-    Agnular会找到并调用像`ngOnInit()`这样的钩子方法，有没有接口无所谓。
-
-    Nonetheless, it's good practice to add interfaces to TypeScript directive classes
-    in order to benefit from strong typing and editor tooling.
-
-    虽然如此，我们还是强烈建议你在TypeScript指令类中添加接口，以获得强类型和IDE等编辑器带来的好处。
-
-=======
 a#interface-optional
 .l-main-section  
 :marked
   ## Interfaces are optional (technically)
 
+  ## 接口是可选的(理论上)？
+  
   The interfaces are optional for JavaScript and Typescript developers from a purely technical perspective.
   The JavaScript language doesn't have interfaces.
   Angular can't see TypeScript interfaces at runtime because they disappear from the transpiled JavaScript.
 
-  Fortunately, they aren't necessary.
+  从纯技术的角度讲，接口对JavaScript和TypeScript的开发者都是可选的。JavaScript语言本身没有接口。
+  Angular在运行时看不到TypeScript接口，因为它们在编译为JavaScript的时候已经消失了。Fortunately, they aren't necessary.
+  
   You don't have to add the lifecycle hook interfaces to directives and components to benefit from the hooks themselves.
 
+  幸运的是，它们也不是必须的。我们不需要在指令和组件上添加生命周期钩子接口就能获得钩子带来的好处。
+  
   Angular instead inspects directive and component classes and calls the hook methods *if they are defined*.
   Angular finds and calls methods like `ngOnInit()`, with or without the interfaces.
 
+  Angular会去检测我们的指令和组件的类，一旦发现钩子方法被定义了，就调用它们。
+  Agnular会找到并调用像`ngOnInit()`这样的钩子方法，有没有接口无所谓。
+  
   Nonetheless, it's good practice to add interfaces to TypeScript directive classes
   in order to benefit from strong typing and editor tooling.
-
->>>>>>> f1345962
+  
+  虽然如此，我们还是强烈建议你在TypeScript指令类中添加接口，以获得强类型和IDE等编辑器带来的好处。
 a#other-lifecycle-hooks
 .l-main-section
 :marked
@@ -411,15 +297,9 @@
   ## 其它生命周期钩子
 
   Other Angular sub-systems may have their own lifecycle hooks apart from these component hooks.
-
-<<<<<<< HEAD
+  
   Angular的其它子系统除了有这些组件钩子外，还可能有它们自己的生命周期钩子。
 
-block other-angular-subsystems
-  //- N/A for TS.
-
-=======
->>>>>>> f1345962
 :marked
   3rd party libraries might implement their hooks as well in order to give developers more
   control over how these libraries are used.
@@ -436,13 +316,9 @@
   demonstrates the lifecycle hooks in action through a series of exercises
   presented as components under the control of the root `AppComponent`.
 
-<<<<<<< HEAD
   <live-example>在线例子</live-example>通过在受控于根组件`AppComponent`的一些组件上进行的一系列练习，演示了生命周期钩子的运作方式。
 
-  They follow a common pattern:  a *parent* component serves as a test rig for
-=======
   They follow a common pattern: a *parent* component serves as a test rig for
->>>>>>> f1345962
   a *child* component that illustrates one or more of the lifecycle hook methods.
 
   它们遵循了一个常用的模式：用*子组件*演示一个或多个生命周期钩子方法，而*父组件*被当作该*子组件*的测试台。
@@ -455,31 +331,21 @@
   col(width="20%")
   col(width="80%")
   tr
-<<<<<<< HEAD
     th
       p Component
       p 组件
     th
       p Description
       p 描述
-  tr(style=top)
-=======
-    th Component
-    th Description
-  tr(style='vertical-align:top')
->>>>>>> f1345962
+  tr(style='vertical-align:top')
     td <a href="#peek-a-boo">Peek-a-boo</a>
     td
       :marked
         Demonstrates every lifecycle hook.
         Each hook method writes to the on-screen log.
-<<<<<<< HEAD
 
         展示每个生命周期钩子，每个钩子方法都会在屏幕上显示一条日志。
-  tr(style=top)
-=======
-  tr(style='vertical-align:top')
->>>>>>> f1345962
+  tr(style='vertical-align:top')
     td <a href="#spy">Spy</a>
     td
       :marked
@@ -491,71 +357,50 @@
 
         This example applies the `SpyDirective` to a `<div>` in an `ngFor` *hero* repeater
         managed by the parent `SpyComponent`.
-<<<<<<< HEAD
 
         本例把`SpyDirective`应用到父组件里的`ngFor`*英雄*重复器(repeater)的`<div>`里面。
-  tr(style=top)
-=======
-  tr(style='vertical-align:top')
->>>>>>> f1345962
+  tr(style='vertical-align:top')
     td <a href="#onchanges">OnChanges</a>
     td
       :marked
         See how Angular calls the `ngOnChanges()` hook with a `changes` object
         every time one of the component input properties changes.
         Shows how to interpret the `changes` object.
-<<<<<<< HEAD
 
         这里将会看到：每当组件的输入属性发生变化时，Angular会如何以`changes`对象作为参数去调用`ngOnChanges`钩子。
         展示了该如何理解和使用`changes`对象。
-  tr(style=top)
-=======
-  tr(style='vertical-align:top')
->>>>>>> f1345962
+  tr(style='vertical-align:top')
     td <a href="#docheck">DoCheck</a>
     td
       :marked
         Implements an `ngDoCheck()` method with custom change detection.
         See how often Angular calls this hook and watch it post changes to a log.
-<<<<<<< HEAD
 
         实现了一个`ngDoCheck`方法，通过它可以自定义变更检测逻辑。
         这里将会看到：Angular会用什么频度调用这个钩子，监视它的变化，并把这些变化输出成一条日志。
-  tr(style=top)
-=======
-  tr(style='vertical-align:top')
->>>>>>> f1345962
+  tr(style='vertical-align:top')
     td <a href="#afterview">AfterView</a>
     td
       :marked
         Shows what Angular means by a *view*.
         Demonstrates the `ngAfterViewInit` and `ngAfterViewChecked` hooks.
-<<<<<<< HEAD
 
         显示Angular中的*视图*所指的是什么。
         演示了`ngAfterViewInit`和`ngAfterViewChecked`钩子。
-  tr(style=top)
-=======
-  tr(style='vertical-align:top')
->>>>>>> f1345962
+  tr(style='vertical-align:top')
     td <a href="#aftercontent">AfterContent</a>
     td
       :marked
         Shows how to project external content into a component and
         how to distinguish projected content from a component's view children.
         Demonstrates the `ngAfterContentInit` and `ngAfterContentChecked` hooks.
-<<<<<<< HEAD
 
         展示如何把外部内容投影进组件中，以及如何区分“投影进来的内容”和“组件的子视图”。
         演示了`ngAfterContentInit`和`ngAfterContentChecked`钩子。
-  tr(style=top)
+  tr(style='vertical-align:top')
     td
       p Counter
       p 计数器
-=======
-  tr(style='vertical-align:top')
-    td Counter
->>>>>>> f1345962
     td
       :marked
         Demonstrates a combination of a component and a directive
@@ -580,7 +425,9 @@
 .l-main-section
 :marked
   ## Peek-a-boo: all hooks
+  
   ## Peek-a-boo：全部钩子
+  
   The `PeekABooComponent` demonstrates all of the hooks in one component.
 
   `PeekABooComponent`组件演示了组件中所有可能存在的钩子。
@@ -594,8 +441,10 @@
   This snapshot reflects the state of the log after the user clicked the *Create...* button and then the *Destroy...* button.
 
   用户点击**Create...**按钮，然后点击**Destroy...**按钮后，日志的状态如下图所示：
+  
 figure.image-display
   img(src="/resources/images/devguide/lifecycle-hooks/peek-a-boo.png" alt="Peek-a-boo")
+  
 :marked
   The sequence of log messages follows the prescribed hook calling order:
   `OnChanges`, `OnInit`, `DoCheck`&nbsp;(3x), `AfterContentInit`, `AfterContentChecked`&nbsp;(3x),
@@ -672,15 +521,11 @@
 :marked
   You can apply the spy to any native or component element and it'll be initialized and destroyed
   at the same time as that element.
-<<<<<<< HEAD
-  Here it is attached to the repeated hero `<div>`
+  Here it is attached to the repeated hero `<div>`:
 
   我们可以把这个侦探指令写到任何原生元素或组件元素上，它将与所在的组件同时初始化和销毁。
   下面是把它附加到用来重复显示英雄数据的这个`<div>`上。
 
-=======
-  Here it is attached to the repeated hero `<div>`:
->>>>>>> f1345962
 +makeExample('lifecycle-hooks/ts/src/app/spy.component.html', 'template')(format=".")
 
 :marked
@@ -701,39 +546,29 @@
   Angular removes all hero `<div>` elements from the DOM and destroys their spy directives at the same time.
   The spy's `ngOnDestroy()` method reports its last moments.
 
-<<<<<<< HEAD
   *Reset*按钮清除了这个`heroes`列表。
   Angular从DOM中移除了所有英雄的div，并且同时销毁了附加在这些div上的侦探指令。
   侦探的`ngOnDestroy`方法汇报了它自己的临终时刻。
 
-  The `ngOnInit` and `ngOnDestroy` methods have more vital roles to play in real applications.
-
+  The `ngOnInit()` and `ngOnDestroy()` methods have more vital roles to play in real applications.
+  
   在真实的应用程序中，`ngOnInit`和`ngOnDestroy`方法扮演着更重要的角色。
-
-  ### OnInit
-
-  Use `ngOnInit` for two main reasons:
-
+  
+a#oninit
+:marked
+  ### _OnInit()_
+
+  Use `ngOnInit()` for two main reasons:
+  
   使用`ngOnInit`有两个原因：
 
-  1. to perform complex initializations shortly after construction
+  1. To perform complex initializations shortly after construction.
   
      在构造函数之后马上执行复杂的初始化逻辑
      
-  1. to set up the component after Angular sets the input properties
+  1. To set up the component after Angular sets the input properties.
   
      在Angular设置完输入属性之后，对该组件进行准备。
-=======
-  The `ngOnInit()` and `ngOnDestroy()` methods have more vital roles to play in real applications.
-a#oninit
-:marked
-  ### _OnInit()_
-
-  Use `ngOnInit()` for two main reasons:
-
-  1. To perform complex initializations shortly after construction.
-  1. To set up the component after Angular sets the input properties.
->>>>>>> f1345962
 
   Experienced developers agree that components should be cheap and safe to construct.
 
@@ -752,61 +587,44 @@
   You shouldn't worry that a new component will try to contact a remote server when
   created under test or before you decide to display it.
   Constructors should do no more than set the initial local variables to simple values.
-
-<<<<<<< HEAD
+  
   不要在组件的构造函数中获取数据？
   在测试环境下新建组件时或在我们决定显示它之前，我们不应该担心它会尝试联系远程服务器。
   构造函数中除了使用简单的值对局部变量进行初始化之外，什么都不应该做。
-
-  An `ngOnInit` is a good place for a component to fetch its initial data. The
-  [Tutorial](../tutorial/toh-pt4.html#oninit) and [HTTP](server-communication.html#oninit) chapter
-  show how.
-=======
+  
   An `ngOnInit()` is a good place for a component to fetch its initial data. The
-  [Tour of Heroes Tutorial](../tutorial/toh-pt4.html#oninit) and [HTTP Client](server-communication.html#oninit)
-  guides show how.
->>>>>>> f1345962
+  [Tour of HeroesTutorial](../tutorial/toh-pt4.html#oninit) and [HTTPClient](server-communication.html#oninit) 
+  guidesshow how.
 
   `ngOnInit`是组件获取初始数据的好地方。[指南](../tutorial/toh-pt4.html#oninit)和[HTTP](server-communication.html#oninit)章讲解了如何这样做。
 
   Remember also that a directive's data-bound input properties are not set until _after construction_.
   That's a problem if you need to initialize the directive based on those properties.
-<<<<<<< HEAD
-  They'll have been set when `ngOninit` runs.
+  They'll have been set when `ngOnInit()` runs.
 
   另外还要记住，在指令的_构造函数完成之前_，那些被绑定的输入属性还都没有值。
   如果我们需要基于这些属性的值来初始化这个指令，这种情况就会出问题。
   而当`ngOnInit`执行的时候，这些属性都已经被正确的赋值过了。
-.l-sub-section
-  :marked
-    The `ngOnChanges` method is your first opportunity to access those properties.
-    Angular calls `ngOnChanges` before `ngOnInit` ... and many times after that.
-    It only calls `ngOnInit` once.
-
-    我们访问这些属性的第一次机会，实际上是`ngOnChanges`方法，Angular会在`ngOnInit`之前调用它。
-    但是在那之后，Angular还会调用`ngOnChanges`很多次。而`ngOnInit`只会被调用一次。
-=======
-  They'll have been set when `ngOnInit()` runs.
+  
 .l-sub-section
   :marked
     The `ngOnChanges()` method is your first opportunity to access those properties.
     Angular calls `ngOnChanges()` before `ngOnInit()` and many times after that.
     It only calls `ngOnInit()` once.
->>>>>>> f1345962
+
+    我们访问这些属性的第一次机会，实际上是`ngOnChanges`方法，Angular会在`ngOnInit`之前调用它。
+    但是在那之后，Angular还会调用`ngOnChanges`很多次。而`ngOnInit`只会被调用一次。
+    
 :marked
   You can count on Angular to call the `ngOnInit()` method _soon_ after creating the component.
   That's where the heavy initialization logic belongs.
-
-<<<<<<< HEAD
+  
   你可以信任Angular会在创建组件后立刻调用`ngOnInit`方法。
-  这里是放置复杂初始化逻辑的好地方。
-
-  ### OnDestroy
-=======
+    这里是放置复杂初始化逻辑的好地方。
+
 a#ondestroy
 :marked
   ### _OnDestroy()_
->>>>>>> f1345962
 
   Put cleanup logic in `ngOnDestroy()`, the logic that *must* run before Angular destroys the directive.
 
@@ -830,22 +648,16 @@
 :marked
   ## _OnChanges()_
 
-<<<<<<< HEAD
-  Angular calls its `ngOnChanges` method whenever it detects changes to ***input properties*** of the component (or directive).
+  Angular calls its `ngOnChanges()` method whenever it detects changes to ***input properties*** of the component (or directive).
 
   在这个例子中，我们监听了`OnChanges`钩子。
   一旦检测到该组件(或指令)的***输入属性***发生了变化，Angular就会调用它的`ngOnChanges`方法。
-
+  
   This example monitors the `OnChanges` hook.
 
   本例监控`OnChanges`钩子。
 
-+makeExample('lifecycle-hooks/ts/src/app/on-changes.component.ts', 'ng-on-changes', 'OnChangesComponent (ngOnChanges)')(format=".")
-=======
-  Angular calls its `ngOnChanges()` method whenever it detects changes to ***input properties*** of the component (or directive).
-  This example monitors the `OnChanges` hook.
 +makeExample('lifecycle-hooks/ts/src/app/on-changes.component.ts', 'ng-on-changes', 'on-changes.component.ts (excerpt)')(format=".")
->>>>>>> f1345962
 :marked
   The `ngOnChanges()` method takes an object that maps each changed property name to a
   [SimpleChange](../api/core/index/SimpleChange-class.html) object holding the current and previous property values.
@@ -896,6 +708,7 @@
 a#docheck
 :marked
   ## _DoCheck()_
+  
   Use the `DoCheck` hook to detect and act upon changes that Angular doesn't catch on its own.
 
   使用`DoCheck`钩子来检测那些Angular自身无法捕获的变更并采取行动。
@@ -907,14 +720,10 @@
     用这个方法来检测那些被Angular忽略的更改。
 
 :marked
-<<<<<<< HEAD
-  The *DoCheck* sample extends the *OnChanges* sample with the following `ngDoCheck` hook:
+  The *DoCheck* sample extends the *OnChanges* sample with the following `ngDoCheck()` hook:
 
   *DoCheck*范例通过下面的`DoCheck`实现扩展了*OnChanges*范例：
-
-=======
-  The *DoCheck* sample extends the *OnChanges* sample with the following `ngDoCheck()` hook:
->>>>>>> f1345962
+  
 +makeExample('lifecycle-hooks/ts/src/app/do-check.component.ts', 'ng-do-check', 'DoCheckComponent (ngDoCheck)')(format=".")
 :marked
   This code inspects certain _values of interest_, capturing and comparing their current state against previous values.
@@ -954,27 +763,27 @@
 
     我们还看到，`ngOnChanges`方法的调用方式与[API文档](../api/core/index/DoCheck-interface.html)中是不一样的，这是因为API文档过时了。
     (译注：这是经过与官方开发组沟通得到的消息，由于代码快速迭代，因此API文档现在的更新不够及时，将来会进行一次系统的梳理和更正)
+    
 .l-main-section
 a#afterview
 :marked
   ## AfterView
+  
   The *AfterView* sample explores the `AfterViewInit()` and `AfterViewChecked()` hooks that Angular calls
   *after* it creates a component's child views.
 
-<<<<<<< HEAD
   *AfterView*例子展示了`AfterViewInit`和`AfterViewChecked`钩子，Angular会在每次创建了组件的子视图后调用它们。
 
-  Here's a child view that displays a hero's name in an input box:
+  Here's a child view that displays a hero's name in an `<input>`:
 
   下面是一个子视图，它用来把英雄的名字显示在一个输入框中：
-=======
-  Here's a child view that displays a hero's name in an `<input>`:
->>>>>>> f1345962
+  
 +makeExample('lifecycle-hooks/ts/src/app/after-view.component.ts', 'child-view', 'ChildComponent')(format=".")
 :marked
   The `AfterViewComponent` displays this child view *within its template*:
 
   `AfterViewComponent`把这个子视图显示*在它的模板中*：
+  
 +makeExample('lifecycle-hooks/ts/src/app/after-view.component.ts', 'template', 'AfterViewComponent (template)')(format=".")
 :marked
   The following hooks take action based on changing values *within the child view*,
@@ -987,16 +796,15 @@
 a#wait-a-tick
 :marked
   ### Abide by the unidirectional data flow rule
-<<<<<<< HEAD
+  
   ### 遵循单向数据流规则
-  The `doSomething` method updates the screen when the hero name exceeds 10 characters.
-=======
+  
   The `doSomething()` method updates the screen when the hero name exceeds 10 characters.
->>>>>>> f1345962
 
   当英雄的名字超过10个字符时，`doSomething`方法就会更新屏幕。
 
 +makeExample('lifecycle-hooks/ts/src/app/after-view.component.ts', 'do-something', 'AfterViewComponent (doSomething)')(format=".")
+
 :marked
   Why does the `doSomething()` method wait a tick before updating `comment`?
 
@@ -1009,28 +817,17 @@
   而这两个钩子都是在组件的视图已经被组合好之后触发的。
 
   Angular throws an error if the hook updates the component's data-bound `comment` property immediately (try it!).
-<<<<<<< HEAD
-
-  如果我们立即更新组件中被绑定的`comment`属性，Angular就会抛出一个错误(试试!)。
-block tick-methods
-  :marked
-    The `LoggerService.tick_then()` postpones the log update 
-    for one turn of the browser's JavaScript cycle ... and that's just long enough.
-=======
   The `LoggerService.tick_then()` postpones the log update 
   for one turn of the browser's JavaScript cycle and that's just long enough.
->>>>>>> f1345962
-
-    `LoggerService.tick_then()`方法延迟更新日志一个回合（浏览器JavaScript周期回合），这样就够了。
-
-:marked
-<<<<<<< HEAD
-  Here's *AfterView* in action
+
+  如果我们立即更新组件中被绑定的`comment`属性，Angular就会抛出一个错误(试试!)。
+  `LoggerService.tick_then()`方法延迟更新日志一个回合（浏览器JavaScript周期回合），这样就够了。
+
+:marked
+  Here's *AfterView* in action:
 
   这里是*AfterView*的操作演示：
-=======
-  Here's *AfterView* in action:
->>>>>>> f1345962
+
 figure.image-display
   img(src='/resources/images/devguide/lifecycle-hooks/after-view-anim.gif' alt="AfterView")
 :marked
@@ -1047,15 +844,14 @@
   The *AfterContent* sample explores the `AfterContentInit()` and `AfterContentChecked()` hooks that Angular calls
   *after* Angular projects external content into the component.
 
-<<<<<<< HEAD
   *AfterContent*例子展示了`AfterContentInit`和`AfterContentChecked`钩子，Angular会在外来内容被投影到组件中*之后*调用它们。
 
-=======
 a#content-projection
 :marked
->>>>>>> f1345962
   ### Content projection
+  
   ### 内容投影
+  
   *Content projection* is a way to import HTML content from outside the component and insert that content
   into the component's template in a designated spot.
 
@@ -1070,14 +866,11 @@
 :marked
   Consider this variation on the [previous _AfterView_](#afterview) example.
   This time, instead of including the child view within the template, it imports the content from
-<<<<<<< HEAD
-  the `AfterContentComponent`'s parent. Here's the parent's template.
+  the `AfterContentComponent`'s parent. Here's the parent's template:
 
   对比[前一个](#afterview)例子考虑这个变化。
-  这次，我们不再通过模板来把子视图包含进来，而是改从`AfterContentComponent`的父组件中导入它。下面是父组件的模板。
-=======
-  the `AfterContentComponent`'s parent. Here's the parent's template:
->>>>>>> f1345962
+    这次，我们不再通过模板来把子视图包含进来，而是改从`AfterContentComponent`的父组件中导入它。下面是父组件的模板：
+
 +makeExample('lifecycle-hooks/ts/src/app/after-content.component.ts', 'parent-template', 'AfterContentParentComponent (template excerpt)')(format=".")
 :marked
   Notice that the `<my-child>` tag is tucked between the `<after-content>` tags.
@@ -1090,6 +883,7 @@
   Now look at the component's template:
 
   现在来看下`<after-content>`组件的模板：
+  
 +makeExample('lifecycle-hooks/ts/src/app/after-content.component.ts', 'template', 'AfterContentComponent (template)')(format=".")
 :marked
   The `<ng-content>` tag is a *placeholder* for the external content.
@@ -1099,54 +893,47 @@
   `<ng-content>`标签是外来内容的*占位符*。
   它告诉Angular在哪里插入这些外来内容。
   在这里，被投影进去的内容就是来自父组件的`<my-child>`标签。
+  
 figure.image-display
   img(src='/resources/images/devguide/lifecycle-hooks/projected-child-view.png' width="230" alt="Projected Content")
 :marked
 .l-sub-section
   :marked
-<<<<<<< HEAD
-    The tell-tale signs of *content projection* are (a) HTML between component element tags
-    and (b) the presence of `<ng-content>` tags in the component's template.
-
-    下列迹象表明存在着*内容投影*：(a) 在组件的元素标签中有HTML；(b) 组件的模板中出现了`<ng-content>`标签。
+    The telltale signs of *content projection* are twofold:
+    
+    下列迹象表明存在着*内容投影*：
+
+      * HTML between component element tags.
+      
+        在组件的元素标签中有HTML
+        
+      * The presence of `<ng-content>` tags in the component's template.
+    
+        组件的模板中出现了`<ng-content>`标签
+
+a#aftercontent-hooks
 :marked
   ### AfterContent hooks
-  ### AfterContent钩子
-  *AfterContent* hooks are similar to the *AfterView* hooks.
-  The key difference is in the child component
-=======
-    The telltale signs of *content projection* are twofold:
-
-      * HTML between component element tags.
-      * The presence of `<ng-content>` tags in the component's template.
-
-a#aftercontent-hooks
-:marked
-  ### AfterContent hooks
-
-  *AfterContent* hooks are similar to the *AfterView* hooks.
+  
+  ### AfterContent钩子  
+  
+  *AfterContent* hooks are similar to the *AfterView* hooks. 
   The key difference is in the child component.
->>>>>>> f1345962
 
   *AfterContent*钩子和*AfterView*相似。关键的不同点是子组件的类型不同。
 
   * The *AfterView* hooks concern `ViewChildren`, the child components whose element tags
   appear *within* the component's template.
 
-    *AfterView*钩子所关心的是`ViewChildren`，这些子组件的元素标签会出现在该组件的模板*里面*。
+  *AfterView*钩子所关心的是`ViewChildren`，这些子组件的元素标签会出现在该组件的模板*里面*。
 
   * The *AfterContent* hooks concern `ContentChildren`, the child components that Angular
   projected into the component.
 
-<<<<<<< HEAD
-    *AfterContent*钩子所关心的是`ContentChildren`，这些子组件被Angular投影进该组件中。
-
-  The following *AfterContent* hooks take action based on changing values in a  *content child*
-  which can only be reached by querying for it via the property decorated with
-=======
+  *AfterContent*钩子所关心的是`ContentChildren`，这些子组件被Angular投影进该组件中。
+
   The following *AfterContent* hooks take action based on changing values in a *content child*,
   which can only be reached by querying for them via the property decorated with
->>>>>>> f1345962
   [@ContentChild](../api/core/index/ContentChild-decorator.html).
 
   下列*AfterContent*钩子基于*子级内容*中值的变化而采取相应的行动，这里我们只能通过带有[@ContentChild](../api/core/index/ContentChild-decorator.html)装饰器的属性来查询到“子级内容”。
@@ -1155,26 +942,20 @@
 
 a#no-unidirectional-flow-worries
 :marked
-<<<<<<< HEAD
-  ### No unidirectional flow worries with _AfterContent..._
-  ### 使用**AfterContent**时，无需担心单向数据流规则
-
-  This component's `doSomething` method update's the component's data-bound `comment` property immediately.
-  There's no [need to wait](#wait-a-tick).
-
-  该组件的`doSomething`方法立即更新了组件被绑定的`comment`属性。
-  它[不用等](#wait-a-tick)下一回合。
-
-  Recall that Angular calls both *AfterContent* hooks before calling either of the *AfterView* hooks.
-  Angular completes composition of the projected content *before* finishing the composition of this component's view.
-  There is a small window between the `AfterContent...` and `AfterView...` hooks to modify the host view.
-=======
    ### No unidirectional flow worries with _AfterContent_
+
+   ### 使用**AfterContent**时，无需担心单向数据流规则
 
    This component's `doSomething()` method update's the component's data-bound `comment` property immediately.
    There's no [need to wait](#wait-a-tick).
->>>>>>> f1345962
-
-  回忆一下，Angular在每次调用*AfterView*钩子之前也会同时调用*AfterContent*。
-  Angular在完成当前组件的视图合成之前，就已经完成了被投影内容的合成。
-  所以我们仍然有机会去修改那个视图。+
+   该组件的`doSomething`方法立即更新了组件被绑定的`comment`属性。
+   它[不用等](#wait-a-tick)下一回合。
+
+   Recall that Angular calls both *AfterContent* hooks before calling either of the *AfterView* hooks.
+   Angular completes composition of the projected content *before* finishing the composition of this component's view.
+   There is a small window between the `AfterContent...` and `AfterView...` hooks to modify the host view.
+
+   回忆一下，Angular在每次调用*AfterView*钩子之前也会同时调用*AfterContent*。
+   Angular在完成当前组件的视图合成之前，就已经完成了被投影内容的合成。
+   所以我们仍然有机会去修改那个视图。