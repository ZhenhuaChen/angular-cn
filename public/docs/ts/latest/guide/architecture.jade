block includes
  include ../_util-fns
  - var _library_module = 'library module'
  - var _at_angular = '@angular'

:marked
  Angular is a framework for building client applications in HTML and
  either JavaScript or a language (like Dart or TypeScript) that compiles to JavaScript.
  
  Angular 2是一个用HTML和JavaScript或者一个可以编译成JavaScript的语言（比如Dart或者TypeScript），来构建客户端应用的框架。

block angular-parts
  :marked
    The framework consists of several libraries, some of them core and some optional.
    
    该框架包括一系列库文件，有些是核心库，有些是可选库。
    
:marked
  You write Angular applications by composing HTML *templates* with Angularized markup,
  writing *component* classes to manage those templates, adding application logic in *services*,
  and boxing components and services in *modules*.

  我们是这样写Angular应用的：用带Angular扩展语法的HTML写*模板*，
  用*组件*类管理这些模板，用*服务*添加应用逻辑，
  并在*模块*中打包发布组件与服务。

  Then you launch the app by *bootstrapping* the _root module_.
  Angular takes over, presenting your application content in a browser and
  responding to user interactions according to the instructions you've provided.
  
  然后，我们通过*引导*_根模块_来启动该应用。
  Angular在浏览器中接管、展现应用的内容，并根据我们提供的操作指令响应用户的交互。

  Of course, there is more to it than this.
  You'll learn the details in the pages that follow. For now, focus on the big picture.

  当然，这只是冰山一角。在以后的页面中，我们还会学到更多细节知识。不过，目前我们还是先关注全景图吧。

figure
  img(src="/resources/images/devguide/architecture/overview2.png" alt="overview" style="margin-left:-40px;" width="700")

:marked
  The architecture diagram identifies the eight main building blocks of an Angular application:
  
  这个架构图展现了Angular应用中的8个主要构造块：
  
  * [Modules](#modules) 
  
  * [模块(Modules)](#modules)
  
  * [Components](#components)
  
  * [组件(Components)](#components)
  
  * [Templates](#templates)
  
  * [模板(Templates)](#templates)
  
  * [Metadata](#metadata)
  
  * [元数据(Metadata)](#metadata)
  
  * [Data binding](#data-binding)
  
  * [数据绑定(Data Binding)](#data-binding)
  
  * [Directives](#directives)
  
  * [指令(Directives)](#directives)
  
  * [Services](#services)
  
  * [服务(Services)](#services)
  
  * [Dependency injection](#dependency-injection)
  
  * [依赖注入(Dependency Injection)](#dependency-injection)
  
  Learn these building blocks, and you're on your way.
  
  掌握这些构造块，我们就可以开始使用Angular 2编写应用程序了。
  

.l-sub-section
  p The code referenced on this page is available as a #[+liveExampleLink2()].

  p 本章所引用的代码可以从这个#[+liveExampleLink2('在线例子')]。
    
.l-main-section
:marked
  ## Modules
  
  ## 模块
  
figure
  img(src="/resources/images/devguide/architecture/module.png" alt="模块" align="left" style="width:240px; margin-left:-40px;margin-right:10px" )
:marked
  Angular apps are modular and Angular has its own modularity system called _Angular modules_ or _NgModules_.
  
  Angular应用是模块化的，并且Angular有自己的模块系统，它被称为_Angular模块_或_NgModules_。

  _Angular modules_ are a big deal. 
  This page introduces modules; the [Angular modules](ngmodule.html) page covers them in depth.

  _Angular模块_很重要。
  这里我们只做一个简介，在[Angular模块](ngmodule.html)中会做深入讲解。

<br clear="all"><br>
:marked
  Every Angular app has at least one module, the _root module_, conventionally named `AppModule`.
  
  每个Angular应用至少有一个模块（_根模块_），习惯上命名为`AppModule`。

  While the _root module_ may be the only module in a small application, most apps have many more 
  _feature modules_, each a cohesive block of code dedicated to an application domain,
  a workflow, or a closely related set of capabilities. 
  
  _根模块_在一些小型应用中可能是唯一的模块，不过大多数应用可能会有很多_特性模块_，它们由一组领域类、工作流、或紧密相关的功能聚合而成。

  An Angular module, whether a _root_ or _feature_, is a class with an `@NgModule` decorator.
  
  Angular模块（无论是_根_模块还是_特性模块_）都是一个带有`@NgModule`装饰器的类。
  
.l-sub-section
  :marked
    Decorators are functions that modify JavaScript classes.
    Angular has many decorators that attach metadata to classes so that it knows
    what those classes mean and how they should work.
    <a href="https://medium.com/google-developers/exploring-es7-decorators-76ecb65fb841#.x5c2ndtx0" target="_blank">
    Learn more</a> about decorators on the web.
    
    装饰器是用来修饰JavaScript类的函数。
    Angular有很多装饰器，它们负责把元数据附加到类上，以了解那些类的设计意图以及如何使用它们。
    点此<a href="https://medium.com/google-developers/exploring-es7-decorators-76ecb65fb841#.x5c2ndtx0" target="_blank">学习更多知识</a>。

:marked
  `NgModule` is a decorator function that takes a single metadata object whose properties describe the module. 
  The most important properties are:
  
  `NgModule`是一个装饰器函数，它接收一个用来描述模块属性的元数据对象。其中最重要的属性是：
  
  * `declarations` - the _view classes_ that belong to this module.
  Angular has three kinds of view classes: [components](#components), [directives](#directives), and [pipes](pipes.html).
  
  * `declarations`（声明） - 本模块中拥有的视图类。
  Angular有三种视图类：[组件](#components)、[指令](#directives)和[管道](pipes.html)。

  * `exports` - the subset of declarations that should be visible and usable in the component [templates](#templates) of other modules.
  
  * `exports` - 声明（declaration）的子集，它可用于其它模块中的组件[模板](#templates)。

  * `imports` - other modules whose exported classes are needed by component templates declared in _this_ module.
  
  * `imports` - _本_模块组件模板中需要由其它模块导出的类。

  * `providers` - creators of [services](#services) that this module contributes to
  the global collection of services; they become accessible in all parts of the app.
  
  * `providers` - [服务](#services)的创建者。本模块把它们加入全局的服务表中，让它们在应用中的任何部分都可被访问到。

  * `bootstrap` - the main application view, called the _root component_, 
  that hosts all other app views. Only the _root module_ should set this `bootstrap` property.
  
  * `bootstrap` - 标识出应用的主视图（被称为_根组件_），它是所有其它视图的宿主。只有_根模块_才能设置`bootstrap`属性。

  Here's a simple root module:
  
  下面是一个最简单的根模块：
  
+makeExample('app/mini-app.ts', 'module', 'app/app.module.ts')(format='.')

.l-sub-section
  :marked
    The `export` of `AppComponent` is just to show how to export; it isn't actually necessary in this example. A root module has no reason to _export_ anything because other components don't need to _import_ the root module. 
    
    `AppComponent`的`export`语句只是用于演示“如何导出”的，它在这个例子中并无必要。
    根模块不需要_导出_任何东西，因为其它组件不需要导入根模块。

:marked
  Launch an application by _bootstrapping_ its root module. 
  During development you're likely to bootstrap the `AppModule` in a `main.ts` file like this one.
  
  我们通过_引导_根模块来启动应用。
  在开发期间，我们通常在一个`main.ts`文件中来引导`AppModule`，就像这样：
  
    
+makeExample('app/main.ts', '', 'app/main.ts')(format='.')

:marked
  ### Angular modules vs. JavaScript modules
  
  ### Angular模块 vs. JavaScript模块

  The Angular module &mdash; a class decorated with `@NgModule` &mdash; is a fundamental feature of Angular.
  
  Angular模块（一个用`@NgModule`装饰的类）是Angular的基础特性。

  JavaScript also has its own module system for managing collections of JavaScript objects.
  It's completely different and unrelated to the Angular module system.
  
  JavaScript还有自己的模块系统，它用来管理一组JavaScript对象。
  它和Angular的模块体系是完全不同而且完全无关的。
  
  In JavaScript each _file_ is a module and all objects defined in the file belong to that module.
  The module declares some objects to be public by marking them with the `export` key word. 
  Other JavaScript modules use *import statements* to access public objects from other modules.
  
  在JavaScript中，每个_文件_就是一个模块，并且该文件中定义的所有对象都从属于那个模块。
  通过`export`关键字，模块可以把它的某些对象声明为公开的。
  别的JavaScript模块中可以使用*import语句*来访问这些公开对象。

+makeExample('app/app.module.ts', 'imports', '')(format='.')
+makeExample('app/app.module.ts', 'export', '')(format='.')
  
.l-sub-section
  :marked
    <a href="http://exploringjs.com/es6/ch_modules.html" target="_blank">Learn more about the JavaScript module system on the web.</a>
    
    <a href="http://exploringjs.com/es6/ch_modules.html" target="_blank">可到其它网站深入学习关于JavaScript模块的知识。</a>
    
:marked
  These are two different and _complementary_ module systems. Use them both to write your apps.
  
  这两个模块化系统是互补的，我们在写程序时都会用到。

  ### Angular libraries

  ### 模块库
figure
  img(src="/resources/images/devguide/architecture/library-module.png" alt="Component" align="left" style="width:240px; margin-left:-40px;margin-right:10px" )

:marked
  Angular ships as a collection of JavaScript modules. You can think of them as library modules. 
  
  Angular发布了一组JavaScript模块。我们可以把它们看做库模块。

  Each Angular library name begins with the `!{_at_angular}` prefix.
  
  每个Angular库的名字都带有`!{_at_angular}`前缀。
  
  You install them with the **npm** package manager and import parts of them with JavaScript `import` statements.
  
  我们可以用**npm**包管理工具安装它们，并且用JavaScript的`import`语句导入它们的某些部件。
  
<br clear="all"><br>
:marked
  For example, import Angular's `Component` decorator from the `@angular/core` library like this.
  
  比如，我们从`@angular/core`库中导入`Component`装饰器，就像这样：
  
+makeExample('app/app.component.ts', 'import', '')(format='.')

:marked
  You also import Angular _modules_ from Angular _libraries_ using JavaScript import statements:
  
  我们还使用JavaScript的导入语句从Angular_库_中导入Angular的_某些模块_。
  
+makeExample('app/mini-app.ts', 'import-browser-module', '')(format='.')

:marked
  In the example of the simple root module above, the application module needs material from within that `BrowserModule`. To access that material, add it to the `@NgModule` metadata `imports` like this.
  
  在上面这个关于根模块的小例子中，应用模块需要来自`BrowserModule`的某些素材。要访问这些素材，我们就得把它加入`@NgModule`元数据的`imports`中去，就像这样：
  
+makeExample('app/mini-app.ts', 'ngmodule-imports', '')(format='.')

:marked
  In this way you're using both the Angular and JavaScript module systems _together_.
  
  这种情况下，我们正在同时使用Angular和JavaScript的模块化系统。

  It's easy to confuse the two systems because they share the common vocabulary of "imports" and "exports".
  Hang in there. The confusion yields to clarity with time and experience.
  
  这两个系统比较容易混淆，因为它们共享相同的词汇（“imports”和“exports”）。
  先放一放，随着时间和经验的增长，自然就会澄清了。

.l-sub-section
  :marked
    Learn more from the [Angular modules](ngmodule.html) page.
    
    要了解更多，参见[Angular模块](ngmodule.html)页。

.l-hr 

.l-main-section
:marked
  <a id="components"></a>
  ## Components
  
  ## 组件

figure
  img(src="/resources/images/devguide/architecture/hero-component.png" alt="组件" align="left" style="width:200px; margin-left:-40px;margin-right:10px" )
  
:marked
  A _component_ controls a patch of screen called a *view*.
  
  _组件_负责控制屏幕上的一小块地方，我们称之为*视图*。

  For example, the following views are controlled by components:
  
  例如，下列视图都是由组件控制的：

  * The app root with the navigation links.
  
  * 带有导航链接的应用根组件。
  
  * The list of heroes.
  
  * 英雄列表。
  
  * The hero editor.
  
  * 英雄编辑器。


  You define a component's application logic&mdash;what it does to support the view&mdash;inside a class.
  The class interacts with the view through an API of properties and methods.
  
  我们在类中定义组件的应用逻辑(它被用来为视图提供支持)。
  组件通过一些由属性和方法组成的API与视图交互。
  
  <a id="component-code"></a>  
  For example, this `HeroListComponent` has a `heroes` property that returns !{_an} !{_array} of heroes that it acquires from a service. `HeroListComponent` also has a `selectHero()` method that sets a `selectedHero` property when the user clicks to choose a hero from that list.
  
  <a id="component-code"></a>
  例如，`HeroListComponent`有一个`heroes`属性，它返回一个“英雄”数组，这个数组是由一个服务提供的。`HeroListComponent`还有一个`selectHero()`方法，当用户从列表中点选一个英雄时，就把它/她设置到`selectedHero`属性。

+makeExcerpt('app/hero-list.component.ts', 'class')
:marked
  Angular creates, updates, and destroys components as the user moves through the application.
  Your app can take action at each moment in this lifecycle through optional [lifecycle hooks](lifecycle-hooks.html), like `ngOnInit()` declared above.
  
  当用户在这个应用中“移动”时，Angular会创建、更新和销毁组件。
  本应用可以通过[生命周期钩子](lifecycle-hooks.html)在组件生命周期的各个时间点上插入自己的操作，比如上面声明的`ngOnInit()`。

.l-hr 

.l-main-section
:marked
  ## Templates
  
  ## 模板

figure
  img(src="/resources/images/devguide/architecture/template.png" alt="模板" align="left" style="width:200px; margin-left:-40px;margin-right:10px" )
:marked
  You define a component's view with its companion **template**. A template is a form of HTML
  that tells Angular how to render the component.
  
  我们通过组件的自带的**模板**来定义视图。模板以HTML形式存在，用来告诉Angular如何渲染组件(视图)。

  A template looks like regular HTML, except for a few differences. Here is a
  template for our `HeroListComponent`:
  
  多数情况下，模板看起来很像标准HTML……当然也有一点奇怪的地方。下面是`HeroListComponent`组件的一个模板。  

+makeExample('app/hero-list.component.html')

:marked
  Although this template uses typical HTML elements like `<h2>` and  `<p>`, it also has some differences. Code like `*ngFor`, `{{hero.name}}`, `(click)`, `[hero]`, and `<hero-detail>` uses Angular's [template syntax](template-syntax.html).

  虽然这个模板使用的是典型的HTML元素，比如`<h2>`和`<p>`，但它也能使用别的。比如`*ngFor`、`{{hero.name}}`、`(click)`、`[hero]`和`<hero-detail>`使用的就是Angular的[模板语法](template-syntax.html)。

  In the last line of the template, the `<hero-detail>` tag is a custom element that represents a new component, `HeroDetailComponent`.
  
  在模板的最后一行，`<hero-detail>`标签就是一个用来表示新组件`HeroDetailComponent`的自定义元素。
  
  The `HeroDetailComponent` is a *different* component than the `HeroListComponent` you've been reviewing.
  The `HeroDetailComponent` (code not shown) presents facts about a particular hero, the
  hero that the user selects from the list presented by the `HeroListComponent`.
  The `HeroDetailComponent` is a **child** of the `HeroListComponent`.
  
  `HeroDetailComponent`跟以前见到过的`HeroListComponent`是*不同*的组件。
  `HeroDetailComponent`(未展示代码)用于展现一个特定英雄的情况，这个英雄是用户从`HeroListComponent`列表中选择的。
  `HeroDetailComponent`是`HeroListComponent`的*子组件*。

figure
  img(src="/resources/images/devguide/architecture/component-tree.png" alt="组件树" align="left" style="width:300px; margin-left:-40px;margin-right:10px" )
:marked
  Notice how `<hero-detail>` rests comfortably among native HTML elements. Custom components mix seamlessly with native HTML in the same layouts.

  注意：`<hero-detail>`竟如此和谐的出现在那些原生HTML元素中。
  在同一个格局中，自定义组件和原生HTML融合得天衣无缝。

<br clear="all">

.l-hr 

.l-main-section
:marked
  ## Metadata
  
  ## 元数据
  
figure
  img(src="/resources/images/devguide/architecture/metadata.png" alt="元数据" align="left" style="width:150px; margin-left:-40px;margin-right:10px" )

:marked
<p style="padding-top:10px">Metadata tells Angular how to process a class.</p>
<p style="padding-top:10px">元数据告诉Angular如何处理一个类。</p>
<br clear="all">
:marked
  [Looking back at the code](#component-code) for `HeroListComponent`, you can see that it's just a class.
  There is no evidence of a framework, no "Angular" in it at all.
  
  [回头看看](#component-code)`HeroListComponent`就会明白：它只是一个类。
  一点框架的痕迹也没有，里面完全没有出现"Angular"的字样。
  
  In fact, `HeroListComponent` really is *just a class*. It's not a component until you *tell Angular about it*.
  
  实际上，`HeroListComponent`真的*只是一个类*。直到我们*告诉Angular*这是一个组件为止。
  
  To tell Angular that `HeroListComponent` is a component, attach **metadata** to the class.
  
  只要把**元数据**附加到这个类，就相当于告诉Angular：`HeroListComponent`是个组件。
  
  In !{_Lang}, you attach metadata by using !{_a} **!{_decorator}**.
  Here's some metadata for `HeroListComponent`:
  
  在!{_Lang}中，我们用**装饰器(!{_decorator})**来附加元数据。
  下面就是`HeroListComponent`的一些元数据。

+makeExcerpt('app/hero-list.component.ts', 'metadata')

:marked
  Here is the `@Component` !{_decorator}, which identifies the class
  immediately below it as a component class.
  
  这里看到`@Component`!{_decoratorCn}(毫无悬念的)把紧随其后的类标记成了组件类。
  
block ts-decorator
  :marked
    The `@Component` decorator takes a required configuration object with the
    information Angular needs to create and present the component and its view.
    
    `@Component`!{_decoratorCn}能接受一个配置对象，Angular会基于这些信息创建和展示组件及其视图。
    
    Here are a few of the possible `@Component` configuration options:
    
    来看下`@Component`中的一些配置项：
    
:marked
<<<<<<< HEAD
  - `selector` - a css selector that tells Angular to create and insert an instance of this component 
  where it finds a `<hero-list>` tag in *parent* HTML. 
  For example, if an app's  HTML contains `<hero-list></hero-list>`, then
  Angular inserts an instance of the `HeroListComponent` view between those tags.
  
  - `selector` - 一个css选择器，它告诉Angular在*父级*HTML中寻找一个`<hero-list>`标签，然后创建该组件，并插入此标签中。
  比如，如果应用的HTML包含`<hero-list></hero-list>`，Angular就会把`HeroListComponent`的一个实例插入到这个标签中。
  
  - `templateUrl`: address of this component's HTML template, shown [above](#templates).
    
  - `templateUrl` - 组件HTML模板的地址，我们在[前面](#templates)展示过它。
    
=======
  - `moduleId: module.id`: sets the base for module-relative loading of the `templateUrl`.

  - `selector`: CSS selector that tells Angular to create and insert an instance of this component
  where it finds a `<hero-list>` tag in *parent* HTML.
  For example, if an app's  HTML contains `<hero-list></hero-list>`, then
  Angular inserts an instance of the `HeroListComponent` view between those tags.

  - `templateUrl`: module-relative address of this component's HTML template, shown [above](#templates).

>>>>>>> 556e4069
  - `directives`: !{_array} of the components or directives that *this* template requires.
  In the last line of `hero-list.component.html`, Angular inserts a `HeroDetailComponent`
  in the space indicated by `<hero-detail>` tags.
  Angular does so only if `HeroDetailComponent` is in this `directives` !{_array}.
    
  - `directives` - 一个数组，包含*此*模板需要依赖的组件或指令。
  看看模板的最后一行，这表示我们期待Angular把`HeroDetailComponent`的实例放在`<hero-detail>`标签中。
  但是，只有在`directives`数组中有`HeroDetailComponent`的时候，Angular才会这么做。
  
  - `providers`: !{_array} of **dependency injection providers** for services that the component requires.
  This is one way to tell Angular that the component's constructor requires a `HeroService`
  so it can get the list of heroes to display. 
    
  - `providers` - 一个数组，包含组件所依赖的服务所需要的*依赖注入提供商*。 
  这是在告诉Angular：该组件的构造函数需要一个`HeroService`服务，这样组件就可以从服务中获得用来显示英雄列表的那些数据。

  
figure
  img(src="/resources/images/devguide/architecture/template-metadata-component.png" alt="元数据" align="left" style="height:200px; margin-left:-40px;margin-right:10px" )
:marked
  The metadata in the `@Component` tells Angular where to get the major building blocks you specify for the component.
  
  `@Component`里面的元数据会告诉Angular如何取得你为组件指定的元数据。
  
  The template, metadata, and component together describe a view.
  
  模板、元数据和组件共同描绘出这个视图。

  Apply other metadata !{_decorator}s in a similar fashion to guide Angular behavior.
  `@Injectable`, `@Input`, and `@Output` are a few of the more popular !{_decorator}s.
  
  我们也会沿用类似的风格，用其它元数据!{_decoratorCn}来指导Angular的行为。
  比如`@Injectable`、`@Input`和`@Output`等是一些最常用的!{_decoratorCn}。
  
<br clear="all">
:marked
  The architectural takeaway is that you must add metadata to your code
  so that Angular knows what to do.
  
  这种架构所决定的是：必须往代码中添加元数据，以便Angular知道该做什么。

.l-hr 

.l-main-section
:marked
  ## Data binding
  
  ## 数据绑定
  
  Without a framework, you would be responsible for pushing data values into the HTML controls and turning user responses
  into actions and value updates. Writing such push/pull logic by hand is tedious, error-prone, and a nightmare to
  read as any experienced jQuery programmer can attest.
  
  如果没有框架，我们就得自己把数据值推送到HTML控件中，并把用户的反馈转换成动作和值更新。
  如果手工写代码来实现这些推/拉逻辑，肯定会枯燥乏味、容易出错，读起来简直是噩梦 —— 写过jQuery的程序员大概都对此深有体会。
  
figure
  img(src="/resources/images/devguide/architecture/databinding.png" alt="数据绑定" style="width:220px; float:left; margin-left:-40px;margin-right:20px" )
:marked
  Angular supports **data binding**,
  a mechanism for coordinating parts of a template with parts of a component.
  Add binding markup to the template HTML to tell Angular how to connect both sides.
  
  Angular支持**数据绑定**，一种让模板的各部分与组件的各部分相互合作的机制。
  我们往模板HTML中添加绑定标记，来告诉Angular如何连接两者。
  
  As the diagram shows, there are four forms of data binding syntax. Each form has a direction &mdash; to the DOM, from the DOM, or in both directions.

  如图所示，数据绑定的语法有四种形式。每种形式都有一个方向 —— 从DOM来、到DOM去、双向，就像图中的箭头所示意的。
  
<br clear="all">
:marked
  The `HeroListComponent` [example](#templates) template has three forms:
  
  `HeroListComponent`[范例](#templates)的模板中包含了三种形式：

+makeExcerpt('app/hero-list.component.1.html', 'binding')

:marked
  * The `{{hero.name}}` [*interpolation*](displaying-data.html#interpolation) 
  displays the component's `hero.name` property value within the `<li>` tags.
  
  * `{{hero.name}}`[*插值表达式*](displaying-data.html#interpolation)：在`<li>`标签中显示了组件的`hero.name`属性的值。 
  
  * The `[hero]` [*property binding*](template-syntax.html#property-binding) passes the value of `selectedHero` from
  the parent `HeroListComponent` to the `hero` property of the child `HeroDetailComponent`.
  
  * `[hero]`[*属性绑定*](template-syntax.html#property-binding)：把父组件`HeroListComponent`的`selectedHero`的值传到子组件`HeroDetailComponent`的`hero`属性中。
  
  * The `(click)` [*event binding*](user-input.html#click) calls the component's `selectHero` method when the user clicks
  on a hero's name
  
  * `(click)`[*事件绑定*](user-input.html#click)：当用户点击英雄的名字时，调用组件的`selectHero`方法。

  **Two-way data binding** is an important fourth form
  that combines property and event binding in a single notation, using the `ngModel` directive. 
  Here's an example from the `HeroDetailComponent` template:

  **双向数据绑定**：这是很重要的第四种绑定形式，它在`ngModel`指令这个单一标记中同时实现了属性绑定和事件绑定的功能。
  下面是一个来自`HeroDetailComponent`模板的范例：

+makeExcerpt('app/hero-detail.component.html', 'ngModel')

:marked
  In two-way binding, a data property value flows to the input box from the component as with property binding.
  The user's changes also flow back to the component, resetting the property to the latest value,
  as with event binding.
  
  在双向绑定中，数据属性的值会从具有属性绑定的组件传到输入框。通过事件绑定，用户的修改被传回到组件，把属性值设置为最新的值。
  
  Angular processes *all* data bindings once per JavaScript event cycle,
  from the root of the application component tree through all child components.
  
  Angular在每个JavaScript事件周期中一次性处理*所有的*数据绑定，它会从组件树的根部开始，递归处理全部子组件。
  
figure
  img(src="/resources/images/devguide/architecture/component-databinding.png" alt="数据绑定" style="float:left; width:300px; margin-left:-40px;margin-right:10px" )
:marked
  Data binding plays an important role in communication
  between a template and its component.
  
  数据绑定在模板与对应组件的交互中扮演了一个很重要的角色。
  
<br clear="all">  
figure
  img(src="/resources/images/devguide/architecture/parent-child-binding.png" alt="父/子绑定" style="float:left; width:300px; margin-left:-40px;margin-right:10px" )
:marked
  Data binding is also important for communication between parent and child components.
  
  数据绑定在父组件与子组件的通讯中***也同样重要***。  
  
<br clear="all">

.l-hr 

.l-main-section
:marked
  ## Directives
  
  ## 指令
    
figure
  img(src="/resources/images/devguide/architecture/directive.png" alt="父与子" style="float:left; width:150px; margin-left:-40px;margin-right:10px" )
:marked
  Angular templates are *dynamic*. When Angular renders them, it transforms the DOM 
  according to the instructions given by **directives**.
  
  Angular模板是*动态的*。当Angular渲染它们时，它会根据**指令**提供的操作指南对DOM进行修改。
  
  A directive is a class with directive metadata. In !{_Lang}, apply the `@Directive` !{_decorator}
  to attach metadata to the class.
  
  指令是一个带有“指令元数据”的类。在!{_Lang}中，要通过`@Directive`!{_decoratorCn}把元数据附加到类上。
  
<br clear="all">
:marked
  A component is a *directive-with-a-template*;
  a `@Component` !{_decorator} is actually a `@Directive` !{_decorator} extended with template-oriented features.
  
  我们已经遇到过指令的形式之一：组件。组件是一个*带模板的指令*，而且`@Component`!{_decoratorCn}实际上就是一个`@Directive`!{_decoratorCn}，只是扩展了一些面向模板的属性。

.l-sub-section
  :marked
    While **a component is technically a directive**,
    components are so distinctive and central to Angular applications that this architectural overview  separates components from directives.

    虽然**组件从技术角度看就是一个指令**，但是组件非常独特，并在Angular中位于中心地位，所以在架构概览中，我们把组件从指令中独立了出来。
    
:marked
  Two *other* kinds of directives exist: _structural_ and _attribute_ directives.
  
  有两种*其它*类型的指令，我们称之为“结构型”指令和“属性(attribute)型”指令。
  
  They tend to appear within an element tag as attributes do,
  sometimes by name but more often as the target of an assignment or a binding.
  
  它们往往像属性(attribute)一样出现在元素标签中，偶尔会以名字的形式出现但多数时候还是作为赋值目标或绑定目标出现。
  
  **Structural** directives alter layout by adding, removing, and replacing elements in DOM.
  
  **结构型指令**通过在DOM中添加、移除和替换元素来修改布局。
  
  The [example template](#templates) uses two built-in structural directives:
  
  我们在[范例模板](#templates)中用到了两个内置的结构型指令。
  
+makeExcerpt('app/hero-list.component.1.html', 'structural')
:marked
  * [`*ngFor`](displaying-data.html#ngFor) tells Angular to stamp out one `<li>` per hero in the `heroes` list.
   
  * [`*ngFor`](displaying-data.html#ngFor)告诉Angular为`heroes`列表中的每个英雄生成一个`<li>`标签。
   
  * [`*ngIf`](displaying-data.html#ngIf) includes the `HeroDetail` component only if a selected hero exists.
   
  * [`*ngIf`](displaying-data.html#ngIf)表示只有在选择的英雄存在时，才会包含`HeroDetail`组件。
  
block dart-bool
  //- N/A
  
:marked
   **Attribute** directives alter the appearance or behavior of an existing element. 
   In templates they look like regular HTML attributes, hence the name.
   
   **属性型指令** 修改一个现有元素的外观或行为。在模板中，它们看起来就像是标准的HTML属性，故名。
   
   The `ngModel` directive, which implements two-way data binding, is
   an example of an attribute directive. `ngModel` modifies the behavior of
   an existing element (typically an `<input>`)
   by setting its display value property and responding to change events.
   
   `ngModel`指令就是属性型指令的一个例子，它实现了双向数据绑定。它修改了现有元素(一般是`<input>`)的行为：它设置了显示属性值，并对change事件做出相应回应。

+makeExcerpt('app/hero-detail.component.html', 'ngModel')
:marked
  Angular has a few more directives that either alter the layout structure
  (for example, [ngSwitch](template-syntax.html#ngSwitch))
  or modify aspects of DOM elements and components
  (for example, [ngStyle](template-syntax.html#ngStyle) and [ngClass](template-syntax.html#ngClass)).
  
  Angular还有少量指令，它们或者修改结构布局(如[ngSwitch](template-syntax.html#ngSwitch))，或者修改DOM元素和组件的各个方面
  (如[ngStyle](template-syntax.html#ngStyle)和[ngClass](template-syntax.html#ngClass))。
  
  Of course, you can also write your own directives. Components such as
  `HeroListComponent` are one kind of custom directive.
  <!-- PENDING: link to where to learn more about other kinds! -->
  
  当然，我们也能编写自己的指令。像`HeroListComponent`这样的组件就是一种自定义指令。

.l-hr 

.l-main-section
:marked
  ## Services
  
  ## 服务
    
figure
  img(src="/resources/images/devguide/architecture/service.png" alt="服务" style="float:left; margin-left:-40px;margin-right:10px" )
:marked
  _Service_ is a broad category encompassing any value, function, or feature that your application needs.
  
  *服务*分为很多种，包括：值、函数，以及应用所需的特性。
  
  Almost anything can be a service.
  A service is typically a class with a narrow, well-defined purpose. It should do something specific and do it well.
  
  几乎任何东西都可以是一个服务。
  典型的服务是一个类，具有专注的、良好定义的用途。它应该做一件具体的事情，把它做好。
<br clear="all">
:marked
  Examples include:
  
  例如：
  
  * logging service
  
  * 日志服务
  
  * data service
  
  * 数据服务
  
  * message bus
  
  * 消息总线
  
  * tax calculator
  
  * 税款计算器
  
  * application configuration
  
  * 应用程序配置
  
  There is nothing specifically _Angular_ about services. Angular has no definition of a service.
  There is no service base class, and no place to register a service.
  
  服务没有什么特别属于*Angular*的特性。Angular对于服务也没有什么定义。
  它甚至都没有定义服务的基类（Base Class），也没有地方注册一个服务。
  
  Yet services are fundamental to any Angular application. Components are big consumers of services.
  
  即便如此，服务仍然是任何Angular应用的基础。组件就是最大的*服务*消费者。
  
  Here's an example of a service class that logs to the browser console:
  
  这里是一个“服务”类的范例，用于把日志记录到浏览器的控制台：
  
+makeExcerpt('app/logger.service.ts', 'class')

:marked
  Here's a `HeroService` that fetches heroes and returns them in a resolved !{_PromiseLinked}.
  The `HeroService` depends on the `Logger` service and another `BackendService` that handles the server communication grunt work.
  
  下面是`HeroService`类，用于获取英雄数据，并通过一个已解析的[承诺（Promise）](http://exploringjs.com/es6/ch_promises.html)返回它们。
  `HeroService`还依赖于`Logger`服务和另一个用来处理服务器通讯工作的`BackendService`服务。

+makeExcerpt('app/hero.service.ts', 'class')

:marked
  Services are everywhere. 
  
  服务无处不在。  

  Component classes should be lean. They don't fetch data from the server,
  validate user input, or log directly to the console.
  They delegate such tasks to services.
  
  我们更倾向于让组件保持精简。组件不需要从服务器获得数据、不需要验证输入，也不需要直接往控制台写日志。
  它们把这些任务委托给了服务。
  
  A component's job is to enable the user experience and nothing more. It mediates between the view (rendered by the template)
  and the application logic (which often includes some notion of a _model_).
  A good component presents properties and methods for data binding.
  It delegates everything nontrivial to services.
  
  组件的任务就是提供用户体验，仅此而已。它介于视图(由模板渲染)和应用逻辑(通常包括_模型（model）_的观念)之间。
  设计良好的组件为数据绑定提供属性和方法，把那些其它对它们不重要的事情都委托给服务。

  Angular doesn't *enforce* these principles.
  It won't complain if you write a "kitchen sink" component with 3000 lines.
  
  Angular不会*强制要求*我们遵循这些原则。
  即使我们花3000行代码写了一个“厨房洗碗槽”组件，它也不会抱怨什么。
  
  Angular does help you *follow* these principles by making it easy to factor your
  application logic into services and make those services available to components through *dependency injection*.
  
  Angular帮助我们*追随*这些原则 —— 它让我们能更轻易的把应用逻辑拆分到服务，并通过*依赖注入*来在组件中使用这些服务。

.l-hr 

.l-main-section
:marked
  ## Dependency Injection
  
  ## 依赖注入

figure
  img(src="/resources/images/devguide/architecture/dependency-injection.png" alt="服务" style="float:left; width:200px; margin-left:-40px;margin-right:10px" )
:marked
  _Dependency injection_ is a way to supply a new instance of a class
  with the fully-formed dependencies it requires. Most dependencies are services.
  Angular uses dependency injection to provide new components with the services they need.
  
  “依赖注入”是提供类的新实例的一种方式，还负责处理好类所需的全部依赖。大多数依赖都是服务。
  Angular也使用依赖注入提供我们需要的组件以及这些组件所需的服务。
   
<br clear="all">
:marked
  Angular can tell which services a component needs by looking at the types of its constructor parameters.
  For example, the constructor of your `HeroListComponent` needs a `HeroService`:
  
  Angular能通过查看构造函数的参数类型，来得知组件需要哪些服务。
  例如，`HeroListComponent`组件的构造函数需要一个`HeroService`：
  
+makeExcerpt('app/hero-list.component.ts (constructor)', 'ctor')

:marked
  When Angular creates a component, it first asks an **injector** for
  the services that the component requires. 
  
  当Angular创建组件时，会首先为组件所需的服务找一个**注入器（Injector）**。
  
  An `injector` maintains a container of service instances that it has previously created.
  If a requested service instance is not in the container, the injector makes one and adds it to the container
  before returning the service to Angular.
  When all requested services have been resolved and returned,
  Angular can call the component's constructor with those services as arguments.
  This is *dependency injection*.
  
  注入器是一个维护服务实例的容器，存放着以前创建的实例。
  如果容器中还没有所请求的服务实例，注入器就会创建一个服务实例，并且添加到容器中，然后把这个服务返回给Angular。
  当所有的服务都被解析完并返回时，Angular会以这些服务为参数去调用组件的构造函数。
  这就是*依赖注入* 。
  
  The process of `HeroService` injection looks a bit like this:
  
  `HeroService`注入的过程看起来有点像这样：
  
figure
  img(src="/resources/images/devguide/architecture/injector-injects.png" alt="服务" )
:marked
  If the injector doesn't have a `HeroService`, how does it know how to make one?

  如果注入器还没有`HeroService`，它怎么知道该如何创建一个呢？

  In brief, you must have previously registered a **provider** of the `HeroService` with the injector.
  A provider is something that can create or return a service, typically the service class itself.

  简单的说，必须在要求注入`HeroService`之前，把一个叫`HeroService`的**提供商Provider**到注入器。
  提供商可以创建并返回服务，通常返回的就是这个“服务类”本身。

  You can register providers in modules or in components.
  
  我们可以在模块上或组件上注册提供商。
  
  In general, add providers to the [root module](#module) so that
  the same instance of a service is available everywhere.
  
  我们通常会把提供商添加到[根模块](#module)上，以便任何地方使用的都是服务的同一个实例。

+makeExample('app/app.module.ts', 'providers', 'app/app.module.ts (module providers)')(format='.')

:marked
  Alternatively, register at a component level in the `providers` property of the `@Component` metadata:

  或者，也可以在`@Component`元数据中的`providers`属性中把它注册在组件层：

+makeExample('app/hero-list.component.ts', 'providers', 'app/hero-list.component.ts (component providers)')(format='.')

:marked
  Registering at a component level means you get a new instance of the
  service with each new instance of that component.
  
  把它注册在组件级表示该组件的每一个新实例都会有一个(在该组件注册的)服务的新实例。
  
  <!-- We've vastly oversimplified dependency injection for this overview.
  The full story is in the [dependency injection](dependency-injection.html) page. -->

  <!--在这个概览中，我们过度简化了依赖注入机制。
  完整的故事出现在[依赖注入](dependency-injection.html)页 -->
  
  Points to remember about dependency injection:
  
  需要记住的关于依赖注入的要点是：
  
  * Dependency injection is wired into the Angular framework and used everywhere.
  
  * 依赖注入渗透在整个Angular框架中，并且被到处使用。
  
  * The *injector* is the main mechanism.
  
  * **注入器（Injector）**是本机制的核心。
  
    * An injector maintains a *container* of service instances that it created.
    
    * 注入器负责维护一个*容器*，用于存放它创建过的服务实例。
    
    * An injector can create a new service instance from a *provider*.
    
    * 注入器能使用*提供商*创建一个新的服务实例。
    
  * A *provider* is a recipe for creating a service.
  
  * *提供商*是一个用于创建服务的“配方”。
 
  * Register *providers* with injectors.
  
  * 把*提供商*注册到注入器。 

.l-hr 

.l-main-section
:marked
  ## Wrap up
  
  ## 总结
  
  You've learned the basics about the eight main building blocks of an Angular application:
  
  我们学到的这些只是关于Angular应用程序的八个主要构造块的基础知识：
  
  * [Modules](#modules)   
  
  * [模块](#modules)   
  
  * [Components](#components)
  
  * [组件](#components)
  
  * [Templates](#templates)
  
  * [模板](#templates)
  
  * [Metadata](#metadata)
  
  * [元数据](#metadata)
  
  * [Data binding](#data-binding)
  
  * [数据绑定](#data-binding)
  
  * [Directives](#directives)
  
  * [指令](#directives)
  
  * [Services](#services)
  
  * [服务](#services)
  
  * [Dependency injection](#dependency-injection)
  
  * [依赖注入](#dependency-injection)
  
  
  That's a foundation for everything else in an Angular application
  and it's more than enough to get going.
  But it doesn't include everything you need to know.
    
  这是Angular应用程序中所有其它东西的基础，要使用Angular 2，以这些作为开端就绰绰有余了。
  但它仍然没有包含我们需要知道的全部。
  
  Here is a brief, alphabetical list of other important Angular features and services. 
  Most of them are covered in this documentation (or soon will be).
  
  这里是一个简短的、按字母排序的列表，列出了其它重要的Angular特性和服务。
  它们大多数已经(或即将)包括在这份开发文档中：
  
  > [**Animations**](animations.html): Animate component behavior
  without deep knowledge of animation techniques or CSS with Angular's animation library.
  
  > [**动画**](animations.html)：用Angular的动画库让组件动起来，而不需要对动画技术或CSS有深入的了解。

  > **Change detection**: The change detection documentation will cover how Angular decides that a component property value has changed,
  when to update the screen, and how it uses **zones** to intercept asynchronous activity and run its change detection strategies.

  > **变更检测**：“变更检测”文档会告诉你Angular是如何决定组件的属性值变化和什么时候该更新到屏幕的。 
  以及它是如何用**zones**来拦截异步行为并执行变更检测策略。

  > **Events**: The events documentation will cover how to use components and services to raise events with mechanisms for
  publishing and subscribing to events.

  > **事件**：“事件”文档会告诉你如何使用组件和服务触发支持发布和订阅的事件。
  
  > [**Forms**](forms.html): Support complex data entry scenarios with HTML-based validation and dirty checking.
  
  > [**表单**](forms.html)：通过基于HTML的验证和脏检查机制支持复杂的数据输入场景。
  
  > [**HTTP**](server-communication.html): Communicate with a server to get data, save data, and invoke server-side actions with an HTTP client.
  
  > [**HTTP**](server-communication.html)：通过这个HTTP客户端，可以与服务器通讯，以获得数据、保存数据和触发服务端动作。
  
  > [**Lifecycle hooks**](lifecycle-hooks.html): Tap into key moments in the lifetime of a component, from its creation to its destruction,
  by implementing the lifecycle hook interfaces.
  
  > [**生命周期钩子**](lifecycle-hooks.html)：通过实现生命周期钩子接口，可以切入组件生命中的几个关键点：从创建到销毁。
  
  > [**Pipes**](pipes.html): Use pipes in your templates to improve the user experience by transforming values for display. Consider this `currency` pipe expression:
  
  > [**管道**](pipes.html)：在模板中使用管道转换成可显示的值，以增强用户体验。比如这个`currency`管道表达式：
  
<div style="margin-left:40px">
code-example().
  price | currency:'USD':true
</div>
:marked
  > It displays a price of "42.33" as `$42.33`.
  
  > 它把"42.33"显示为`$42.33`。
  
  > [**Router**](router.html): Navigate from page to page within the client
    application and never leave the browser.
  
  > [**路由器**](router.html)：在应用程序客户端导航，并且不离开浏览器。
  
  > [**Testing**](testing.html): Run unit tests on your application parts as they interact with the Angular framework
  using the _Angular Testing Platform_.

  > [**测试**](testing.html)：使用Angular测试工具运行单元测试，在你的应用与Angular框架交互时进行测试。<|MERGE_RESOLUTION|>--- conflicted
+++ resolved
@@ -442,30 +442,22 @@
     来看下`@Component`中的一些配置项：
     
 :marked
-<<<<<<< HEAD
-  - `selector` - a css selector that tells Angular to create and insert an instance of this component 
-  where it finds a `<hero-list>` tag in *parent* HTML. 
-  For example, if an app's  HTML contains `<hero-list></hero-list>`, then
-  Angular inserts an instance of the `HeroListComponent` view between those tags.
-  
-  - `selector` - 一个css选择器，它告诉Angular在*父级*HTML中寻找一个`<hero-list>`标签，然后创建该组件，并插入此标签中。
-  比如，如果应用的HTML包含`<hero-list></hero-list>`，Angular就会把`HeroListComponent`的一个实例插入到这个标签中。
-  
-  - `templateUrl`: address of this component's HTML template, shown [above](#templates).
-    
-  - `templateUrl` - 组件HTML模板的地址，我们在[前面](#templates)展示过它。
-    
-=======
   - `moduleId: module.id`: sets the base for module-relative loading of the `templateUrl`.
+  
+  - `moduleId: module.id`: 为`templateUrl`的模块相对加载提供基础。
 
   - `selector`: CSS selector that tells Angular to create and insert an instance of this component
   where it finds a `<hero-list>` tag in *parent* HTML.
   For example, if an app's  HTML contains `<hero-list></hero-list>`, then
   Angular inserts an instance of the `HeroListComponent` view between those tags.
-
+  
+  - `selector`： 一个CSS选择器，它告诉Angular在*父级*HTML中寻找一个`<hero-list>`标签，然后创建该组件，并插入此标签中。
+  比如，如果应用的HTML包含`<hero-list></hero-list>`，Angular就会把`HeroListComponent`的一个实例插入到这个标签中。
+  
   - `templateUrl`: module-relative address of this component's HTML template, shown [above](#templates).
-
->>>>>>> 556e4069
+    
+  - `templateUrl`：组件HTML模板的模块相对地址，我们在[前面](#templates)展示过它。  
+
   - `directives`: !{_array} of the components or directives that *this* template requires.
   In the last line of `hero-list.component.html`, Angular inserts a `HeroDetailComponent`
   in the space indicated by `<hero-detail>` tags.
