block includes
  include ../_util-fns
  - var _library_module = 'library module'
  - var _at_angular = '@angular'

:marked
  Angular is a framework for building client applications in HTML and
  either JavaScript or a language (like Dart or TypeScript) that compiles to JavaScript.
  
  Angular 2是一个用HTML和JavaScript或者一个可以编译成JavaScript的语言（比如Dart或者TypeScript），来构建客户端应用的框架。

block angular-parts
  :marked
    The framework consists of several libraries, some of them core and some optional.
    
    该框架包括一系列库文件，有些是核心库，有些是可选库。
    
:marked
  You write Angular applications by composing HTML *templates* with Angularized markup,
  writing *component* classes to manage those templates, adding application logic in *services*,
  and boxing components and services in *modules*.

  我们是这样写Angular应用的：用带Angular扩展语法的HTML写*模板*，
  用*组件*类管理这些模板，用*服务*添加应用逻辑，
  并在*模块*中打包发布组件与服务。

  Then you launch the app by *bootstrapping* the _root module_.
  Angular takes over, presenting your application content in a browser and
  responding to user interactions according to the instructions you've provided.
  
  然后，我们通过*引导*_根模块_来启动该应用。
  Angular在浏览器中接管、展现应用的内容，并根据我们提供的操作指令响应用户的交互。

  Of course, there is more to it than this.
  You'll learn the details in the pages that follow. For now, focus on the big picture.

  当然，这只是冰山一角。在以后的页面中，我们还会学到更多细节知识。不过，目前我们还是先关注全景图吧。

figure
  img(src="/resources/images/devguide/architecture/overview2.png" alt="overview" style="margin-left:-40px;" width="700")

:marked
  The architecture diagram identifies the eight main building blocks of an Angular application:
  
  这个架构图展现了Angular应用中的8个主要构造块：
  
  * [Modules](#modules) 
  
  * [模块(Modules)](#modules)
  
  * [Components](#components)
  
  * [组件(Components)](#components)
  
  * [Templates](#templates)
  
  * [模板(Templates)](#templates)
  
  * [Metadata](#metadata)
  
  * [元数据(Metadata)](#metadata)
  
  * [Data binding](#data-binding)
  
  * [数据绑定(Data Binding)](#data-binding)
  
  * [Directives](#directives)
  
  * [指令(Directives)](#directives)
  
  * [Services](#services)
  
  * [服务(Services)](#services)
  
  * [Dependency injection](#dependency-injection)
  
  * [依赖注入(Dependency Injection)](#dependency-injection)
  
  Learn these building blocks, and you're on your way.
  
  掌握这些构造块，我们就可以开始使用Angular 2编写应用程序了。
  

.l-sub-section
  p The code referenced on this page is available as a #[+liveExampleLink2()].

  p 本章所引用的代码可以从这个#[+liveExampleLink2('在线例子')]。
    
.l-main-section
:marked
  ## Modules
  
  ## 模块
  
figure
  img(src="/resources/images/devguide/architecture/module.png" alt="模块" align="left" style="width:240px; margin-left:-40px;margin-right:10px" )
:marked
  Angular apps are modular and Angular has its own modularity system called _Angular modules_ or _NgModules_.
  
  Angular应用是模块化的，并且Angular有自己的模块系统，它被称为_Angular模块_或_NgModules_。

  _Angular modules_ are a big deal. 
  This page introduces modules; the [Angular modules](ngmodule.html) page covers them in depth.

  _Angular模块_很重要。
  这里我们只做一个简介，在[Angular模块](ngmodule.html)中会做深入讲解。

<br clear="all"><br>
:marked
  Every Angular app has at least one module, the _root module_, conventionally named `AppModule`.
  
  每个Angular应用至少有一个模块（_根模块_），习惯上命名为`AppModule`。

  While the _root module_ may be the only module in a small application, most apps have many more 
  _feature modules_, each a cohesive block of code dedicated to an application domain,
  a workflow, or a closely related set of capabilities. 
  
  _根模块_在一些小型应用中可能是唯一的模块，不过大多数应用可能会有很多_特性模块_，它们由一组领域类、工作流、或紧密相关的功能聚合而成。

  An Angular module, whether a _root_ or _feature_, is a class with an `@NgModule` decorator.
  
  Angular模块（无论是_根_模块还是_特性模块_）都是一个带有`@NgModule`装饰器的类。
  
.l-sub-section
  :marked
    Decorators are functions that modify JavaScript classes.
    Angular has many decorators that attach metadata to classes so that it knows
    what those classes mean and how they should work.
    <a href="https://medium.com/google-developers/exploring-es7-decorators-76ecb65fb841#.x5c2ndtx0" target="_blank">
    Learn more</a> about decorators on the web.
    
    装饰器是用来修饰JavaScript类的函数。
    Angular有很多装饰器，它们负责把元数据附加到类上，以了解那些类的设计意图以及如何使用它们。
    点此<a href="https://medium.com/google-developers/exploring-es7-decorators-76ecb65fb841#.x5c2ndtx0" target="_blank">学习更多知识</a>。

:marked
  `NgModule` is a decorator function that takes a single metadata object whose properties describe the module. 
  The most important properties are:
  
  `NgModule`是一个装饰器函数，它接收一个用来描述模块属性的元数据对象。其中最重要的属性是：
  
  * `declarations` - the _view classes_ that belong to this module.
  Angular has three kinds of view classes: [components](#components), [directives](#directives), and [pipes](pipes.html).
  
  * `declarations`（声明） - 本模块中拥有的视图类。
  Angular有三种视图类：[组件](#components)、[指令](#directives)和[管道](pipes.html)。

  * `exports` - the subset of declarations that should be visible and usable in the component [templates](#templates) of other modules.
  
  * `exports` - 声明（declaration）的子集，它可用于其它模块中的组件[模板](#templates)。

  * `imports` - other modules whose exported classes are needed by component templates declared in _this_ module.
  
  * `imports` - _本_模块组件模板中需要由其它模块导出的类。

  * `providers` - creators of [services](#services) that this module contributes to
  the global collection of services; they become accessible in all parts of the app.
  
  * `providers` - [服务](#services)的创建者。本模块把它们加入全局的服务表中，让它们在应用中的任何部分都可被访问到。

  * `bootstrap` - the main application view, called the _root component_, 
  that hosts all other app views. Only the _root module_ should set this `bootstrap` property.
  
  * `bootstrap` - 标识出应用的主视图（被称为_根组件_），它是所有其它视图的宿主。只有_根模块_才能设置`bootstrap`属性。

  Here's a simple root module:
  
  下面是一个最简单的根模块：
  
+makeExample('app/mini-app.ts', 'module', 'app/app.module.ts')(format='.')

.l-sub-section
  :marked
    The `export` of `AppComponent` is just to show how to export; it isn't actually necessary in this example. A root module has no reason to _export_ anything because other components don't need to _import_ the root module. 
    
    `AppComponent`的`export`语句只是用于演示“如何导出”的，它在这个例子中并无必要。
    根模块不需要_导出_任何东西，因为其它组件不需要导入根模块。

:marked
  Launch an application by _bootstrapping_ its root module. 
  During development you're likely to bootstrap the `AppModule` in a `main.ts` file like this one.
  
  我们通过_引导_根模块来启动应用。
  在开发期间，我们通常在一个`main.ts`文件中来引导`AppModule`，就像这样：
  
    
+makeExample('app/main.ts', '', 'app/main.ts')(format='.')

:marked
  ### Angular modules vs. JavaScript modules
  
  ### Angular模块 vs. JavaScript模块

  The Angular module &mdash; a class decorated with `@NgModule` &mdash; is a fundamental feature of Angular.
  
  Angular模块（一个用`@NgModule`装饰的类）是Angular的基础特性。

  JavaScript also has its own module system for managing collections of JavaScript objects.
  It's completely different and unrelated to the Angular module system.
  
  JavaScript还有自己的模块系统，它用来管理一组JavaScript对象。
  它和Angular的模块体系是完全不同而且完全无关的。
  
  In JavaScript each _file_ is a module and all objects defined in the file belong to that module.
  The module declares some objects to be public by marking them with the `export` key word. 
  Other JavaScript modules use *import statements* to access public objects from other modules.
  
  在JavaScript中，每个_文件_就是一个模块，并且该文件中定义的所有对象都从属于那个模块。
  通过`export`关键字，模块可以把它的某些对象声明为公开的。
  别的JavaScript模块中可以使用*import语句*来访问这些公开对象。

+makeExample('app/app.module.ts', 'imports', '')(format='.')
+makeExample('app/app.module.ts', 'export', '')(format='.')
  
.l-sub-section
  :marked
    <a href="http://exploringjs.com/es6/ch_modules.html" target="_blank">Learn more about the JavaScript module system on the web.</a>
    
    <a href="http://exploringjs.com/es6/ch_modules.html" target="_blank">可到其它网站深入学习关于JavaScript模块的知识。</a>
    
:marked
  These are two different and _complementary_ module systems. Use them both to write your apps.
  
  这两个模块化系统是互补的，我们在写程序时都会用到。

  ### Angular libraries

  ### 模块库
figure
  img(src="/resources/images/devguide/architecture/library-module.png" alt="Component" align="left" style="width:240px; margin-left:-40px;margin-right:10px" )

:marked
  Angular ships as a collection of JavaScript modules. You can think of them as library modules. 
  
  Angular发布了一组JavaScript模块。我们可以把它们看做库模块。

  Each Angular library name begins with the `!{_at_angular}` prefix.
  
  每个Angular库的名字都带有`!{_at_angular}`前缀。
  
  You install them with the **npm** package manager and import parts of them with JavaScript `import` statements.
  
  我们可以用**npm**包管理工具安装它们，并且用JavaScript的`import`语句导入它们的某些部件。
  
<br clear="all"><br>
:marked
  For example, import Angular's `Component` decorator from the `@angular/core` library like this.
  
  比如，我们从`@angular/core`库中导入`Component`装饰器，就像这样：
  
+makeExample('app/app.component.ts', 'import', '')(format='.')

:marked
  You also import Angular _modules_ from Angular _libraries_ using JavaScript import statements:
  
  我们还使用JavaScript的导入语句从Angular_库_中导入Angular的_某些模块_。
  
+makeExample('app/mini-app.ts', 'import-browser-module', '')(format='.')

:marked
  In the example of the simple root module above, the application module needs material from within that `BrowserModule`. To access that material, add it to the `@NgModule` metadata `imports` like this.
  
  在上面这个关于根模块的小例子中，应用模块需要来自`BrowserModule`的某些素材。要访问这些素材，我们就得把它加入`@NgModule`元数据的`imports`中去，就像这样：
  
+makeExample('app/mini-app.ts', 'ngmodule-imports', '')(format='.')

:marked
  In this way you're using both the Angular and JavaScript module systems _together_.
  
  这种情况下，我们正在同时使用Angular和JavaScript的模块化系统。

  It's easy to confuse the two systems because they share the common vocabulary of "imports" and "exports".
  Hang in there. The confusion yields to clarity with time and experience.
  
  这两个系统比较容易混淆，因为它们共享相同的词汇（“imports”和“exports”）。
  先放一放，随着时间和经验的增长，自然就会澄清了。

.l-sub-section
  :marked
    Learn more from the [Angular modules](ngmodule.html) page.
    
    要了解更多，参见[Angular模块](ngmodule.html)页。

.l-hr 

.l-main-section
:marked
  <a id="components"></a>
  ## Components
  
  ## 组件

figure
  img(src="/resources/images/devguide/architecture/hero-component.png" alt="组件" align="left" style="width:200px; margin-left:-40px;margin-right:10px" )
  
:marked
  A _component_ controls a patch of screen called a *view*.
  
  _组件_负责控制屏幕上的一小块地方，我们称之为*视图*。

  For example, the following views are controlled by components:
  
  例如，下列视图都是由组件控制的：

  * The app root with the navigation links.
  
  * 带有导航链接的应用根组件。
  
  * The list of heroes.
  
  * 英雄列表。
  
  * The hero editor.
  
  * 英雄编辑器。


  You define a component's application logic&mdash;what it does to support the view&mdash;inside a class.
  The class interacts with the view through an API of properties and methods.
  
  我们在类中定义组件的应用逻辑(它被用来为视图提供支持)。
  组件通过一些由属性和方法组成的API与视图交互。
  
  <a id="component-code"></a>  
  For example, this `HeroListComponent` has a `heroes` property that returns !{_an} !{_array} of heroes that it acquires from a service. `HeroListComponent` also has a `selectHero()` method that sets a `selectedHero` property when the user clicks to choose a hero from that list.
  
  <a id="component-code"></a>
  例如，`HeroListComponent`有一个`heroes`属性，它返回一个“英雄”数组，这个数组是由一个服务提供的。`HeroListComponent`还有一个`selectHero()`方法，当用户从列表中点选一个英雄时，就把它/她设置到`selectedHero`属性。

+makeExcerpt('app/hero-list.component.ts', 'class')
:marked
  Angular creates, updates, and destroys components as the user moves through the application.
  Your app can take action at each moment in this lifecycle through optional [lifecycle hooks](lifecycle-hooks.html), like `ngOnInit()` declared above.
  
  当用户在这个应用中“移动”时，Angular会创建、更新和销毁组件。
  本应用可以通过[生命周期钩子](lifecycle-hooks.html)在组件生命周期的各个时间点上插入自己的操作，比如上面声明的`ngOnInit()`。

.l-hr 

.l-main-section
:marked
  ## Templates
  
  ## 模板

figure
  img(src="/resources/images/devguide/architecture/template.png" alt="模板" align="left" style="width:200px; margin-left:-40px;margin-right:10px" )
:marked
  You define a component's view with its companion **template**. A template is a form of HTML
  that tells Angular how to render the component.
  
  我们通过组件的自带的**模板**来定义视图。模板以HTML形式存在，用来告诉Angular如何渲染组件(视图)。

  A template looks like regular HTML, except for a few differences. Here is a
  template for our `HeroListComponent`:
  
  多数情况下，模板看起来很像标准HTML……当然也有一点奇怪的地方。下面是`HeroListComponent`组件的一个模板。  

+makeExample('app/hero-list.component.html')

:marked
  Although this template uses typical HTML elements like `<h2>` and  `<p>`, it also has some differences. Code like `*ngFor`, `{{hero.name}}`, `(click)`, `[hero]`, and `<hero-detail>` uses Angular's [template syntax](template-syntax.html).

  虽然这个模板使用的是典型的HTML元素，比如`<h2>`和`<p>`，但它也能使用别的。比如`*ngFor`、`{{hero.name}}`、`(click)`、`[hero]`和`<hero-detail>`使用的就是Angular的[模板语法](template-syntax.html)。

  In the last line of the template, the `<hero-detail>` tag is a custom element that represents a new component, `HeroDetailComponent`.
  
  在模板的最后一行，`<hero-detail>`标签就是一个用来表示新组件`HeroDetailComponent`的自定义元素。
  
  The `HeroDetailComponent` is a *different* component than the `HeroListComponent` you've been reviewing.
  The `HeroDetailComponent` (code not shown) presents facts about a particular hero, the
  hero that the user selects from the list presented by the `HeroListComponent`.
  The `HeroDetailComponent` is a **child** of the `HeroListComponent`.
  
  `HeroDetailComponent`跟以前见到过的`HeroListComponent`是*不同*的组件。
  `HeroDetailComponent`(未展示代码)用于展现一个特定英雄的情况，这个英雄是用户从`HeroListComponent`列表中选择的。
  `HeroDetailComponent`是`HeroListComponent`的*子组件*。

figure
  img(src="/resources/images/devguide/architecture/component-tree.png" alt="组件树" align="left" style="width:300px; margin-left:-40px;margin-right:10px" )
:marked
  Notice how `<hero-detail>` rests comfortably among native HTML elements. Custom components mix seamlessly with native HTML in the same layouts.

  注意：`<hero-detail>`竟如此和谐的出现在那些原生HTML元素中。
  在同一个格局中，自定义组件和原生HTML融合得天衣无缝。

<br clear="all">

.l-hr 

.l-main-section
:marked
  ## Metadata
  
  ## 元数据
  
figure
  img(src="/resources/images/devguide/architecture/metadata.png" alt="元数据" align="left" style="width:150px; margin-left:-40px;margin-right:10px" )

:marked
<p style="padding-top:10px">Metadata tells Angular how to process a class.</p>
<p style="padding-top:10px">元数据告诉Angular如何处理一个类。</p>
<br clear="all">
:marked
  [Looking back at the code](#component-code) for `HeroListComponent`, you can see that it's just a class.
  There is no evidence of a framework, no "Angular" in it at all.
  
  [回头看看](#component-code)`HeroListComponent`就会明白：它只是一个类。
  一点框架的痕迹也没有，里面完全没有出现"Angular"的字样。
  
  In fact, `HeroListComponent` really is *just a class*. It's not a component until you *tell Angular about it*.
  
  实际上，`HeroListComponent`真的*只是一个类*。直到我们*告诉Angular*这是一个组件为止。
  
  To tell Angular that `HeroListComponent` is a component, attach **metadata** to the class.
  
  只要把**元数据**附加到这个类，就相当于告诉Angular：`HeroListComponent`是个组件。
  
  In !{_Lang}, you attach metadata by using !{_a} **!{_decorator}**.
  Here's some metadata for `HeroListComponent`:
  
  在!{_Lang}中，我们用**装饰器(!{_decorator})**来附加元数据。
  下面就是`HeroListComponent`的一些元数据。

+makeExcerpt('app/hero-list.component.ts', 'metadata')

:marked
  Here is the `@Component` !{_decorator}, which identifies the class
  immediately below it as a component class.
  
  这里看到`@Component`!{_decoratorCn}(毫无悬念的)把紧随其后的类标记成了组件类。
  
block ts-decorator
  :marked
    The `@Component` decorator takes a required configuration object with the
    information Angular needs to create and present the component and its view.
    
    `@Component`!{_decoratorCn}能接受一个配置对象，Angular会基于这些信息创建和展示组件及其视图。
    
    Here are a few of the possible `@Component` configuration options:
    
    来看下`@Component`中的一些配置项：
    
:marked
<<<<<<< HEAD
  - `moduleId: module.id`: sets the base for module-relative loading of the `templateUrl`.
  
  - `moduleId: module.id`: 为`templateUrl`的模块相对加载提供基础。
=======
  - `moduleId`: sets the source of the base address (`module.id`) for module-relative URLs such as the `templateUrl`.
>>>>>>> 66c567be

  - `selector`: CSS selector that tells Angular to create and insert an instance of this component
  where it finds a `<hero-list>` tag in *parent* HTML.
  For example, if an app's  HTML contains `<hero-list></hero-list>`, then
  Angular inserts an instance of the `HeroListComponent` view between those tags.
  
  - `selector`： 一个CSS选择器，它告诉Angular在*父级*HTML中寻找一个`<hero-list>`标签，然后创建该组件，并插入此标签中。
  比如，如果应用的HTML包含`<hero-list></hero-list>`，Angular就会把`HeroListComponent`的一个实例插入到这个标签中。
  
  - `templateUrl`: module-relative address of this component's HTML template, shown [above](#templates).
    
  - `templateUrl`：组件HTML模板的模块相对地址，我们在[前面](#templates)展示过它。  

<<<<<<< HEAD
  - `directives`: !{_array} of the components or directives that *this* template requires.
  In the last line of `hero-list.component.html`, Angular inserts a `HeroDetailComponent`
  in the space indicated by `<hero-detail>` tags.
  Angular does so only if `HeroDetailComponent` is in this `directives` !{_array}.
    
  - `directives` - 一个数组，包含*此*模板需要依赖的组件或指令。
  看看模板的最后一行，这表示我们期待Angular把`HeroDetailComponent`的实例放在`<hero-detail>`标签中。
  但是，只有在`directives`数组中有`HeroDetailComponent`的时候，Angular才会这么做。
  
=======
>>>>>>> 66c567be
  - `providers`: !{_array} of **dependency injection providers** for services that the component requires.
  This is one way to tell Angular that the component's constructor requires a `HeroService`
  so it can get the list of heroes to display. 
    
  - `providers` - 一个数组，包含组件所依赖的服务所需要的*依赖注入提供商*。 
  这是在告诉Angular：该组件的构造函数需要一个`HeroService`服务，这样组件就可以从服务中获得用来显示英雄列表的那些数据。

  
figure
  img(src="/resources/images/devguide/architecture/template-metadata-component.png" alt="元数据" align="left" style="height:200px; margin-left:-40px;margin-right:10px" )
:marked
  The metadata in the `@Component` tells Angular where to get the major building blocks you specify for the component.
  
  `@Component`里面的元数据会告诉Angular如何取得你为组件指定的元数据。
  
  The template, metadata, and component together describe a view.
  
  模板、元数据和组件共同描绘出这个视图。

  Apply other metadata !{_decorator}s in a similar fashion to guide Angular behavior.
  `@Injectable`, `@Input`, and `@Output` are a few of the more popular !{_decorator}s.
  
  我们也会沿用类似的风格，用其它元数据!{_decoratorCn}来指导Angular的行为。
  比如`@Injectable`、`@Input`和`@Output`等是一些最常用的!{_decoratorCn}。
  
<br clear="all">
:marked
  The architectural takeaway is that you must add metadata to your code
  so that Angular knows what to do.
  
  这种架构所决定的是：必须往代码中添加元数据，以便Angular知道该做什么。

.l-hr 

.l-main-section
:marked
  ## Data binding
  
  ## 数据绑定
  
  Without a framework, you would be responsible for pushing data values into the HTML controls and turning user responses
  into actions and value updates. Writing such push/pull logic by hand is tedious, error-prone, and a nightmare to
  read as any experienced jQuery programmer can attest.
  
  如果没有框架，我们就得自己把数据值推送到HTML控件中，并把用户的反馈转换成动作和值更新。
  如果手工写代码来实现这些推/拉逻辑，肯定会枯燥乏味、容易出错，读起来简直是噩梦 —— 写过jQuery的程序员大概都对此深有体会。
  
figure
  img(src="/resources/images/devguide/architecture/databinding.png" alt="数据绑定" style="width:220px; float:left; margin-left:-40px;margin-right:20px" )
:marked
  Angular supports **data binding**,
  a mechanism for coordinating parts of a template with parts of a component.
  Add binding markup to the template HTML to tell Angular how to connect both sides.
  
  Angular支持**数据绑定**，一种让模板的各部分与组件的各部分相互合作的机制。
  我们往模板HTML中添加绑定标记，来告诉Angular如何连接两者。
  
  As the diagram shows, there are four forms of data binding syntax. Each form has a direction &mdash; to the DOM, from the DOM, or in both directions.

  如图所示，数据绑定的语法有四种形式。每种形式都有一个方向 —— 从DOM来、到DOM去、双向，就像图中的箭头所示意的。
  
<br clear="all">
:marked
  The `HeroListComponent` [example](#templates) template has three forms:
  
  `HeroListComponent`[范例](#templates)的模板中包含了三种形式：

+makeExcerpt('app/hero-list.component.1.html', 'binding')

:marked
  * The `{{hero.name}}` [*interpolation*](displaying-data.html#interpolation) 
  displays the component's `hero.name` property value within the `<li>` tags.
  
  * `{{hero.name}}`[*插值表达式*](displaying-data.html#interpolation)：在`<li>`标签中显示了组件的`hero.name`属性的值。 
  
  * The `[hero]` [*property binding*](template-syntax.html#property-binding) passes the value of `selectedHero` from
  the parent `HeroListComponent` to the `hero` property of the child `HeroDetailComponent`.
  
  * `[hero]`[*属性绑定*](template-syntax.html#property-binding)：把父组件`HeroListComponent`的`selectedHero`的值传到子组件`HeroDetailComponent`的`hero`属性中。
  
  * The `(click)` [*event binding*](user-input.html#click) calls the component's `selectHero` method when the user clicks
  on a hero's name
  
  * `(click)`[*事件绑定*](user-input.html#click)：当用户点击英雄的名字时，调用组件的`selectHero`方法。

  **Two-way data binding** is an important fourth form
  that combines property and event binding in a single notation, using the `ngModel` directive. 
  Here's an example from the `HeroDetailComponent` template:

  **双向数据绑定**：这是很重要的第四种绑定形式，它在`ngModel`指令这个单一标记中同时实现了属性绑定和事件绑定的功能。
  下面是一个来自`HeroDetailComponent`模板的范例：

+makeExcerpt('app/hero-detail.component.html', 'ngModel')

:marked
  In two-way binding, a data property value flows to the input box from the component as with property binding.
  The user's changes also flow back to the component, resetting the property to the latest value,
  as with event binding.
  
  在双向绑定中，数据属性的值会从具有属性绑定的组件传到输入框。通过事件绑定，用户的修改被传回到组件，把属性值设置为最新的值。
  
  Angular processes *all* data bindings once per JavaScript event cycle,
  from the root of the application component tree through all child components.
  
  Angular在每个JavaScript事件周期中一次性处理*所有的*数据绑定，它会从组件树的根部开始，递归处理全部子组件。
  
figure
  img(src="/resources/images/devguide/architecture/component-databinding.png" alt="数据绑定" style="float:left; width:300px; margin-left:-40px;margin-right:10px" )
:marked
  Data binding plays an important role in communication
  between a template and its component.
  
  数据绑定在模板与对应组件的交互中扮演了一个很重要的角色。
  
<br clear="all">  
figure
  img(src="/resources/images/devguide/architecture/parent-child-binding.png" alt="父/子绑定" style="float:left; width:300px; margin-left:-40px;margin-right:10px" )
:marked
  Data binding is also important for communication between parent and child components.
  
  数据绑定在父组件与子组件的通讯中***也同样重要***。  
  
<br clear="all">

.l-hr 

.l-main-section
:marked
  ## Directives
  
  ## 指令
    
figure
  img(src="/resources/images/devguide/architecture/directive.png" alt="父与子" style="float:left; width:150px; margin-left:-40px;margin-right:10px" )
:marked
  Angular templates are *dynamic*. When Angular renders them, it transforms the DOM 
  according to the instructions given by **directives**.
  
  Angular模板是*动态的*。当Angular渲染它们时，它会根据**指令**提供的操作指南对DOM进行修改。
  
  A directive is a class with directive metadata. In !{_Lang}, apply the `@Directive` !{_decorator}
  to attach metadata to the class.
  
  指令是一个带有“指令元数据”的类。在!{_Lang}中，要通过`@Directive`!{_decoratorCn}把元数据附加到类上。
  
<br clear="all">
:marked
  A component is a *directive-with-a-template*;
  a `@Component` !{_decorator} is actually a `@Directive` !{_decorator} extended with template-oriented features.
  
  我们已经遇到过指令的形式之一：组件。组件是一个*带模板的指令*，而且`@Component`!{_decoratorCn}实际上就是一个`@Directive`!{_decoratorCn}，只是扩展了一些面向模板的属性。

.l-sub-section
  :marked
    While **a component is technically a directive**,
    components are so distinctive and central to Angular applications that this architectural overview  separates components from directives.

    虽然**组件从技术角度看就是一个指令**，但是组件非常独特，并在Angular中位于中心地位，所以在架构概览中，我们把组件从指令中独立了出来。
    
:marked
  Two *other* kinds of directives exist: _structural_ and _attribute_ directives.
  
  有两种*其它*类型的指令，我们称之为“结构型”指令和“属性(attribute)型”指令。
  
  They tend to appear within an element tag as attributes do,
  sometimes by name but more often as the target of an assignment or a binding.
  
  它们往往像属性(attribute)一样出现在元素标签中，偶尔会以名字的形式出现但多数时候还是作为赋值目标或绑定目标出现。
  
  **Structural** directives alter layout by adding, removing, and replacing elements in DOM.
  
  **结构型指令**通过在DOM中添加、移除和替换元素来修改布局。
  
  The [example template](#templates) uses two built-in structural directives:
  
  我们在[范例模板](#templates)中用到了两个内置的结构型指令。
  
+makeExcerpt('app/hero-list.component.1.html', 'structural')
:marked
  * [`*ngFor`](displaying-data.html#ngFor) tells Angular to stamp out one `<li>` per hero in the `heroes` list.
   
  * [`*ngFor`](displaying-data.html#ngFor)告诉Angular为`heroes`列表中的每个英雄生成一个`<li>`标签。
   
  * [`*ngIf`](displaying-data.html#ngIf) includes the `HeroDetail` component only if a selected hero exists.
   
  * [`*ngIf`](displaying-data.html#ngIf)表示只有在选择的英雄存在时，才会包含`HeroDetail`组件。
  
block dart-bool
  //- N/A
  
:marked
   **Attribute** directives alter the appearance or behavior of an existing element. 
   In templates they look like regular HTML attributes, hence the name.
   
   **属性型指令** 修改一个现有元素的外观或行为。在模板中，它们看起来就像是标准的HTML属性，故名。
   
   The `ngModel` directive, which implements two-way data binding, is
   an example of an attribute directive. `ngModel` modifies the behavior of
   an existing element (typically an `<input>`)
   by setting its display value property and responding to change events.
   
   `ngModel`指令就是属性型指令的一个例子，它实现了双向数据绑定。它修改了现有元素(一般是`<input>`)的行为：它设置了显示属性值，并对change事件做出相应回应。

+makeExcerpt('app/hero-detail.component.html', 'ngModel')
:marked
  Angular has a few more directives that either alter the layout structure
  (for example, [ngSwitch](template-syntax.html#ngSwitch))
  or modify aspects of DOM elements and components
  (for example, [ngStyle](template-syntax.html#ngStyle) and [ngClass](template-syntax.html#ngClass)).
  
  Angular还有少量指令，它们或者修改结构布局(如[ngSwitch](template-syntax.html#ngSwitch))，或者修改DOM元素和组件的各个方面
  (如[ngStyle](template-syntax.html#ngStyle)和[ngClass](template-syntax.html#ngClass))。
  
  Of course, you can also write your own directives. Components such as
  `HeroListComponent` are one kind of custom directive.
  <!-- PENDING: link to where to learn more about other kinds! -->
  
  当然，我们也能编写自己的指令。像`HeroListComponent`这样的组件就是一种自定义指令。

.l-hr 

.l-main-section
:marked
  ## Services
  
  ## 服务
    
figure
  img(src="/resources/images/devguide/architecture/service.png" alt="服务" style="float:left; margin-left:-40px;margin-right:10px" )
:marked
  _Service_ is a broad category encompassing any value, function, or feature that your application needs.
  
  *服务*分为很多种，包括：值、函数，以及应用所需的特性。
  
  Almost anything can be a service.
  A service is typically a class with a narrow, well-defined purpose. It should do something specific and do it well.
  
  几乎任何东西都可以是一个服务。
  典型的服务是一个类，具有专注的、良好定义的用途。它应该做一件具体的事情，把它做好。
<br clear="all">
:marked
  Examples include:
  
  例如：
  
  * logging service
  
  * 日志服务
  
  * data service
  
  * 数据服务
  
  * message bus
  
  * 消息总线
  
  * tax calculator
  
  * 税款计算器
  
  * application configuration
  
  * 应用程序配置
  
  There is nothing specifically _Angular_ about services. Angular has no definition of a service.
  There is no service base class, and no place to register a service.
  
  服务没有什么特别属于*Angular*的特性。Angular对于服务也没有什么定义。
  它甚至都没有定义服务的基类（Base Class），也没有地方注册一个服务。
  
  Yet services are fundamental to any Angular application. Components are big consumers of services.
  
  即便如此，服务仍然是任何Angular应用的基础。组件就是最大的*服务*消费者。
  
  Here's an example of a service class that logs to the browser console:
  
  这里是一个“服务”类的范例，用于把日志记录到浏览器的控制台：
  
+makeExcerpt('app/logger.service.ts', 'class')

:marked
  Here's a `HeroService` that fetches heroes and returns them in a resolved !{_PromiseLinked}.
  The `HeroService` depends on the `Logger` service and another `BackendService` that handles the server communication grunt work.
  
  下面是`HeroService`类，用于获取英雄数据，并通过一个已解析的[承诺（Promise）](http://exploringjs.com/es6/ch_promises.html)返回它们。
  `HeroService`还依赖于`Logger`服务和另一个用来处理服务器通讯工作的`BackendService`服务。

+makeExcerpt('app/hero.service.ts', 'class')

:marked
  Services are everywhere. 
  
  服务无处不在。  

  Component classes should be lean. They don't fetch data from the server,
  validate user input, or log directly to the console.
  They delegate such tasks to services.
  
  我们更倾向于让组件保持精简。组件不需要从服务器获得数据、不需要验证输入，也不需要直接往控制台写日志。
  它们把这些任务委托给了服务。
  
  A component's job is to enable the user experience and nothing more. It mediates between the view (rendered by the template)
  and the application logic (which often includes some notion of a _model_).
  A good component presents properties and methods for data binding.
  It delegates everything nontrivial to services.
  
  组件的任务就是提供用户体验，仅此而已。它介于视图(由模板渲染)和应用逻辑(通常包括_模型（model）_的观念)之间。
  设计良好的组件为数据绑定提供属性和方法，把那些其它对它们不重要的事情都委托给服务。

  Angular doesn't *enforce* these principles.
  It won't complain if you write a "kitchen sink" component with 3000 lines.
  
  Angular不会*强制要求*我们遵循这些原则。
  即使我们花3000行代码写了一个“厨房洗碗槽”组件，它也不会抱怨什么。
  
  Angular does help you *follow* these principles by making it easy to factor your
  application logic into services and make those services available to components through *dependency injection*.
  
  Angular帮助我们*追随*这些原则 —— 它让我们能更轻易的把应用逻辑拆分到服务，并通过*依赖注入*来在组件中使用这些服务。

.l-hr 

.l-main-section
:marked
  ## Dependency Injection
  
  ## 依赖注入

figure
  img(src="/resources/images/devguide/architecture/dependency-injection.png" alt="服务" style="float:left; width:200px; margin-left:-40px;margin-right:10px" )
:marked
  _Dependency injection_ is a way to supply a new instance of a class
  with the fully-formed dependencies it requires. Most dependencies are services.
  Angular uses dependency injection to provide new components with the services they need.
  
  “依赖注入”是提供类的新实例的一种方式，还负责处理好类所需的全部依赖。大多数依赖都是服务。
  Angular也使用依赖注入提供我们需要的组件以及这些组件所需的服务。
   
<br clear="all">
:marked
  Angular can tell which services a component needs by looking at the types of its constructor parameters.
  For example, the constructor of your `HeroListComponent` needs a `HeroService`:
  
  Angular能通过查看构造函数的参数类型，来得知组件需要哪些服务。
  例如，`HeroListComponent`组件的构造函数需要一个`HeroService`：
  
+makeExcerpt('app/hero-list.component.ts (constructor)', 'ctor')

:marked
  When Angular creates a component, it first asks an **injector** for
  the services that the component requires. 
  
  当Angular创建组件时，会首先为组件所需的服务找一个**注入器（Injector）**。
  
  An `injector` maintains a container of service instances that it has previously created.
  If a requested service instance is not in the container, the injector makes one and adds it to the container
  before returning the service to Angular.
  When all requested services have been resolved and returned,
  Angular can call the component's constructor with those services as arguments.
  This is *dependency injection*.
  
  注入器是一个维护服务实例的容器，存放着以前创建的实例。
  如果容器中还没有所请求的服务实例，注入器就会创建一个服务实例，并且添加到容器中，然后把这个服务返回给Angular。
  当所有的服务都被解析完并返回时，Angular会以这些服务为参数去调用组件的构造函数。
  这就是*依赖注入* 。
  
  The process of `HeroService` injection looks a bit like this:
  
  `HeroService`注入的过程看起来有点像这样：
  
figure
  img(src="/resources/images/devguide/architecture/injector-injects.png" alt="服务" )
:marked
  If the injector doesn't have a `HeroService`, how does it know how to make one?

  如果注入器还没有`HeroService`，它怎么知道该如何创建一个呢？

  In brief, you must have previously registered a **provider** of the `HeroService` with the injector.
  A provider is something that can create or return a service, typically the service class itself.

  简单的说，必须在要求注入`HeroService`之前，把一个叫`HeroService`的**提供商Provider**到注入器。
  提供商可以创建并返回服务，通常返回的就是这个“服务类”本身。

  You can register providers in modules or in components.
  
  我们可以在模块上或组件上注册提供商。
  
  In general, add providers to the [root module](#module) so that
  the same instance of a service is available everywhere.
  
  我们通常会把提供商添加到[根模块](#module)上，以便任何地方使用的都是服务的同一个实例。

+makeExample('app/app.module.ts', 'providers', 'app/app.module.ts (module providers)')(format='.')

:marked
  Alternatively, register at a component level in the `providers` property of the `@Component` metadata:

  或者，也可以在`@Component`元数据中的`providers`属性中把它注册在组件层：

+makeExample('app/hero-list.component.ts', 'providers', 'app/hero-list.component.ts (component providers)')(format='.')

:marked
  Registering at a component level means you get a new instance of the
  service with each new instance of that component.
  
  把它注册在组件级表示该组件的每一个新实例都会有一个(在该组件注册的)服务的新实例。
  
  <!-- We've vastly oversimplified dependency injection for this overview.
  The full story is in the [dependency injection](dependency-injection.html) page. -->

  <!--在这个概览中，我们过度简化了依赖注入机制。
  完整的故事出现在[依赖注入](dependency-injection.html)页 -->
  
  Points to remember about dependency injection:
  
  需要记住的关于依赖注入的要点是：
  
  * Dependency injection is wired into the Angular framework and used everywhere.
  
  * 依赖注入渗透在整个Angular框架中，并且被到处使用。
  
  * The *injector* is the main mechanism.
  
  * **注入器（Injector）**是本机制的核心。
  
    * An injector maintains a *container* of service instances that it created.
    
    * 注入器负责维护一个*容器*，用于存放它创建过的服务实例。
    
    * An injector can create a new service instance from a *provider*.
    
    * 注入器能使用*提供商*创建一个新的服务实例。
    
  * A *provider* is a recipe for creating a service.
  
  * *提供商*是一个用于创建服务的“配方”。
 
  * Register *providers* with injectors.
  
  * 把*提供商*注册到注入器。 

.l-hr 

.l-main-section
:marked
  ## Wrap up
  
  ## 总结
  
  You've learned the basics about the eight main building blocks of an Angular application:
  
  我们学到的这些只是关于Angular应用程序的八个主要构造块的基础知识：
  
  * [Modules](#modules)   
  
  * [模块](#modules)   
  
  * [Components](#components)
  
  * [组件](#components)
  
  * [Templates](#templates)
  
  * [模板](#templates)
  
  * [Metadata](#metadata)
  
  * [元数据](#metadata)
  
  * [Data binding](#data-binding)
  
  * [数据绑定](#data-binding)
  
  * [Directives](#directives)
  
  * [指令](#directives)
  
  * [Services](#services)
  
  * [服务](#services)
  
  * [Dependency injection](#dependency-injection)
  
  * [依赖注入](#dependency-injection)
  
  
  That's a foundation for everything else in an Angular application
  and it's more than enough to get going.
  But it doesn't include everything you need to know.
    
  这是Angular应用程序中所有其它东西的基础，要使用Angular 2，以这些作为开端就绰绰有余了。
  但它仍然没有包含我们需要知道的全部。
  
  Here is a brief, alphabetical list of other important Angular features and services. 
  Most of them are covered in this documentation (or soon will be).
  
  这里是一个简短的、按字母排序的列表，列出了其它重要的Angular特性和服务。
  它们大多数已经(或即将)包括在这份开发文档中：
  
  > [**Animations**](animations.html): Animate component behavior
  without deep knowledge of animation techniques or CSS with Angular's animation library.
  
  > [**动画**](animations.html)：用Angular的动画库让组件动起来，而不需要对动画技术或CSS有深入的了解。

  > **Change detection**: The change detection documentation will cover how Angular decides that a component property value has changed,
  when to update the screen, and how it uses **zones** to intercept asynchronous activity and run its change detection strategies.

  > **变更检测**：“变更检测”文档会告诉你Angular是如何决定组件的属性值变化和什么时候该更新到屏幕的。 
  以及它是如何用**zones**来拦截异步行为并执行变更检测策略。

  > **Events**: The events documentation will cover how to use components and services to raise events with mechanisms for
  publishing and subscribing to events.

  > **事件**：“事件”文档会告诉你如何使用组件和服务触发支持发布和订阅的事件。
  
  > [**Forms**](forms.html): Support complex data entry scenarios with HTML-based validation and dirty checking.
  
  > [**表单**](forms.html)：通过基于HTML的验证和脏检查机制支持复杂的数据输入场景。
  
  > [**HTTP**](server-communication.html): Communicate with a server to get data, save data, and invoke server-side actions with an HTTP client.
  
  > [**HTTP**](server-communication.html)：通过这个HTTP客户端，可以与服务器通讯，以获得数据、保存数据和触发服务端动作。
  
  > [**Lifecycle hooks**](lifecycle-hooks.html): Tap into key moments in the lifetime of a component, from its creation to its destruction,
  by implementing the lifecycle hook interfaces.
  
  > [**生命周期钩子**](lifecycle-hooks.html)：通过实现生命周期钩子接口，可以切入组件生命中的几个关键点：从创建到销毁。
  
  > [**Pipes**](pipes.html): Use pipes in your templates to improve the user experience by transforming values for display. Consider this `currency` pipe expression:
  
  > [**管道**](pipes.html)：在模板中使用管道转换成可显示的值，以增强用户体验。比如这个`currency`管道表达式：
  
<div style="margin-left:40px">
code-example().
  price | currency:'USD':true
</div>
:marked
  > It displays a price of "42.33" as `$42.33`.
  
  > 它把"42.33"显示为`$42.33`。
  
  > [**Router**](router.html): Navigate from page to page within the client
    application and never leave the browser.
  
  > [**路由器**](router.html)：在应用程序客户端导航，并且不离开浏览器。
  
  > [**Testing**](testing.html): Run unit tests on your application parts as they interact with the Angular framework
  using the _Angular Testing Platform_.

  > [**测试**](testing.html)：使用Angular测试工具运行单元测试，在你的应用与Angular框架交互时进行测试。<|MERGE_RESOLUTION|>--- conflicted
+++ resolved
@@ -442,13 +442,9 @@
     来看下`@Component`中的一些配置项：
     
 :marked
-<<<<<<< HEAD
   - `moduleId: module.id`: sets the base for module-relative loading of the `templateUrl`.
   
-  - `moduleId: module.id`: 为`templateUrl`的模块相对加载提供基础。
-=======
-  - `moduleId`: sets the source of the base address (`module.id`) for module-relative URLs such as the `templateUrl`.
->>>>>>> 66c567be
+  - `moduleId`: 为与模块相关的URL（如`templateUrl`）提供基地址。
 
   - `selector`: CSS selector that tells Angular to create and insert an instance of this component
   where it finds a `<hero-list>` tag in *parent* HTML.
@@ -462,18 +458,6 @@
     
   - `templateUrl`：组件HTML模板的模块相对地址，我们在[前面](#templates)展示过它。  
 
-<<<<<<< HEAD
-  - `directives`: !{_array} of the components or directives that *this* template requires.
-  In the last line of `hero-list.component.html`, Angular inserts a `HeroDetailComponent`
-  in the space indicated by `<hero-detail>` tags.
-  Angular does so only if `HeroDetailComponent` is in this `directives` !{_array}.
-    
-  - `directives` - 一个数组，包含*此*模板需要依赖的组件或指令。
-  看看模板的最后一行，这表示我们期待Angular把`HeroDetailComponent`的实例放在`<hero-detail>`标签中。
-  但是，只有在`directives`数组中有`HeroDetailComponent`的时候，Angular才会这么做。
-  
-=======
->>>>>>> 66c567be
   - `providers`: !{_array} of **dependency injection providers** for services that the component requires.
   This is one way to tell Angular that the component's constructor requires a `HeroService`
   so it can get the list of heroes to display. 
