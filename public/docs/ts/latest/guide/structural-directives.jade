block includes
  include ../_util-fns

:marked
  One of the defining features of a single page application is its manipulation
  of the DOM tree. Instead of serving a whole new page every time a user
  navigates, whole sections of the DOM appear and disappear according
  to the application state. In this chapter we'll to look at how Angular
  manipulates the DOM and how we can do it ourselves in our own directives.

  单页面应用的基本特性之一，就是它要操纵DOM树。不同于以前那种用户每次浏览都重新从服务器取得整个页面的方式，
  单页面应用中，DOM中的各个区域会根据应用程序的状态而出现或消失。
  在本章中，我们将看看Angular如何操纵DOM树，以及我们该如何在自己的指令中这么做。

  In this chapter we will

  在本章中，我们将：
  - [learn what structural directives are](#definition)
  - [学习什么是结构型(structural)指令](#definition)
  - [study *ngIf*](#ngIf)
  - [研究*ngIf*](#ngIf)
  - [discover the `<template>` element](#template)
  - [`<template>`元素揭秘](#template)
  - [understand the asterisk (\*) in **ngFor*](#asterisk)
  - [理解**ngFor*中的星号(\*)](#asterisk)
  - [write our own structural directive](#unless)
  - [写我们自己的结构型指令](#unless)

<<<<<<< HEAD
p Try the #[+liveExampleLink2()].
p 试试#[+liveExampleLink2('在线例子')].
=======
  Try the <live-example></live-example>.
>>>>>>> 37b377dd

<a id="definition"></a>
.l-main-section
:marked
  ## What are structural directives?
  ## 什么是结构型指令？

  There are three kinds of Angular directives:

  Angular指令可分为三种：
  1. Components
  1. 组件
  1. Attribute directives
  1. 属性型指令
  1. Structural directives
  1. 结构型指令

  The *Component* is really a directive with a template.
  It's the most common of the three directives and we write lots of them as we build our application.

  *组件*其实就是一个带模板的指令。
  它是这三种指令中最常用的，我们会写大量的组件来构建应用程序。

  The [*Attribute* directive](attribute-directives.html) changes the appearance or behavior of an element.
  The built-in [NgStyle](template-syntax.html#ngStyle) directive, for example,
  can change several element styles at the same time.
  We can use it to render text bold, italic, and lime green by binding to a
  component property that requests such a sickening result.

  [*属性型*指令](attribute-directives.html)会修改元素的外观或行为。
  比如，内建指令[NgStyle](template-syntax.html#ngStyle)就能同时修改元素的好几个样式。
  通过绑定到组件的属性，我们可以把文本渲染成加粗、斜体、灰绿色这种肉麻的效果。

  A *Structural* directive changes the DOM layout by adding and removing DOM elements.
  We've seen three of the built-in structural directives in other chapters: [ngIf](template-syntax.html#ngIf),
  [ngSwitch](template-syntax.html#ngSwitch) and [ngFor](template-syntax.html#ngFor).

  *结构型*指令通过添加和删除DOM元素来改变DOM的布局。
  我们会在其它章节看到三个内建的结构型指令：[ngIf](template-syntax.html#ngIf)、
  [ngSwitch](template-syntax.html#ngSwitch)以及[ngFor](template-syntax.html#ngFor)。

+makeExample('structural-directives/ts/app/structural-directives.component.html', 'structural-directives')(format=".")


<a id="ngIf"></a>
.l-main-section
:marked
  ## NgIf Case Study
  ## NgIf案例分析

  Let’s focus on `ngIf`. It's a great example of a structural
  directive: it takes a boolean and makes an entire chunk of DOM appear
  or disappear.

  我们重点看下`ngIf`。它是一个很好的结构型指令案例：它接受一个布尔值，并据此让一整块儿DOM树出现或消失。

+makeExample('structural-directives/ts/app/structural-directives.component.html', 'ngIf')(format=".")

:marked
  The `ngIf` directive does not hide the element.
  Using browser developer tools we can see that, when the condition is true, the top
  paragraph is in the DOM and the bottom disused paragraph is completely
  absent from the DOM! In its place are empty `<script>` tags.

  `ngIf`指令并不会隐藏元素。
  使用浏览器的开发者工具就会看到：当`condition`为真的时候，只剩下了DOM顶部的段落，而底部无用的段落完全从DOM中消失了！
  在它的位置上是空白的`<script>`标签

figure.image-display
  img(src='/resources/images/devguide/structural-directives/element-not-in-dom.png' alt="element not in dom")

:marked
  ### Why *remove* rather than *hide*?
  ### 为什么*移除*而不是*隐藏*？
  We could hide the unwanted paragraph by setting its css `display` style to `none`.
  The element would remain in the DOM while invisible. Instead we removed it with `ngIf`.

  其实也可以通过把CSS样式`display`设置为`none`来隐藏掉那个不想要的段落。
  该元素仍然留在DOM中，只是看不到了。但我们却通过`ngIf`移除了它。

  The difference matters. When we hide an element,
  the component's behavior continues.
  It remains attached to its DOM element. It continues to listen to events.
  Angular keeps checking for changes that could affect data bindings.
  Whatever the component was doing it keeps doing.

  不同之处在于：当我们隐藏掉一个元素时，组件的行为还在继续 —— 它仍然附加在它所属的DOM元素上，
  它也仍在监听事件。Angular会继续检查哪些能影响数据绑定的变更。
  组件原本要做的那些事情仍在继续。

  Although invisible, the component &mdash; and all of its descendent components &mdash;
  tie up resources that might be more useful elsewhere.
  The performance and memory burden can be substantial and the user may not benefit at all.

  虽然不可见，组件及其各级子组件仍然占用着资源，而这些资源如果分配给别人可能会更有用。
  在性能和内存方面的负担相当可观，而用户却可能无法从中受益。

  On the positive side, showing the element again is very quick.
  The component's previous state is preserved and ready to display.
  The component doesn't re-initialize &mdash; an operation that could be expensive.

  当然，从积极的一面看，重新显示这个元素会非常快。
  组件以前的状态被保留着，并随时可以显示。
  组件不用重新初始化 —— 该操作可能会比较昂贵。

  `ngIf` is different.
  Setting `ngIf` to false **does** affect the component's resource consumption.
  Angular removes the element from DOM, stops change detection for the associated component,
  detaches it from DOM events (the attachments that it made) and destroys the component.
  The component can be garbage-collected (we hope) and free up memory.

  而`ngIf`不同。
  把`ngIf`设置为假**将会**影响到组件的资源消耗。
  Angular会从DOM中移除该元素，停止相关组件的变更检测，把它从DOM事件中摘掉(事件是组件造成的附加项)，并销毁组件。
  组件会被垃圾回收(希望如此)并释放内存。

  Components often have child components which themselves have children.
  All of them are destroyed when `ngIf` destroys the common ancestor.
  This cleanup effort is usually a good thing.

  组件通常还有子组件，子组件还有自己的子组件。
  当`ngIf`销毁这个祖先组件时，它们全都会被销毁。
  这种清理工作通常会是好事。

  Of course it isn't *always* a good thing.
  It might be a bad thing if we need that particular component again soon.

  当然，它也并不*总是*好事。
  如果我们很快就会再次需要这个组件，它就变成坏事了。

  The component's state might be expensive to re-construct.
  When `ngIf` becomes `true` again, Angular recreates the component and its subtree.
  Angular runs every component's initialization logic again. That could be expensive ... as when
  a component re-fetches data that had been in memory just moments ago.

  重建组件的状态可能是昂贵的。
  当`ngIf`重新变为`true`的时候，Angular会重新创建该组件及其子树。
  Angular会重新运行每个组件的初始化逻辑。那可能会很昂贵……比如当组件需要重新获取刚刚还在内存中的数据时。
.l-sub-section
  :marked
    *Design thought*: minimize initialization effort and consider caching state in a
    companion service.

    *设计思路*：要最小化初始化的成本，并考虑把状态缓存在一个伴生的服务中。
:marked
  Although there are pros and cons to each approach,
  in general it is best to use `ngIf` to remove unwanted components rather than
  hide them.

  虽然每种方法都有各自的优点和缺点，但使用`ngIf`来移除不需要的组件通常都会比隐藏它们更好一些。

  **These same considerations apply to every structural directive, whether built-in or custom.**
  We should ask ourselves &mdash; and the users of our directives &mdash; to think carefully
  about the consequences of adding and removing elements and of creating and destroying components.

  **同样的考量也适用于每一个结构型指令，无论是内建的还是自定义的。**
  我们应该提醒自己以及我们指令的使用者，来仔细考虑添加元素、移除元素以及创建和销毁组件的后果。

  Let's see these dynamics at work. For fun, we'll stack the deck *against*
  our recommendation and consider a component called `heavy-loader` that
  ***pretends*** to load a ton of data when initialized.

  让我们在实践中看看这些变化。为了娱乐，我们设想在甲板上有个叫`heavy-loader`(重型起重机)的组件，它会***假装***在初始化时装载一吨数据。

  We'll display two instances of the component.  We toggle the visibility of the first one with CSS.
  We toggle the second into and out of the DOM with `ngIf`.

  我们将显示该组件的两个实例。我们使用CSS切换第一个实例的可见性，用`ngIf`把第二个实例添加到DOM和将其移除。

+makeTabs(
    `structural-directives/ts/app/structural-directives.component.html,
    structural-directives/ts/app/heavy-loader.component.ts`,
    'message-log,',
    'template (excerpt), heavy-loader.component.ts')

:marked
  We also log when a component is created or destroyed
  using the built-in `ngOnInit` and `ngOnDestroy` [lifecycle hooks](lifecycle-hooks.html).
  Here it is in action:

  借助内建的`ngOnInit`和`ngOnDestroy`[生命周期钩子](lifecycle-hooks.html)，我们同时记录了组件的创建或销毁过程。
  下面是它的操作演示：

figure.image-display
  img(src='/resources/images/devguide/structural-directives/heavy-loader-toggle.gif' alt="heavy loader toggle")

:marked
  Both components are in the DOM at the start.
  First we toggle the component's visibility repeatedly. The component never leaves the DOM.
  When visible it's always the same instance and the log is quiet.

  开始的时候，两个组件都在DOM中。
  首先我们重复切换第一个组件的可见性。组件从未离开过DOM节点。
  当可见时，它总是同一个实例，而日志里什么都没有。

  Then we toggle the second component with `ngIf`.
  We create a new instance every time and the log shows that we're paying
  a heavy price to create and destroy it.

  当我们切换使用`ngIf`的第二个实例时。
  我们每次都会创建新的实例，而日志中显示，我们为了创建和销毁它付出了沉重的代价。

  If we really expected to "wink" the component like this, toggling visibility would be the better choice.
  In most UIs, when we "close" a component we're unlikely see it again for a long time, if ever.
  The `ngIf` would be preferred in that case.

  如果我们真的期望像这样让组件“眨眼”，切换可见性就会是更好的选择。
  在大多数UI中，当我们“关闭”一个组件时，在相当长时间内都不大可能想再见到它 —— 可能永远也不见。
  在这种情况下，我们会更喜欢`ngIf`。

<a id="template"></a>
.l-main-section
:marked
  ## The *&lt;template>* tag
  ## *&lt;template>*标签

  Structural directives, like `ngIf`, do their magic by using the
  [HTML 5 template tag](https://developer.mozilla.org/en-US/docs/Web/HTML/Element/template).

  结构型指令，比如`ngIf`，使用[HTML 5的template标签](https://developer.mozilla.org/en-US/docs/Web/HTML/Element/template)
  完成它们的“魔法”。

  Outside of an Angular app, the `<template>` tag's default CSS `display` property is `none`.
  It's contents are ***invisible*** within
  a hidden [document fragment](https://developer.mozilla.org/en/docs/Web/API/DocumentFragment).

  在Angular应用之外，`<template>`标签的默认CSS属性`display`是`none`。
  它的内容存在于一个***隐藏的***[文档片段](https://developer.mozilla.org/en/docs/Web/API/DocumentFragment)中。

  Inside of an app, Angular ***removes*** the`<template>` tags and their children.
  The contents are gone &mdash; but not forgotten as we'll see soon.

  而在Angular应用中，Angular会***移除***`<template>`标签及其子元素。
  这些内容不见了，但是并没有被“忘记”，我们很快就明白了。

  We can confirm these effects by wrapping the middle "hip" of the phrase "Hip! Hip! Hooray!" within a `<template>` tag.

  我们可以通过把短语"Hip! Hip! Hooray!"中间的"hip"包在一个`<template>`标签中来验证下这个效果。

+makeExample('structural-directives/ts/app/structural-directives.component.html', 'template-tag')(format=".")
:marked
  The display is a 'Hip! Hooray!', short of perfect enthusiasm. The DOM effects are different when Angular is in control.

  这时候显示的内容是'Hip! Hooray!'，缺乏完美的热情(译注：因为少了一个词嘛)。在Angular的控制下，DOM的效果是不同的。

figure.image-display
  img(src='/resources/images/devguide/structural-directives/template-in-out-of-a2.png' alt="template outside angular")

:marked
  Evidently Angular replaces the `<template>` tag and its contents with empty `<script>` tags.
  That's just its default behavior.
  It can do something different as we saw when applying a variety of `ngSwitch` directives to `<template>` tags:

  显然，Angular把`<template>`标签及其内容替换成了一个空白的`<script>`标签。
  这只是它的默认行为。
  当把`ngSwitch`家族的各种指令应用于`<template>`标签时，我们就会看到有些东西不一样了：

+makeExample('structural-directives/ts/app/structural-directives.component.html', 'ngSwitch')(format=".")
:marked
  When one of those `ngSwitch` conditions is true, Angular inserts the template's content into the DOM.

  当这些`ngSwitch`的条件之一为真的时候，Angular把模板的内容插入到了DOM中。

  What does this have to do with `ngIf` and `ngFor`?  We didn't use a `<template>` tag with those directives.

  这和`ngIf`和`ngFor`有什么关系？很明显，我们在那些指令中并没有用到`<template>`标签。

<a id="asterisk"></a>
.l-main-section
:marked
  ## The asterisk (\*) effect
  ## 星号(\*)效果
  Here are those directives again. See the difference?

  下面也是那些指令。看出有什么不同了吗？

+makeExample('structural-directives/ts/app/structural-directives.component.html', 'asterisk')(format=".")
:marked
  We're prefixing these directive names with an asterisk (\*).

  我们把那些指令名加上了星号(\*)前缀。

  The asterisk is "syntactic sugar". It simplifies `ngIf` and `ngFor` for both the writer and the reader.
  Under the hood, Angular replaces the asterisk version with a more verbose `<template>` form.

  这个星号是一种“语法糖”。它简化了`ngIf`和`ngFor` —— 无论是写还是读。

  The next two `ngIf` examples are effectively the same and we may write in either style:

  接下来这两个`ngIf`范例的效果完全相同，只是我们写成了另一种风格：

+makeExample('structural-directives/ts/app/structural-directives.component.html', 'ngIf-template')(format=".")

:marked
  Most of us would rather write in style (A).

  大多数都喜欢用风格(A)来写。

  It's worth knowing that Angular expands style (A) into style (B).
  It moves the paragraph and its contents inside a `<template>` tag.
  It moves the directive up to the `<template>` tag where it becomes a property binding,
  surrounded in square brackets. The boolean value of the host component's `condition` property
  determines whether the templated content is displayed or not.

  要知道，Angular会把风格(A)写成风格(B)。
  它把段落及其内容移到了`<template>`标签中。
  它把指令移到了`<template>`标签上，成为该标签的一个属性绑定 —— 包装在方括号中。
  宿主组件的`condition`属性的布尔值决定该模板的内容是否应该被显示。

  Angular transforms `*ngFor` in a similar manner:

  Angular把`*ngFor`转换成一个类似的形式：

+makeExample('structural-directives/ts/app/structural-directives.component.html', 'ngFor-template')(format=".")
:marked
  The basic pattern is the same:&nbsp; create a `<template>`, relocate the content,
  and move the directive onto the `<template>`.

  基本的转换模式是一样的：创建一个`<template>`，将内容重定位，并且把指令移到`<template>`上。

  There are extra nuances stemming from
  Angular's [ngFor micro-syntax](template-syntax.html#ngForMicrosyntax) which expands
  into an additional `ngForOf` property binding (the iterable) and
  the `hero` template input variable (the current item in each iteration).

  Angular的[ngFor微语法](template-syntax.html#ngForMicrosyntax)里面有一些细微差别，
  它被展开成了额外的`ngForOf`属性绑定(可迭代者)和一个模板输入变量`hero`(每次迭代中的当前条目)。

<a id="unless"></a>
.l-main-section
:marked
  ## Make a structural directive
  ## 制作一个结构型指令
  Let's write our own structural directive, an `Unless` directive, the not-so-evil twin of `ngIf`.

  我们来写自己的结构型指令：`Unless`，这是`ngIf`指令不那么邪恶的孪生兄弟。

  Unlike `ngIf` which displays the template content when `true`,
  our directive displays the content when the condition is ***false***.

  当条件为`true`时`ngIf`才显示模板内容，与之不同的是，我们这个指令只有当条件是***false***时才显示这些内容。

block unless-intro
  :marked
    Creating a directive is similar to creating a component.

    创建指令很像创建组件。

    * import the `Directive` decorator.

    * 导入`Directive`装饰器。

    * add a CSS **attribute selector** (in brackets) that identifies our directive.

    * 添加一个CSS**属性选择器**(括号中)，来标记出我们的指令。

    * specify the name of the public `input` property for binding
    (typically the name of the directive itself).

    * 指定`input`属性用于绑定的公开名称(通常就是指令自己的名字)。

    * apply the decorator to our implementation class.

    * 把这个装饰器应用到我们的实现类上。

    Here is how we begin:

    下面是最初的样子：

+makeExample('structural-directives/ts/app/unless.directive.ts', 'unless-declaration', 'unless.directive.ts (excerpt)')(format=".")
.l-sub-section
  :marked
    ### Selector brackets [&nbsp;]
    ### 选择器中的括号[&nbsp;]
    The CSS syntax for selecting an attribute is a name in square brackets.
    We surround our directive name in square brackets. See *Directive configuration* on the
    [cheatsheet](cheatsheet.html).

    在CSS中，用于选择属性(Attribute)的选择器就是放在方括号中的名字。
    于是我们把指令名包裹在方括号中。参见[小抄](cheatsheet.html)中的*指令配置项*。

    ### Selector name prefixes
    ### 选择器名称前缀

    We recommend picking a selector name with a prefix to ensure
    that it cannot conflict with any standard HTML attribute, now or in the future.

    我们建议在给选择器起名时加个前缀，以确保它不会和任何标准的HTML属性冲突，无论是现在还是未来。

    We do **not** prefix our `unless` directive name with **`ng`**.
    That prefix belongs to Angular and
    we don't want to confuse our directives with their directives.

    我们**并没有**给`unless`指令名加上**`ng`**前缀。
    那个前缀是属于Angular的，我们肯定不会希望自己的指令和Angular内建的指令冲突。

    Our prefix is `my`.

    我们用的前缀是`my`。
:marked
  We'll need access to the template *and* something that can render its contents.
  We access the template with a `TemplateRef`.  The renderer is a `ViewContainerRef`.
  We inject both into our constructor as private variables.

  我们需要访问模板，并且*还*需要一个渲染器来渲染它的内容。
  我们通过`TemplateRef`来访问模板。渲染器是`ViewContainerRef`。
  我们把它们都作为私有变量注入到构造函数中。

+makeExample('structural-directives/ts/app/unless.directive.ts', 'unless-constructor')(format=".")

:marked
  The consumer of our directive will bind a boolean value to our directive's `myUnless` input property.
  The directive adds or removes the template based on that value.

  这个指令的使用者将把一个布尔值绑定到指令的输入属性`myUnless`上。
  该指令会基于这个值添加或移除此模板。

  Let's add the `myUnless` property now as a setter-only property.

  我们现在先把`myUnless`属性定义成一个“只写”属性。

+makeExample('structural-directives/ts/app/unless.directive.ts', 'unless-set')(format=".")
.l-sub-section
  :marked
    The `@Input()` annotation marks this property as an input for the directive.

    `@Input()`装饰器表明这个属性对于指令来说是个输入属性。

:marked
  Nothing fancy here: if the condition is false,
  we render the template, otherwise we clear the element content.

  这里没什么特别的：如果条件为假，我们就渲染模板，否则就清空元素内容。

  The end result should look like this:

  最终看起来是这样的：

+makeExample('structural-directives/ts/app/unless.directive.ts', null, 'unless.directive.ts')

:marked
  Now we add it to the `directives`array of the host component and try it.
  First we add some test HTML to the template:

  现在，我们就来把它加到宿主组件的`directives`数组中，试一试。
  我们首先把一些测试用的HTML添加到模板中：

+makeExample('structural-directives/ts/app/structural-directives.component.html', 'myUnless')(format=".")
:marked
  We run it and it behaves as expected, doing the opposite of `ngIf`.
  When `condition` is `true`, the top paragraph is removed (replaced by `<script>` tags) and the bottom paragraph appears.

  我们运行它，它的行为正如所预期的那样 —— 跟`ngIf`相反。
  当`condition`为`true`时，顶部的段落被移除了(被替换为`<script>`标签)，并且底部的段落显示了出来。
figure.image-display
  img(src='/resources/images/devguide/structural-directives/myUnless-is-true.png' alt="myUnless is true" )

:marked
  Our `myUnless` directive is dead simple. Surely we left something out.
  Surely `ngIf` is more complex?

  这个`myUnless`指令实在太简单了，我们肯定忘了点什么。
  那么`ngIf`会更复杂吗？

  [Look at the source code](https://github.com/angular/angular/blob/master/modules/%40angular/common/src/directives/ng_if.ts).
  It's well documented and we shouldn't be shy
  about consulting the source when we want to know how something works.

  [看下源码](https://github.com/angular/angular/blob/master/modules/%40angular/common/src/directives/ng_if.ts)。
  它有很好的文档，况且，如果我们想了解某些东西的工作原理，也不用羞于“咨询”源码。

  `ngIf` isn't much different! There are a few
  additional checks to improve performance (don't clear or recreate the
  view unless necessary) but otherwise it's much the same.

  `ngIf`也没多大不同嘛！它做了一些额外的检查来提升性能(除非必要，否则它不会清除或重新创建视图)，但其它的部分都跟我们写的一样。

.l-main-section
:marked
  ## Wrap up
  ## 总结
  Here is the pertinent source for this chapter.

  本章相关的代码如下：

+makeTabs(`
  structural-directives/ts/app/unless.directive.ts,
  structural-directives/ts/app/heavy-loader.component.ts,
  structural-directives/ts/app/structural-directives.component.ts,
  structural-directives/ts/app/structural-directives.component.html
  `,
  null,
  `unless.directive.ts,
   heavy-loader.component.ts,
   structural-directives.component.ts,
   structural-directives.component.html
   `)
:marked
  We learned that we can manipulate our HTML layout with
  structural directives like `ngFor` and `ngIf` and we
  wrote our own structural directive, `myUnless`, to do something similar.

  我们学会了通过像`ngFor`和`ngIf`这样的结构型指令来操纵HTML的布局。我们还写出了我们的第一个结构型指令`myUnless`来做类似的事情。

  Angular offers more sophisticated techniques for managing layout
  such as *structural components* that can take external content
  and incorporate that content within their own templates.
  Tab and tab pane controls are good examples.

  Angular提供了更多成熟的技术来管理布局，比如*结构性组件*可以接受外部内容，并把这些内容合并到组件自己的模板中。
  多页标签及其面板控件就是很好的例子。

  We'll learn about structural components in a future chapter.

  我们将在未来的章节中还会讲述结构型指令。<|MERGE_RESOLUTION|>--- conflicted
+++ resolved
@@ -26,12 +26,9 @@
   - [write our own structural directive](#unless)
   - [写我们自己的结构型指令](#unless)
 
-<<<<<<< HEAD
-p Try the #[+liveExampleLink2()].
-p 试试#[+liveExampleLink2('在线例子')].
-=======
   Try the <live-example></live-example>.
->>>>>>> 37b377dd
+  
+  试试<live-example></live-example>。
 
 <a id="definition"></a>
 .l-main-section
