--- conflicted
+++ resolved
@@ -9,136 +9,120 @@
 :marked
   This guide looks at how Angular manipulates the DOM with **structural directives** and 
   how you can write your own structural directives to do the same thing.
+  
+  在本章中，我们将看看Angular如何操纵DOM树，以及我们该如何在自己的指令中这么做。
 
   ### Table of contents
+  
+  ### 目录
 
   * [What are structural directives?](#definition)
+
+    [什么是结构型指令？](#definition)
+
   * [*NgIf* case study](#ngIf)
+
+    [*NgIf* 案例](#ngIf)
+
   * [The asterisk (*) prefix](#asterisk)
+
+    [星号（*）前缀](#asterisk)
+
   * [Inside *NgFor*](#ngFor)
 
+    [*NgFor* 指令内幕](#ngFor)
+
+
     * [microsyntax](#microsyntax)
+
+      [微语法](#microsyntax)
+
     * [template input variables](#template-input-variable)
+
+      [模板输入变量](#template-input-variable)
+
     * [one structural directive per element](#one-per-element)
 
+      [每个元素一个结构型指令](#one-per-element)
+
+
   * [Inside the *NgSwitch* directives](#ngSwitch)
+
+    [*NgSwitch* 指令内幕](#ngSwitch)
+
   * [Prefer the (*) prefix](#prefer-asterisk)
+
+    [优先使用（*）前缀](#prefer-asterisk)
+
   * [The &lt;ng-template> element](#template)
+
+    [&lt;ng-template> 元素](#template)
+
   * [Group sibling elements with &lt;ng-container&gt;](#ng-container)
+
+    [使用&lt;ng-container&gt;对兄弟元素进行分组](#ng-container)
+
   * [Write a structural directive](#unless)
 
-<<<<<<< HEAD
-  单页面应用的基本特性之一，就是它要操纵DOM树。不同于以前那种用户每次浏览都重新从服务器取得整个页面的方式，
-  单页面应用中，DOM中的各个区域会根据应用程序的状态而出现或消失。
-  在本章中，我们将看看Angular如何操纵DOM树，以及我们该如何在自己的指令中这么做。
-
-  In this chapter we will
-
-  在本章中，我们将：
-  - [learn what structural directives are](#definition)
-
-    [学习什么是结构型(structural)指令](#definition)
-
-  - [study *ngIf*](#ngIf)
-
-    [研究*ngIf*](#ngIf)
-
-  - [discover the `<template>` element](#template)
-
-    [`<template>`元素揭秘](#template)
-
-  - [understand the asterisk (\*) in **ngFor*](#asterisk)
-
-    [理解**ngFor*中的星号(\*)](#asterisk)
-
-  - [write our own structural directive](#unless)
-=======
->>>>>>> f1345962
-
-    [写我们自己的结构型指令](#unless)
+    [写自己的结构型指令](#unless)
+
 
 
   Try the <live-example></live-example>.
 
-<<<<<<< HEAD
   试试<live-example>在线例子</live-example>。
 
-<a id="definition"></a>
-=======
 a#definition
->>>>>>> f1345962
 .l-main-section
 :marked
   ## What are structural directives?
+  
   ## 什么是结构型指令？
 
-<<<<<<< HEAD
-  There are three kinds of Angular directives:
-
-  Angular指令可分为三种：
-  1. Components
-  
-     组件
-     
-  1. Attribute directives
-  
-     属性型指令
-     
-  1. Structural directives
-  
-     结构型指令
-=======
   Structural directives are responsible for HTML layout.
   They shape or reshape the DOM's _structure_, typically by adding, removing, or manipulating
   elements.
->>>>>>> f1345962
+  
+  结构型指令的职责是HTML布局。
+  它们塑造或重塑DOM的结构，比如添加、移除或维护这些元素。
 
   As with other directives, you apply a structural directive to a _host element_. 
   The directive then does whatever it's supposed to do with that host element and its descendents.
+  
+  像其它指令一样，你可以把结构型指令应用到一个*宿主元素*上。
+  然后它就可以对宿主元素及其子元素做点什么。
 
   Structural directives are easy to recognize. 
   An asterisk (*) precedes the directive attribute name as in this example.
+  
+  结构型指令非常容易识别。
+  在这个例子中，星号（*）被放在指令的属性名之前。
 
 +makeExcerpt('src/app/app.component.html', 'ngif', '')
 
 :marked
   No brackets. No parentheses. Just `*ngIf` set to a string.
-
-<<<<<<< HEAD
-  *组件*其实就是一个带模板的指令。
-  它是这三种指令中最常用的，我们会写大量的组件来构建应用程序。
-
-  The [*Attribute* directive](attribute-directives.html) changes the appearance or behavior of an element.
-  The built-in [NgStyle](template-syntax.html#ngStyle) directive, for example,
-  can change several element styles at the same time.
-  We can use it to render text bold, italic, and lime green by binding to a
-  component property that requests such a sickening result.
-
-  [*属性型*指令](attribute-directives.html)会修改元素的外观或行为。
-  比如，内置指令[NgStyle](template-syntax.html#ngStyle)就能同时修改元素的好几个样式。
-  通过绑定到组件的属性，我们可以把文本渲染成加粗、斜体、灰绿色这种肉麻的效果。
-
-  A *Structural* directive changes the DOM layout by adding and removing DOM elements.
-  We've seen three of the built-in structural directives in other chapters: [ngIf](template-syntax.html#ngIf),
-  [ngSwitch](template-syntax.html#ngSwitch) and [ngFor](template-syntax.html#ngFor).
-
-  *结构型*指令通过添加和删除DOM元素来改变DOM的布局。
-  我们会在其它章节看到三个内置的结构型指令：[ngIf](template-syntax.html#ngIf)、
-  [ngSwitch](template-syntax.html#ngSwitch)以及[ngFor](template-syntax.html#ngFor)。
-
-+makeExample('structural-directives/ts/src/app/structural-directives.component.html', 'structural-directives')(format=".")
-=======
+  
+  没有方括号，没有圆括号，只是把`*ngIf`设置为一个字符串。
+
   You'll learn in this guide that the [asterisk (*) is a convenience notation](#asterisk)
-  and the string is a [_microsyntax_](#microsyntax) rather than the usual
+  and the string isa [_microsyntax_](#microsyntax) rather than the usual
   [template expression](template-syntax.html#template-expressions).
   Angular desugars this notation into a marked-up `<ng-template>` that surrounds the
   host element and its descendents. 
   Each structural directive does something different with that template.
+  
+  在这个例子中，我们将学到[星号(*)这个简写方法](#asterisk)，而这个字符串是一个[*微语法*](#microsyntax)，而不是通常的[模板表达式](template-syntax.html#template-expressions)。
+  Angular会解开这个语法糖，变成一个`<ng-template>`标记，包裹着宿主元素及其子元素。
+  每个结构型指令都可以用这个模板做点不同的事情。
 
   Three of the common, built-in structural directives&mdash;[NgIf](template-syntax.html#ngIf), 
   [NgFor](template-syntax.html#ngFor), and [NgSwitch...](template-syntax.html#ngSwitch)&mdash;are 
   described in the [_Template Syntax_](template-syntax.html) guide and seen in samples throughout the Angular documentation. 
   Here's an example of them in a template:
+  
+  三个常用的内置结构型指令 —— [NgIf](template-syntax.html#ngIf)、[NgFor](template-syntax.html#ngFor)和[NgSwitch...](template-syntax.html#ngSwitch)。
+  我们在[*模板语法*](template-syntax.html)一章中讲过它，并且在Angular文档的例子中到处都在用它。下面是模板中的例子：
 
 +makeExcerpt('src/app/app.component.html', 'built-in', '')
 
@@ -175,28 +159,20 @@
 
     You can apply many _attribute_ directives to one host element.
     You can [only apply one](#one-per-element) _structural_ directive to a host element.
->>>>>>> f1345962
 
 a#ngIf
 .l-main-section
 :marked
-<<<<<<< HEAD
-  ## NgIf Case Study
+  ## NgIf case study
+  
   ## NgIf案例分析
-=======
-  ## NgIf case study
->>>>>>> f1345962
 
   `NgIf` is the simplest structural directive and the easiest to understand.
   It takes a boolean expression and makes an entire chunk of the DOM appear or disappear.
 
-<<<<<<< HEAD
   我们重点看下`ngIf`。它是一个很好的结构型指令案例：它接受一个布尔值，并据此让一整块DOM树出现或消失。
 
-+makeExample('structural-directives/ts/src/app/structural-directives.component.html', 'ngIf')(format=".")
-=======
 +makeExcerpt('src/app/app.component.html', 'ngif-true', '')
->>>>>>> f1345962
 
 :marked
   The `ngIf` directive doesn't hide elements with CSS. It adds and removes them physically from the DOM.
@@ -219,25 +195,19 @@
   The component and DOM nodes can be garbage-collected and free up memory.
 
   ### Why *remove* rather than *hide*?
-<<<<<<< HEAD
+  
   ### 为什么*移除*而不是*隐藏*？
-  We could hide the unwanted paragraph by setting its css `display` style to `none`.
-  The element would remain in the DOM while invisible. Instead we removed it with `ngIf`.
-
-  其实也可以通过把CSS样式`display`设置为`none`来隐藏掉那个不想要的段落。
-  该元素仍然留在DOM中，只是看不到了。但我们却通过`ngIf`移除了它。
-
-  The difference matters. When we hide an element,
-  the component's behavior continues.
-  It remains attached to its DOM element. It continues to listen to events.
-=======
 
   A directive could hide the unwanted paragraph instead by setting its `display` style to `none`.
   
+  指令也可以通过把它的`display`风格设置为`none`而隐藏不需要的段落。
+  
 +makeExcerpt('src/app/app.component.html', 'display-none', '')
 
 :marked
   While invisible, the element remains in the DOM. 
+  
+  当不可见时，这个元素仍然留在DOM中。
 
 figure.image-display
   img(src='/resources/images/devguide/structural-directives/element-display-in-dom.png' alt="hidden element still in DOM")
@@ -247,32 +217,27 @@
   It does matter when the host element is attached to a resource intensive component.
   Such a component's behavior continues even when hidden.
   The component stays attached to its DOM element. It keeps listening to events.
->>>>>>> f1345962
   Angular keeps checking for changes that could affect data bindings.
   Whatever the component was doing, it keeps doing.
 
-<<<<<<< HEAD
-  不同之处在于：当我们隐藏掉一个元素时，组件的行为还在继续 —— 它仍然附加在它所属的DOM元素上，
+  对于简单的段落，隐藏和移除之间的差异影响不大，但对于资源占用较多的组件是不一样的。当我们隐藏掉一个元素时，组件的行为还在继续 —— 它仍然附加在它所属的DOM元素上，
   它也仍在监听事件。Angular会继续检查哪些能影响数据绑定的变更。
   组件原本要做的那些事情仍在继续。
 
-  Although invisible, the component &mdash; and all of its descendant components &mdash;
-  tie up resources that might be more useful elsewhere.
-  The performance and memory burden can be substantial and the user may not benefit at all.
+  Although invisible, the component&mdash;and all of its descendant components&mdash;tie up resources.
+  The performance and memory burden can be substantial, responsiveness can degrade, and the user sees nothing.
 
   虽然不可见，组件及其各级子组件仍然占用着资源，而这些资源如果分配给别人可能会更有用。
   在性能和内存方面的负担相当可观，而用户却可能无法从中受益。
 
-  On the positive side, showing the element again is very quick.
-=======
-  Although invisible, the component&mdash;and all of its descendant components&mdash;tie up resources.
-  The performance and memory burden can be substantial, responsiveness can degrade, and the user sees nothing.
-
   On the positive side, showing the element again is quick.
->>>>>>> f1345962
   The component's previous state is preserved and ready to display.
   The component doesn't re-initialize&mdash;an operation that could be expensive.
   So hiding and showing is sometimes the right thing to do.
+  
+  当然，从积极的一面看，重新显示这个元素会非常快。
+    组件以前的状态被保留着，并随时可以显示。
+    组件不用重新初始化 —— 该操作可能会比较昂贵。
 
   But in the absence of a compelling reason to keep them around, 
   your preference should be to remove DOM elements that the user can't see
@@ -281,6 +246,9 @@
   **These same considerations apply to every structural directive, whether built-in or custom.**
   Before applying a structural directive, you might want to pause for a moment 
   to consider the consequences of adding and removing elements and of creating and destroying components.
+  
+  **同样的考量也适用于每一个结构型指令，无论是内置的还是自定义的。**
+    我们应该提醒自己以及我们指令的使用者，来仔细考虑添加元素、移除元素以及创建和销毁组件的后果。
 
 a#asterisk
 .l-main-section
@@ -390,141 +358,93 @@
 :marked
   ### Template input variable
 
-<<<<<<< HEAD
-  当然，从积极的一面看，重新显示这个元素会非常快。
-  组件以前的状态被保留着，并随时可以显示。
-  组件不用重新初始化 —— 该操作可能会比较昂贵。
-
-  `ngIf` is different.
-  Setting `ngIf` to false **does** affect the component's resource consumption.
-  Angular removes the element from DOM, stops change detection for the associated component,
-  detaches it from DOM events (the attachments that it made) and destroys the component.
-  The component can be garbage-collected (we hope) and free up memory.
-
-  而`ngIf`不同。
-  把`ngIf`设置为假**将会**影响到组件的资源消耗。
-  Angular会从DOM中移除该元素，停止相关组件的变更检测，把它从DOM事件中摘掉(事件是组件造成的附加项)，并销毁组件。
-  组件会被垃圾回收(希望如此)并释放内存。
-
-  Components often have child components which themselves have children.
-  All of them are destroyed when `ngIf` destroys the common ancestor.
-  This cleanup effort is usually a good thing.
-
-  组件通常还有子组件，子组件还有自己的子组件。
-  当`ngIf`销毁这个祖先组件时，它们全都会被销毁。
-  这种清理工作通常会是好事。
-
-  Of course it isn't *always* a good thing.
-  It might be a bad thing if we need that particular component again soon.
-
-  当然，它也并不*总是*好事。
-  如果我们很快就会再次需要这个组件，它就变成坏事了。
-
-  The component's state might be expensive to re-construct.
-  When `ngIf` becomes `true` again, Angular recreates the component and its subtree.
-  Angular runs every component's initialization logic again. That could be expensive ... as when
-  a component re-fetches data that had been in memory just moments ago.
-
-  重建组件的状态可能是昂贵的。
-  当`ngIf`重新变为`true`的时候，Angular会重新创建该组件及其子树。
-  Angular会重新运行每个组件的初始化逻辑。那可能会很昂贵……比如当组件需要重新获取刚刚还在内存中的数据时。
+  A _template input variable_ is a variable whose value you can reference _within_ a single instance of the template.
+  There are several such variables in this example: `hero`, `i`, and `odd`.
+  All are preceded by the keyword `let`.
+
+  A _template input variable_ is **_not_** the same as a 
+  [template _reference_ variable](template-syntax.html#ref-vars),
+  neither _semantically_ nor _syntactically_.
+
+  You declare a template _input_ variable using the `let` keyword (`let hero`). 
+  The variable's scope is limited to a _single instance_ of the repeated template.
+  You can use the same variable name again in the definition of other structural directives.
+
+  You declare a template _reference_ variable by prefixing the variable name with `#` (`#var`).
+  A _reference_ variable refers to its attached element, component or directive.
+  It can be accessed _anywhere_ in the _entire template_.
+
+  Template _input_ and _reference_ variable names have their own namespaces. The `hero` in `let hero` is never the same
+  variable as the `hero` declared as `#hero`.
+
+a#one-per-element
+:marked
+  ### One structural directive per host element
+
+  Someday you'll want to repeat a block of HTML but only when a particular condition is true.
+  You'll _try_ to put both an `*ngFor` and an `*ngIf` on the same host element.
+  Angular won't let you. You may apply only one _structural_ directive to an element. 
+  
+  The reason is simplicity. Structural directives can do complex things with the host element and its descendents.
+  When two directives lay claim to the same host element, which one takes precedence? 
+  Which should go first, the `NgIf` or the `NgFor`? Can the `NgIf` cancel the effect of the `NgFor`?
+  If so (and it seems like it should be so), how should Angular generalize the ability to cancel for other structural directives?
+  
+  There are no easy answers to these questions. Prohibiting multiple structural directives makes them moot.
+  There's an easy solution for this use case: put the `*ngIf` on a container element that wraps the `*ngFor` element.
+  One or both elements can be an [`ng-container`](#ngcontainer) so you don't have to introduce extra levels of HTML.
+
+a#ngSwitch
+.l-main-section
+:marked
+  ## Inside _NgSwitch_ directives
+
+  The Angular _NgSwitch_ is actually a set of cooperating directives: `NgSwitch`, `NgSwitchCase`, and `NgSwitchDefault`.
+
+  Here's an example.
+
++makeExcerpt('src/app/app.component.html', 'ngswitch', '')
+
+:marked
+  The switch value assigned to `NgSwitch` (`hero.emotion`) determines which
+  (if any) of the switch cases are displayed.
+  
+  `NgSwitch` itself is not a structural directive. 
+  It's an _attribute_ directive that controls the behavior of the other two switch directives.
+  That's why you write `[ngSwitch]`, never `*ngSwitch`.
+
+  `NgSwitchCase` and `NgSwitchDefault` _are_ structural directives. 
+  You attach them to elements using the asterisk (*) prefix notation. 
+  An `NgSwitchCase` displays its host element when its value matches the switch value.
+  The `NgSwitchDefault` displays its host element when no sibling `NgSwitchCase` matches the switch value.
+
 .l-sub-section
   :marked
     *Design thought*: minimize initialization effort and consider caching state in a
     companion service.
-
+    
     *设计思路*：要最小化初始化的成本，并考虑把状态缓存在一个伴生的服务中。
-=======
-  A _template input variable_ is a variable whose value you can reference _within_ a single instance of the template.
-  There are several such variables in this example: `hero`, `i`, and `odd`.
-  All are preceded by the keyword `let`.
-
-  A _template input variable_ is **_not_** the same as a 
-  [template _reference_ variable](template-syntax.html#ref-vars),
-  neither _semantically_ nor _syntactically_.
-
-  You declare a template _input_ variable using the `let` keyword (`let hero`). 
-  The variable's scope is limited to a _single instance_ of the repeated template.
-  You can use the same variable name again in the definition of other structural directives.
-
-  You declare a template _reference_ variable by prefixing the variable name with `#` (`#var`).
-  A _reference_ variable refers to its attached element, component or directive.
-  It can be accessed _anywhere_ in the _entire template_.
-
-  Template _input_ and _reference_ variable names have their own namespaces. The `hero` in `let hero` is never the same
-  variable as the `hero` declared as `#hero`.
-
-a#one-per-element
-:marked
-  ### One structural directive per host element
-
-  Someday you'll want to repeat a block of HTML but only when a particular condition is true.
-  You'll _try_ to put both an `*ngFor` and an `*ngIf` on the same host element.
-  Angular won't let you. You may apply only one _structural_ directive to an element. 
-  
-  The reason is simplicity. Structural directives can do complex things with the host element and its descendents.
-  When two directives lay claim to the same host element, which one takes precedence? 
-  Which should go first, the `NgIf` or the `NgFor`? Can the `NgIf` cancel the effect of the `NgFor`?
-  If so (and it seems like it should be so), how should Angular generalize the ability to cancel for other structural directives?
-  
-  There are no easy answers to these questions. Prohibiting multiple structural directives makes them moot.
-  There's an easy solution for this use case: put the `*ngIf` on a container element that wraps the `*ngFor` element.
-  One or both elements can be an [`ng-container`](#ngcontainer) so you don't have to introduce extra levels of HTML.
-
-a#ngSwitch
-.l-main-section
-:marked
-  ## Inside _NgSwitch_ directives
-
-  The Angular _NgSwitch_ is actually a set of cooperating directives: `NgSwitch`, `NgSwitchCase`, and `NgSwitchDefault`.
-
-  Here's an example.
-
-+makeExcerpt('src/app/app.component.html', 'ngswitch', '')
-
-:marked
-  The switch value assigned to `NgSwitch` (`hero.emotion`) determines which
-  (if any) of the switch cases are displayed.
-  
-  `NgSwitch` itself is not a structural directive. 
-  It's an _attribute_ directive that controls the behavior of the other two switch directives.
-  That's why you write `[ngSwitch]`, never `*ngSwitch`.
-
-  `NgSwitchCase` and `NgSwitchDefault` _are_ structural directives. 
-  You attach them to elements using the asterisk (*) prefix notation. 
-  An `NgSwitchCase` displays its host element when its value matches the switch value.
-  The `NgSwitchDefault` displays its host element when no sibling `NgSwitchCase` matches the switch value.
-
-.l-sub-section
-  :marked
-    The element to which you apply a directive is its _host_ element. 
-    The `<happy-hero>` is the host element for the happy `*ngSwitchCase`.
-    The `<unknown-hero>` is the host element for the `*ngSwitchDefault`.
-
->>>>>>> f1345962
+    
 :marked
   As with other structural directives, the `NgSwitchCase` and `NgSwitchDefault` 
   can be desugared into the template _attribute_ form.
-
-<<<<<<< HEAD
-  虽然每种方法都有各自的优点和缺点，但使用`ngIf`来移除不需要的组件通常都会比隐藏它们更好一些。
 
   **These same considerations apply to every structural directive, whether built-in or custom.**
   We should ask ourselves &mdash; and the users of our directives &mdash; to think carefully
   about the consequences of adding and removing elements and of creating and destroying components.
-
+  
   **同样的考量也适用于每一个结构型指令，无论是内置的还是自定义的。**
-  我们应该提醒自己以及我们指令的使用者，来仔细考虑添加元素、移除元素以及创建和销毁组件的后果。
+    我们应该提醒自己以及我们指令的使用者，来仔细考虑添加元素、移除元素以及创建和销毁组件的后果。
 
   Let's see these dynamics at work. For fun, we'll stack the deck *against*
   our recommendation and consider a component called `heavy-loader` that
   ***pretends*** to load a ton of data when initialized.
-
+  
   让我们在实践中看看这些变化。为了娱乐，我们设想在甲板上有个叫`heavy-loader`(重型起重机)的组件，它会***假装***在初始化时装载一吨数据。
 
   We'll display two instances of the component.  We toggle the visibility of the first one with CSS.
   We toggle the second into and out of the DOM with `ngIf`.
-
+  
   我们将显示该组件的两个实例。我们使用CSS切换第一个实例的可见性，用`ngIf`把第二个实例添加到DOM和将其移除。
 
 +makeTabs(
@@ -532,8 +452,6 @@
     structural-directives/ts/src/app/heavy-loader.component.ts`,
     'message-log,',
     'template (excerpt), heavy-loader.component.ts')
-=======
-+makeExcerpt('src/app/app.component.html', 'ngswitch-template-attr', '')
 
 :marked
   That, in turn, can be desugared into the `<ng-template>` element form.
@@ -551,20 +469,12 @@
   While there's rarely a good reason to apply a structural directive in template _attribute_ or _element_ form,
   it's still important to know that Angular creates a `<ng-template>` and to understand how it works.
   You'll refer to the `<ng-template>` when you [write your own structural directive](#unless).
->>>>>>> f1345962
 
 a#template
 .l-main-section
 :marked
   ## The *&lt;ng-template&gt;*
 
-<<<<<<< HEAD
-  借助内置的`ngOnInit`和`ngOnDestroy`[生命周期钩子](lifecycle-hooks.html)，我们同时记录了组件的创建或销毁过程。
-  下面是它的操作演示：
-
-figure.image-display
-  img(src='/resources/images/devguide/structural-directives/heavy-loader-toggle.gif' alt="heavy loader toggle")
-=======
   The &lt;ng-template&gt; is an Angular element for rendering HTML.
   It is never displayed directly. 
   In fact, before rendering the view, Angular _replaces_ the `<ng-template>` and its contents with a comment.
@@ -574,37 +484,13 @@
   That's the fate of the middle "Hip!" in the phrase "Hip! Hip! Hooray!".
 
 +makeExcerpt('src/app/app.component.html', 'template-tag', '')
->>>>>>> f1345962
 
 :marked
   Angular erases the middle "Hip!", leaving the cheer a bit less enthusiastic.
 
-<<<<<<< HEAD
-  开始的时候，两个组件都在DOM中。
-  首先我们重复切换第一个组件的可见性。组件从未离开过DOM节点。
-  当可见时，它总是同一个实例，而日志里什么都没有。
-
-  Then we toggle the second component with `ngIf`.
-  We create a new instance every time and the log shows that we're paying
-  a heavy price to create and destroy it.
-
-  当我们切换使用`ngIf`的第二个实例时。
-  我们每次都会创建新的实例，而日志中显示，我们为了创建和销毁它付出了沉重的代价。
-
-  If we really expected to "wink" the component like this, toggling visibility would be the better choice.
-  In most UIs, when we "close" a component we're unlikely to see it again for a long time, if ever.
-  The `ngIf` would be preferred in that case.
-
-  如果我们真的期望像这样让组件“眨眼”，切换可见性就会是更好的选择。
-  在大多数UI中，当我们“关闭”一个组件时，在相当长时间内都不大可能想再见到它 —— 可能永远也不见。
-  在这种情况下，我们会更喜欢`ngIf`。
-
-<a id="template"></a>
-.l-main-section
-:marked
-  ## The *&lt;template>* tag
-  ## *&lt;template>*标签
-=======
+  借助内置的`ngOnInit`和`ngOnDestroy`[生命周期钩子](lifecycle-hooks.html)，我们同时记录了组件的创建或销毁过程。
+  下面是它的操作演示：
+
 figure.image-display
   img(src='/resources/images/devguide/structural-directives/template-rendering.png' width="350" alt="template tag rendering")
 
@@ -617,41 +503,10 @@
 .l-main-section
 :marked
   ## Group sibling elements with &lt;ng-container&gt;
->>>>>>> f1345962
 
   There's often a _root_ element that can and should host the structural directive.
   The list element (`<li>`) is a typical host element of an `NgFor` repeater.
 
-<<<<<<< HEAD
-  结构型指令，比如`ngIf`，使用[HTML 5的template标签](https://developer.mozilla.org/en-US/docs/Web/HTML/Element/template)
-  完成它们的“魔法”。
-
-  Outside of an Angular app, the `<template>` tag's default CSS `display` property is `none`.
-  It's contents are ***invisible*** within
-  a hidden [document fragment](https://developer.mozilla.org/en/docs/Web/API/DocumentFragment).
-
-  在Angular应用之外，`<template>`标签的默认CSS属性`display`是`none`。
-  它的内容存在于一个***隐藏的***[文档片段](https://developer.mozilla.org/en/docs/Web/API/DocumentFragment)中。
-
-  Inside of an app, Angular ***removes*** the`<template>` tags and their children.
-  The contents are gone &mdash; but not forgotten as we'll see soon.
-
-  而在Angular应用中，Angular会***移除***`<template>`标签及其子元素。
-  这些内容不见了，但是并没有被“忘记”，我们很快就明白了。
-
-  We can confirm these effects by wrapping the middle "hip" of the phrase "Hip! Hip! Hooray!" within a `<template>` tag.
-
-  我们可以通过把短语"Hip! Hip! Hooray!"中间的"hip"包在一个`<template>`标签中来验证下这个效果。
-
-+makeExample('structural-directives/ts/src/app/structural-directives.component.html', 'template-tag')(format=".")
-:marked
-  The display is a 'Hip! Hooray!', short of perfect enthusiasm. The DOM effects are different when Angular is in control.
-
-  这时候显示的内容是'Hip! Hooray!'，缺乏完美的热情(译注：因为少了一个词嘛)。在Angular的控制下，DOM的效果是不同的。
-
-figure.image-display
-  img(src='/resources/images/devguide/structural-directives/template-in-out-of-a2.png' alt="template outside angular")
-=======
 +makeExcerpt('src/app/app.component.html', 'ngfor-li', '')
 
 :marked
@@ -670,42 +525,15 @@
   For example, suppose you have the following paragraph layout.
 
 +makeExcerpt('src/app/app.component.html', 'ngif-span', '')
->>>>>>> f1345962
 
 :marked
   You also have a CSS style rule that happens to apply to a `<span>` within a `<p>`aragraph.
 
 +makeExcerpt('src/app/app.component.css', 'p-span', '')
 
-<<<<<<< HEAD
-  显然，Angular把`<template>`标签及其内容替换成了一个空白的`<script>`标签。
-  这只是它的默认行为。
-  当把`ngSwitch`家族的各种指令应用于`<template>`标签时，我们就会看到有些东西不一样了：
-
-+makeExample('structural-directives/ts/src/app/structural-directives.component.html', 'ngSwitch')(format=".")
-=======
->>>>>>> f1345962
 :marked
   The constructed paragraph renders strangely.
 
-<<<<<<< HEAD
-  当这些`ngSwitch`的条件之一为真的时候，Angular把模板的内容插入到了DOM中。
-
-  What does this have to do with `ngIf` and `ngFor`?  We didn't use a `<template>` tag with those directives.
-
-  这和`ngIf`和`ngFor`有什么关系？很明显，我们在那些指令中并没有用到`<template>`标签。
-
-<a id="asterisk"></a>
-.l-main-section
-:marked
-  ## The asterisk (\*) effect
-  ## 星号(\*)效果
-  Here are those directives again. See the difference?
-
-  下面也是那些指令。看出有什么不同了吗？
-
-+makeExample('structural-directives/ts/src/app/structural-directives.component.html', 'asterisk')(format=".")
-=======
 figure.image-display
   img(src='/resources/images/devguide/structural-directives/bad-paragraph.png' alt="spanned paragraph with bad style")
 
@@ -726,57 +554,21 @@
 figure.image-display
   img(src='/resources/images/devguide/structural-directives/bad-select.png' alt="spanned options don't work")
 
->>>>>>> f1345962
 :marked
   The browser won't display an `<option>` within a `<span>`.
 
   ### &lt;ng-container&gt; to the rescue
 
-<<<<<<< HEAD
-  我们把那些指令名加上了星号(\*)前缀。
-
-  The asterisk is "syntactic sugar". It simplifies `ngIf` and `ngFor` for both the writer and the reader.
-  Under the hood, Angular replaces the asterisk version with a more verbose `<template>` form.
-
-  这个星号是一种“语法糖”。它简化了`ngIf`和`ngFor` —— 无论是写还是读。
-
-  The next two `ngIf` examples are effectively the same and we may write in either style:
-
-  接下来这两个`ngIf`范例的效果完全相同，只是我们写成了另一种风格：
-
-+makeExample('structural-directives/ts/src/app/structural-directives.component.html', 'ngIf-template')(format=".")
-=======
   The Angular `<ng-container>` is a grouping element that doesn't interfere with styles or layout
   because Angular _doesn't put it in the DOM_. 
 
   Here's the conditional paragraph again, this time using `<ng-container>`.
 
 +makeExcerpt('src/app/app.component.html', 'ngif-ngcontainer', '')
->>>>>>> f1345962
 
 :marked
   It renders properly.
 
-<<<<<<< HEAD
-  大多数都喜欢用风格(A)来写。
-
-  It's worth knowing that Angular expands style (A) into style (B).
-  It moves the paragraph and its contents inside a `<template>` tag.
-  It moves the directive up to the `<template>` tag where it becomes a property binding,
-  surrounded in square brackets. The boolean value of the host component's `condition` property
-  determines whether the templated content is displayed or not.
-
-  要知道，Angular会把风格(A)写成风格(B)。
-  它把段落及其内容移到了`<template>`标签中。
-  它把指令移到了`<template>`标签上，成为该标签的一个属性绑定 —— 包装在方括号中。
-  宿主组件的`condition`属性的布尔值决定该模板的内容是否应该被显示。
-
-  Angular transforms `*ngFor` in a similar manner:
-
-  Angular把`*ngFor`转换成一个类似的形式：
-
-+makeExample('structural-directives/ts/src/app/structural-directives.component.html', 'ngFor-template')(format=".")
-=======
 figure.image-display
   img(src='/resources/images/devguide/structural-directives/good-paragraph.png' alt="ngcontainer paragraph with proper style")
 
@@ -785,80 +577,12 @@
 
 +makeExcerpt('src/app/app.component.html', 'select-ngcontainer', '')
 
->>>>>>> f1345962
 :marked
   The drop down works properly.
 
 figure.image-display
   img(src='/resources/images/devguide/structural-directives/select-ngcontainer-anim.gif' alt="ngcontainer options work properly")
 
-<<<<<<< HEAD
-  基本的转换模式是一样的：创建一个`<template>`，将内容重定位，并且把指令移到`<template>`上。
-
-  There are extra nuances stemming from
-  Angular's [ngFor micro-syntax](template-syntax.html#ngForMicrosyntax) which expands
-  into an additional `ngForOf` property binding (the iterable) and
-  the `hero` template input variable (the current item in each iteration).
-
-  Angular的[ngFor微语法](template-syntax.html#ngForMicrosyntax)里面有一些细微差别，
-  它被展开成了另一个`ngForOf`属性绑定(可迭代者)和另一个模板输入变量`hero`(每次迭代中的当前条目)。
-
-<a id="unless"></a>
-.l-main-section
-:marked
-  ## Make a structural directive
-  ## 制作一个结构型指令
-  Let's write our own structural directive, an `Unless` directive, the not-so-evil twin of `ngIf`.
-
-  我们来写自己的结构型指令：`Unless`，这是`ngIf`指令不那么邪恶的孪生兄弟。
-
-  Unlike `ngIf` which displays the template content when `true`,
-  our directive displays the content when the condition is ***false***.
-
-  当条件为`true`时`ngIf`才显示模板内容，与之不同的是，我们这个指令只有当条件是***false***时才显示这些内容。
-
-block unless-intro
-  :marked
-    Creating a directive is similar to creating a component.
-
-    创建指令很像创建组件。
-
-    * import the `Directive` decorator.
-
-      导入`Directive`装饰器。
-
-    * add a CSS **attribute selector** (in brackets) that identifies our directive.
-
-      添加一个CSS**属性选择器**(括号中)，来标记出我们的指令。
-
-    * specify the name of the public `input` property for binding
-    (typically the name of the directive itself).
-
-      指定`input`属性用于绑定的公开名称(通常就是指令自己的名字)。
-
-    * apply the decorator to our implementation class.
-
-      把这个装饰器应用到我们的实现类上。
-
-    Here is how we begin:
-
-    下面是最初的样子：
-
-+makeExample('structural-directives/ts/src/app/unless.directive.ts', 'unless-declaration', 'unless.directive.ts (excerpt)')(format=".")
-.l-sub-section
-  :marked
-    ### Selector brackets [&nbsp;]
-    ### 选择器中的括号[&nbsp;]
-    The CSS syntax for selecting an attribute is a name in square brackets.
-    We surround our directive name in square brackets. See *Directive configuration* on the
-    [cheatsheet](cheatsheet.html).
-
-    在CSS中，用于选择属性(Attribute)的选择器就是放在方括号中的名字。
-    于是我们把指令名包裹在方括号中。参见[小抄](cheatsheet.html)中的*指令配置项*。
-
-    ### Selector name prefixes
-    ### 选择器名称前缀
-=======
 :marked
   The `<ng-container>` is a syntax element recognized by the Angular parser.
   It's not a directive, component, class, or interface. 
@@ -891,33 +615,22 @@
 :marked
   Creating a directive is similar to creating a component.
 
+    创建指令很像创建组件。
+    
   * Import the `Directive` decorator (instead of the `Component` decorator).
 
-  * Import the `Input`, `TemplateRef`, and `ViewContainerRef` symbols; you'll need them for _any_ structural directive.
+    导入`Directive`装饰器（而不再是`Component`）。
+    
+  * Import the `Input`, `TemplateRef`, and `ViewContainerRef` symbols; you'll need them for _any_ structural directive .
 
   * Apply the decorator to the directive class.
 
   * Set the CSS *attribute selector* that identifies the directive when applied to an element in a template.
 
   Here's how you might begin:
->>>>>>> f1345962
 
 +makeExcerpt('src/app/unless.directive.ts (skeleton)')
 
-<<<<<<< HEAD
-    我们建议在给选择器起名时加个前缀，以确保它不会和任何标准的HTML属性冲突，无论是现在还是未来。
-
-    We do **not** prefix our `unless` directive name with **`ng`**.
-    That prefix belongs to Angular and
-    we don't want to confuse our directives with their directives.
-
-    我们**并没有**给`unless`指令名加上**`ng`**前缀。
-    那个前缀是属于Angular的，我们肯定不会希望自己的指令和Angular内置的指令冲突。
-
-    Our prefix is `my`.
-
-    我们用的前缀是`my`。
-=======
 :marked
   The directive's _selector_ is typically the directive's **attribute name** in square brackets, `[myUnless]`.
   The brackets define a CSS
@@ -928,18 +641,10 @@
   Pick something short that fits you or your company.
   In this example, the prefix is `my`.
 
->>>>>>> f1345962
 :marked
   The directive _class_ name ends in `Directive` per the [style guide](style-guide.html#02-03 "Angular Style Guide").
   Angular's own directives do not.
 
-<<<<<<< HEAD
-  我们需要访问模板，并且*还*需要一个渲染器来渲染它的内容。
-  我们通过`TemplateRef`来访问模板。渲染器是`ViewContainerRef`。
-  我们把它们都作为私有变量注入到构造函数中。
-
-+makeExample('structural-directives/ts/src/app/unless.directive.ts', 'unless-constructor')(format=".")
-=======
   ### _TemplateRef_ and _ViewContainerRef_
 
   A simple structural directive like this one creates an 
@@ -956,26 +661,10 @@
   You inject both in the directive constructor as private variables of the class.
 
 +makeExcerpt('src/app/unless.directive.ts', 'ctor', '')
->>>>>>> f1345962
 
 :marked
   ### The _myUnless_ property
 
-<<<<<<< HEAD
-  这个指令的使用者将把一个布尔值绑定到指令的输入属性`myUnless`上。
-  该指令会基于这个值添加或移除此模板。
-
-  Let's add the `myUnless` property now as a setter-only property.
-
-  我们现在先把`myUnless`属性定义成一个“只写”属性。
-
-+makeExample('structural-directives/ts/src/app/unless.directive.ts', 'unless-set')(format=".")
-.l-sub-section
-  :marked
-    The `@Input()` annotation marks this property as an input for the directive.
-
-    `@Input()`装饰器表明这个属性对于指令来说是个输入属性。
-=======
   The directive consumer expects to bind a true/false condition to `[myUnless]`.
   That means the directive needs a `myUnless` property, decorated with `@Input` 
 
@@ -984,83 +673,37 @@
     Read about `@Input` in the [_Template Syntax_](template-syntax.html#inputs-outputs) guide.
 
 +makeExcerpt('src/app/unless.directive.ts', 'set', '')
->>>>>>> f1345962
 
 :marked
   Angular sets the  `myUnless` property whenever the value of the condition changes.
   Because the `myUnless` property does work, it needs a setter.
 
-<<<<<<< HEAD
-  这里没什么特别的：如果条件为假，我们就渲染模板，否则就清空元素内容。
-
-  The end result should look like this:
-
-  最终看起来是这样的：
-
-+makeExample('structural-directives/ts/src/app/unless.directive.ts', null, 'unless.directive.ts')
-=======
   * If the condition is falsy and the view hasn't been created previously,
   tell the _view container_ to create the _embedded view_ from the template.
 
   * If the condition is truthy and the view is currently displayed, 
   clear the container which also destroys the view.
->>>>>>> f1345962
 
   Nobody reads the `myUnless` property so it doesn't need a getter.
   
   The completed directive code looks like this:
 
-<<<<<<< HEAD
-  现在，我们就来把它加到AppModule的`declarations`数组中，试一试。
-  我们首先把一些测试用的HTML添加到模板中：
-
-+makeExample('structural-directives/ts/src/app/structural-directives.component.html', 'myUnless')(format=".")
-:marked
-  We run it and it behaves as expected, doing the opposite of `ngIf`.
-  When `condition` is `true`, the top paragraph is removed (replaced by `<script>` tags) and the bottom paragraph appears.
-
-  我们运行它，它的行为正如所预期的那样 —— 跟`ngIf`相反。
-  当`condition`为`true`时，顶部的段落被移除了(被替换为`<script>`标签)，并且底部的段落显示了出来。
-figure.image-display
-  img(src='/resources/images/devguide/structural-directives/myUnless-is-true.png' alt="myUnless is true" )
-=======
 +makeExcerpt('src/app/unless.directive.ts (excerpt)', 'no-docs')
->>>>>>> f1345962
 
 :marked
   Add this directive to the `declarations` array of the AppModule.
 
   Then create some HTML to try it.
 
-<<<<<<< HEAD
-  这个`myUnless`指令实在太简单了，我们肯定忘了点什么。
-  那么`ngIf`会更复杂吗？
-
-  [Look at the source code](https://github.com/angular/angular/blob/master/modules/%40angular/common/src/directives/ng_if.ts).
-  It's well documented and we shouldn't be shy
-  about consulting the source when we want to know how something works.
-
-  [看下源码](https://github.com/angular/angular/blob/master/modules/%40angular/common/src/directives/ng_if.ts)。
-  它有很好的文档，况且，如果我们想了解某些东西的工作原理，也不用羞于“咨询”源码。
-
-  `ngIf` isn't much different! There are a few
-  additional checks to improve performance (don't clear or recreate the
-  view unless necessary) but otherwise it's much the same.
-
-  `ngIf`也没多大不同嘛！它做了更多的检查来提升性能(除非必要，否则它不会清除或重新创建视图)，但其它的部分都跟我们写的一样。
-
-.l-main-section
-:marked
-  ## Wrap up
-  ## 总结
-  Here is the pertinent source for this chapter.
-=======
 +makeExcerpt('src/app/app.component.html', 'myUnless', '')
 
 :marked
-  When the `condition` is falsy, the top (A) paragraph appears and the bottom (B) paragraph disappears.
-  When the `condition` is truthy, the top (A) paragraph is removed and the bottom (B) paragraph appears.
-
+  When the `condition` is falsy, the top (A) paragraph appears and  the bottom (B) paragraph disappears.
+  When the`condition` is truthy, the top (A)paragraph is removed  and the bottom (B)paragraph appears.
+  
+  当`condition`为`false`时，顶部的段落就会显示出来，而底部的段落消失了。
+  当`condition`为`true`时，顶部的段落被移除了，而底部的段落显示了出来。
+  
 figure.image-display
   img(src='/resources/images/devguide/structural-directives/unless-anim.gif' alt="UnlessDirective in action" )
 
@@ -1072,7 +715,6 @@
   You can both try and download the source code for this guide in the <live-example></live-example>.  
   
   Here is the source from the `src/app/` folder.
->>>>>>> f1345962
 
   本章相关的代码如下：
 
@@ -1086,31 +728,6 @@
   structural-directives/ts/src/app/unless.directive.ts
   `,
   null,
-<<<<<<< HEAD
-  `unless.directive.ts,
-   heavy-loader.component.ts,
-   structural-directives.component.ts,
-   structural-directives.component.html
-   `)
-:marked
-  We learned that we can manipulate our HTML layout with
-  structural directives like `ngFor` and `ngIf` and we
-  wrote our own structural directive, `myUnless`, to do something similar.
-
-  我们学会了通过像`ngFor`和`ngIf`这样的结构型指令来操纵HTML的布局。我们还写出了我们的第一个结构型指令`myUnless`来做类似的事情。
-
-  Angular offers more sophisticated techniques for managing layout
-  such as *structural components* that can take external content
-  and incorporate that content within their own templates.
-  Tab and tab pane controls are good examples.
-
-  Angular提供了更多成熟的技术来管理布局，比如*结构性组件*可以接受外部内容，并把这些内容合并到组件自己的模板中。
-  多页标签及其面板控件就是很好的例子。
-
-  We'll learn about structural components in a future chapter.
-
-  我们将在未来的章节中还会讲述结构型指令。
-=======
   `app.component.ts,
    app.component.html,
    app.component.css,
@@ -1128,5 +745,4 @@
   * that the Angular desugars [asterisk (*) syntax](#asterisk) into a `<ng-template>`.
   * how that works for the `NgIf`, `NgFor` and `NgSwitch` built-in directives.
   * about the [_microsyntax_](#microsyntax) that expands into a [`<ng-template>`](#template).
-  * to write a [custom structural directive](#unless), `UnlessDirective`.
->>>>>>> f1345962
+  * to write a [custom structural directive](#unless), `UnlessDirective`.