block includes
  include ../_util-fns
  - var _JavaScript = 'JavaScript';
  //- Double underscore means don't escape var, use !{__var}.
  - var __chaining_op = '<code>;</code> or <code>,</code>';
  - var __new_op = '<code>new</code>';
  - var __objectAsMap = 'object';

:marked
  Our Angular application manages what the user sees and can do, achieving this through the interaction of a Component class instance (the *component*) and its user-facing template.

  Angular 应用管理着用户之所见和所为，并通过 Component 类的实例（*组件*）和面向用户的模板来与用户交互。

  Many of us are familiar with the component/template duality from our experience with model-view-controller (MVC) or model-view-viewmodel (MVVM). In Angular,  the component plays the part of the controller/viewmodel, and the template represents the view.

  从使用模型-视图-控制器 (MVC) 或模型-视图-视图模型 (MVVM) 的经验中，很多开发人员都熟悉了组件和模板这两个概念。
  在 Angular 中，组件扮演着控制器或视图模型的角色，模板则扮演视图的角色。

  Let’s find out what it takes to write a template for our view. We’ll cover these basic elements of template syntax:

  来看看写视图的模板都需要什么。本章将覆盖模板语法中的下列基本元素：

  * [HTML](#html)

    [HTML](#html)

  * [Interpolation](#interpolation)

    [插值表达式](#interpolation)

  * [Template expressions](#template-expressions)

    [模板表达式](#template-expressions)

  * [Template statements](#template-statements)

    [模板语句](#template-statements)

  * [Binding syntax](#binding-syntax)

    [绑定语法](#binding-syntax)

  * [Property binding](#property-binding)

    [属性 (property) 绑定](#property-binding)

  * [Attribute, class, and style bindings](#other-bindings)

    [attribute、class 和 style 绑定](#other-bindings)

  * [Event binding](#event-binding)

    [事件绑定](#event-binding)

  * [Two-way data binding](#two-way)

    [双向数据绑定](#two-way)

  * [Two-way data binding with `NgModel`](#ngModel)

    [使用`NgModel`进行双向数据绑定](#ngModel)

  * [Built-in directives](#directives)

    [内置指令](#directives)

    * [NgClass](#ngClass)

      [NgClass](#ngClass)

    * [NgStyle](#ngStyle)

      [NgStyle](#ngStyle)

    * [NgIf](#ngIf)

      [NgIf](#ngIf)

    * [NgSwitch](#ngSwitch)

      [NgSwitch](#ngSwitch)

    * [NgFor](#ngFor)

      [NgFor](#ngFor)

  * [* and &lt;template>](#star-template)

    [* 与 &lt;template>](#star-template)

  * [Template reference variables](#ref-vars)

    [模板引用变量](#ref-vars)

  * [Input and output properties](#inputs-outputs)

    [输入输出属性](#inputs-outputs)

  * [Template expression operators](#expression-operators)

    [模板表达式操作符](#expression-operators)

    * [pipe](#pipe)

      [管道](#pipe)

    * [safe navigation operator (?.)](#safe-navigation-operator)

      [安全导航操作符 (?.)](#safe-navigation-operator)

  The <live-example></live-example>
  demonstrates all of the syntax and code snippets described in this chapter.
p.
  <live-example>在线例子</live-example>演示了本章中描述的所有语法和代码片段。

.l-main-section
:marked
  ## HTML

  ## HTML

  HTML is the language of the Angular template.
  The [QuickStart](../quickstart.html) application has a template that is pure HTML:

<<<<<<< HEAD
  HTML是Angular模板的“语言”。我们的[快速起步](../quickstart.html)应用就有一个模板是纯HTML的：
=======
  HTML 是 Angular 模板的语言。[“快速起步”](../quickstart.html)应用的模板是纯 HTML 的：
>>>>>>> f04801fe

code-example(language="html" escape="html").
  <h1>Hello Angular</h1>

:marked
  Almost all HTML syntax is valid template syntax. The `<script>` element is a notable exception; it is forbidden, eliminating the risk of script injection attacks. (In practice, `<script>` is simply ignored.)

  几乎所有的 HTML 语法都是有效的模板语法。但值得注意的例外是`<script>`元素，它被禁用了，以阻止脚本注入攻击的风险。（实际上，`<script>`只是被忽略了。）

  Some legal HTML doesn’t make much sense in a template. The `<html>`, `<body>`, and `<base>` elements have no useful role in our repertoire. Pretty much everything else is fair game.

  有些合法的 HTML 被用在模板中是没有意义的。`<html>`、`<body>`和`<base>`元素这个舞台上中并没有扮演有用的角色。基本上所有其它的元素都被一样使用。

  We can extend the HTML vocabulary of our templates with components and directives that appear as new elements and attributes. In the following sections we are going to learn how to get and set DOM (Document Object Model) values dynamically through data binding.

  可以通过组件和指令来扩展模板中的 HTML 词汇。它们看上去就是新元素和属性。接下来将学习如何通过数据绑定来动态获取/设置 DOM（文档对象模型）的值。

  Let’s turn to the first form of data binding &mdash; interpolation &mdash; to see how much richer template HTML can be.

  数据绑定的第一种形式 —— 插值表达式 —— 展示了模板的 HTML 可以有多丰富。

.l-main-section
:marked
  ## Interpolation

  ## 插值表达式

  We met the double-curly braces of interpolation, `{{` and `}}`, early in our Angular education.

  在以前的 Angular 教程中，我们遇到过由双花括号括起来的插值表达式，`{{`和`}}`。
+makeExample('template-syntax/ts/app/app.component.html', 'first-interpolation')(format=".")
:marked
  We use interpolation to weave calculated strings into the text between HTML element tags and within attribute assignments.

  插值表达式可以把计算后的字符串插入到 HTML 元素标签内的文本或对标签的属性进行赋值。

+makeExample('template-syntax/ts/app/app.component.html', 'title+image')(format=".")
:marked
  The material between the braces is often the name of a component property. Angular replaces that name with the
  string value of the corresponding component property. In the example above, Angular evaluates the `title` and `heroImageUrl` properties
  and "fills in the blanks", first displaying a bold application title and then a heroic image.

  在括号之间的“素材”，通常是组件属性的名字。Angular 会用组件中相应属性的字符串值，替换这个名字。
  上例中，Angular 计算`title`和`heroImageUrl`属性的值，并把它们填在空白处。
  首先显示粗体的应用标题，然后显示英雄的图片。

  More generally, the material between the braces is a **template expression** that Angular first **evaluates**
  and then **converts to a string**. The following interpolation illustrates the point by adding the two numbers within braces:

  一般来说，括号间的素材是一个**模板表达式**，Angular 先**对它求值**，再把它**转换成字符串**。
  下列插值表达式通过把括号中的两个数字相加说明了这一点：
+makeExample('template-syntax/ts/app/app.component.html', 'sum-1')(format=".")
:marked
  The expression can invoke methods of the host component, as we do here with `getVal()`:

  这个表达式可以调用宿主组件的方法，就像下面用的`getVal()`：
+makeExample('template-syntax/ts/app/app.component.html', 'sum-2')(format=".")
:marked
  Angular evaluates all expressions in double curly braces, converts the expression results to strings, and links them with neighboring literal strings. Finally,
  it assigns this composite interpolated result to an **element or directive property**.

  Angular 对所有双花括号中的表达式求值，把求值的结果转换成字符串，并把它们跟相邻的字符串字面量连接起来。最后，把这个组合出来的插值结果赋给**元素或指令的属性**。

  We appear to be inserting the result between element tags and assigning it to attributes.
  It's convenient to think so, and we rarely suffer for this mistake.
  Though this is not exactly true. Interpolation is a special syntax that Angular converts into a
  [property binding](#property-binding), and is explained below.

  表面上看，我们在元素标签之间插入了结果和对标签的属性进行了赋值。
  这样思考起来很方便，并且这个误解很少给我们带来麻烦。
  但严格来讲，这是不对的。插值表达式是一个特殊的语法，Angular 把它转换成了[属性绑定](#property-binding)，后面将会解释这一点。

  But first, let's take a closer look at template expressions and statements.

  讲解属性绑定之前，先深入了解一下模板表达式和模板语句。

<a id="template-expressions"></a>
.l-main-section
:marked
  ## Template expressions

  ## 模板表达式

  A template **expression** produces a value.
  Angular executes the expression and assigns it to a property of a binding target;
  the target might be an HTML element, a component, or a directive.

  模板**表达式**产生一个值。
  Angular 执行这个表达式，并把它赋值给绑定目标的属性，这个绑定目标可能是 HTML 元素、组件或指令。

  We put a template expression within the interpolation braces when we wrote `{{1 + 1}}`.
  We’ll see template expressions again in the [property binding](#property-binding) section,
  appearing in quotes to the right of the `=` symbol as in `[property]="expression"`.

  当我们写`{{1 + 1}}`时，是往插值表达式的括号中放进了一个模板表达式。
  在[属性绑定](#property-binding)中会再次看到模板表达式，它出现在`=`右侧的引号中，看起来像这样：`[property]="expression"`。

  We write template expressions in a language that looks like #{_JavaScript}.
  Many #{_JavaScript} expressions are legal template expressions, but not all.

  编写模板表达式所用的语言看起来很像 JavaScript。
  很多 JavaScript 表达式也是合法的模板表达式，但不是全部。

  #{_JavaScript} expressions that have or promote side effects are prohibited,
  including:

  JavaScript 中那些具有或可能引发副作用的表达式是被禁止的，包括：

  * assignments (`=`, `+=`, `-=`, ...)

    赋值 (`=`, `+=`, `-=`, ...)

  * !{__new_op}

    `new`运算符

  * chaining expressions with !{__chaining_op}

    使用`;`或`,`的链式表达式

  * increment and decrement operators (`++` and `--`)

    自增或自减操作符 (`++`和`--`)

:marked
  Other notable differences from #{_JavaScript} syntax include:

  和 JavaScript语 法的其它显著不同包括：

block notable-differences
  :marked
    * no support for the bitwise operators `|` and `&`

      不支持位运算`|`和`&`

    * new [template expression operators](#expression-operators), such as `|` and `?.`

      具有新的[模板表达式运算符](#expression-operators)，比如`|`和`?.`

h3#expression-context Expression context

h3#expression-context 表达式上下文

block template-expressions-cannot
  :marked
    Perhaps more surprising, template expressions cannot refer to anything in
    the global namespace. They can’t refer to `window` or `document`. They
    can’t call `console.log` or `Math.max`. They are restricted to referencing
    members of the expression context.

    也许更让人吃惊的是，模板表达式不能引用全局命名空间中的任何东西。
    不能引用`window`或`document`。不能调用`console.log`或`Math.max`。
    它们被局限于只能访问来自表达式上下文中的成员。

:marked
  The *expression context* is typically the **component instance**, which is
  the source of binding values.

  典型的*表达式上下文*就是这个**组件实例**，它是各种绑定值的来源。

  When we see *title* wrapped in double-curly braces, `{{title}}`,
  we know that `title` is a property of the data-bound component.
  When we see *isUnchanged* in `[disabled]="isUnchanged"`,
  we know we are referring to that component's `isUnchanged` property.

  当看到包裹在双花括号中的 *title* (`{{title}}`) 时，我们就知道`title`是这个数据绑定组件中的一个属性。
  当看到`[disabled]="isUnchanged"`中的 *isUnchanged* 时，我们就知道正在引用该组件的`isUnchanged`属性。

  The component itself is usually the expression *context*, in which case
  the template expression usually references that component.

  通常，组件本身就是表达式的*上下文*，这种情况下，模板表达式会引用那个组件。

  The expression context can include objects other than the component.
  A [template reference variable](#ref-vars) is one such alternative context object.

  表达式的上下文可以包括组件之外的对象。
  [模板引用变量](#ref-vars)就是备选的上下文对象之一。

:marked
  <a id="no-side-effects"></a>

  ### Expression guidelines

  ### 表达式指南

  Template expressions can make or break an application.
  Please follow these guidelines:

  模板表达式能成就或毁掉一个应用。请遵循下列指南：

  * [No visible side effects](#no-visible-side-effects)

    [没有可见的副作用](#no-visible-side-effects)

  * [Quick execution](#quick-execution)

    [执行迅速](#quick-execution)

  * [Simplicity](#simplicity)

    [非常简单](#simplicity)

  * [Idempotence](#idempotence)

    [幂等性](#idempotence)

  The only exceptions to these guidelines should be in specific circumstances that you thoroughly understand.

  超出上面指南外的情况应该只出现在那些你确信自己已经彻底理解的特定场景中。

  #### No visible side effects

  #### 没有可见的副作用

  A template expression should not change any application state other than the value of the
  target property.

  模板表达式除了目标属性的值以外，不应该改变应用的任何状态。

  This rule is essential to Angular's "unidirectional data flow" policy.
  We should never worry that reading a component value might change some other displayed value.
  The view should be stable throughout a single rendering pass.

  这条规则是 Angular “单向数据流”策略的基础。
  永远不用担心读取组件值可能改变另外的显示值。
  在一次单独的渲染过程中，视图应该总是稳定的。

  #### Quick execution

  #### 执行迅速

  Angular executes template expressions more often than we think.
  They can be called after every keypress or mouse move.
  Expressions should finish quickly or the user experience may drag, especially on slower devices.
  Consider caching values computed from other values when the computation is expensive.

  Angular 执行模板表达式比我们想象的频繁。
  它们可能在每一次按键或鼠标移动后被调用。
  表达式应该快速结束，否则用户就会感到拖沓，特别是在较慢的设备上。
  当计算代价较高时，应该考虑缓存那些从其它值计算得出的值。

  #### Simplicity

  #### 非常简单

  Although it's possible to write quite complex template expressions, we really shouldn't.

  虽然可以写出相当复杂的模板表达式，但不要那么去写。

  A property name or method call should be the norm.
  An occasional Boolean negation (`!`) is OK.
  Otherwise, confine application and business logic to the component itself,
  where it will be easier to develop and test.

  常规是属性名或方法调用。偶尔的逻辑取反 (`!`) 也还凑合。
  其它情况下，应在组件中实现应用和业务逻辑，使开发和测试变得更容易。

  #### Idempotence

  #### 幂等性

  An [idempotent](https://en.wikipedia.org/wiki/Idempotence) expression is ideal because
  it is free of side effects and improves Angular's change detection performance.

  最好使用[幂等的](https://en.wikipedia.org/wiki/Idempotence)表达式，因为它没有副作用，并且能提升 Angular 变更检测的性能。

  In Angular terms, an idempotent expression always returns *exactly the same thing* until
  one of its dependent values changes.

  在 Angular 的术语中，幂等的表达式应该总是返回*完全相同的东西*，直到某个依赖值发生改变。
:marked
  Dependent values should not change during a single turn of the event loop.
  If an idempotent expression returns a string or a number, it returns the same string or number
  when called twice in a row. If the expression returns an object (including #{_an} `#{_Array}`),
  it returns the same object *reference* when called twice in a row.

  在单独的一次事件循环中，被依赖的值不应该改变。
  如果幂等的表达式返回一个字符串或数字，连续调用它两次，也应该返回相同的字符串或数字。
  如果幂等的表达式返回一个对象（包括`Date`或`Array`），连续调用它两次，也应该返回同一个对象的*引用*。

.l-main-section#template-statements
:marked
  ## Template statements

  ## 模板语句

  A template **statement** responds to an **event** raised by a binding target
  such as an element, component, or directive.

  模板**语句**用来响应由绑定目标（如 HTML 元素、组件或指令）触发的**事件**。

  We’ll see template statements in the [event binding](#event-binding) section,
  appearing in quotes to the right of the `=` symbol as in `(event)="statement"`.

  模板语句将在[事件绑定](#event-binding)一节看到，它出现在`=`号右侧的引号中，就像这样：`(event)="statement"`。

  A template statement *has a side effect*.
  It's how we update application state from user input.
  There would be no point to responding to an event otherwise.

  模板语句*有副作用*。
  这正是用户输入更新应用状态的方式。
  否则，响应事件就没有什么意义了。

.l-sub-section
  :marked
    Responding to events is the other side of Angular's "unidirectional data flow".
    We're free to change anything, anywhere, during this turn of the event loop.

    响应事件是 Angular 中“单向数据流”的另一面。
    在一次事件循环中，可以随意改变任何地方的任何东西。
:marked
  Like template expressions, template *statements* use a language that looks like #{_JavaScript}.
  The template statement parser is different than the template expression parser and
  specifically supports both basic assignment (`=`) and chaining expressions 
  (with !{__chaining_op}).

  和模板表达式一样，模板*语句*使用的语言也像 JavaScript。
  模板语句解析器和模板表达式解析器有所不同，特别之处在于它支持基本赋值 (`=`) 和表达式链 (`;`和`,`)。

  However, certain #{_JavaScript} syntax is not allowed:

  然而，某些 JavaScript 语法仍然是不允许的：

  * !{__new_op}

    `new`运算符

  * increment and decrement operators, `++` and `--`

    自增和自减运算符：`++`和`--`

  * operator assignment, such as `+=` and `-=`

    操作并赋值，例如`+=`和`-=`

  * the bitwise operators `|` and `&`

    位操作符`|`和`&`

  * the [template expression operators](#expression-operators)

    [模板表达式运算符](#expression-operators)

:marked
  ### Statement context

  ### 语句上下文

  As with expressions, statements can refer only to what's in the statement context — typically the
  **component instance** to which we're binding the event.

  和表达式中一样，语句只能引用语句上下文中 —— 通常是正在绑定事件的那个**组件实例**。

block statement-context
  :marked
    Template statements cannot refer to anything in the global namespace. They
    can’t refer to `window` or `document`. They can’t call `console.log` or
    `Math.max`.

    模板语句无法引用全局命名空间的任何东西。它们不能引用`window`或者`document`，
    不能调用`console.log`或者`Math.max`。

:marked
  The *onSave* in `(click)="onSave()"` is sure to be a method of the data-bound component instance.

  `(click)="onSave()"`中的 *onSave* 就是数据绑定组件实例中的方法。

  The statement context may include an object other than the component.
  A [template reference variable](#ref-vars) is one such alternative context object.
  We'll frequently see the reserved `$event` symbol in event binding statements,
  representing the "message" or "payload" of the raised event.

  语句上下文可以包含组件之外的对象。
  [模板引用对象](#ref-vars)就是备选上下文对象之一。
  在事件绑定语句中，经常会看到被保留的`$event`符号，它代表触发事件的“消息”或“有效载荷”。

  ### Statement guidelines

  ### 语句指南

  As with expressions, avoid writing complex template statements.
  A method call or simple property assignment should be the norm.

  和表达式一样，避免写复杂的模板语句。
  常规是函数调用或者属性赋值。

  Now that we have a feel for template expressions and statements,
  we’re ready to learn about the varieties of data binding syntax beyond interpolation.

  现在，对模板表达式和语句有了一点感觉了吧。
  除插值表达式外，还有各种各样的数据绑定语法，是学习它们是时候了。

.l-main-section
:marked
  <a id="binding-syntax"></a>
  ## Binding syntax: An overview

  ## 绑定语法：概览

  Data binding is a mechanism for coordinating what users see with application data values.
  While we could push values to and pull values from HTML,
  the application is easier to write, read, and maintain if we turn these chores over to a binding framework.
  We simply declare bindings between binding sources and target HTML elements and let the framework do the work.

  数据绑定是一种机制，用来协调用户所见和应用数据。
  虽然我们能往 HTML 推送值或者从 HTML 拉取值，
  但如果把这些琐事交给数据绑定框架处理，
  应用会更容易编写、阅读和维护。
  只要简单地在绑定源和目标 HTML 元素之间声明绑定，框架就会完成这项工作。

  Angular provides many kinds of data binding, and we’ll discuss each of them in this chapter.
  First we'll take a high-level view of Angular data binding and its syntax.

  Angular 提供了各种各样的数据绑定，本章将逐一讨论。
  首先，从高层视角来看看 Angular 数据绑定和它的语法。

  We can group all bindings into three categories by the direction in which data flows.
  Each category has its distinctive syntax:

  根据数据流的方向，可以把所有绑定归为三类。
  每一类都有它独特的语法：
table
  tr
    th
      p Data direction
      p 数据方向
    th
      p Syntax
      p 语法
    th
      p Binding type
      p 绑定类型
  tr
    td
      p One-way
      p 单向
      p from data source
      p 从数据源
      p to view target
      p 到视图目标
    td
      code-example().
        {{expression}}
        [target] = "expression"
        bind-target = "expression"
    td
      p Interpolation
      p 插值表达式
      p Property
      p Property
      p Attribute
      p Attribute
      p Class
      p 类
      p Style
      p 样式
  tr
    td
      p One-way
      p 单向
      p from view target
      p 从视图目标
      p to data source
      p 到数据源
    td
      code-example().
        (target) = "statement"
        on-target = "statement"
    td
      p Event
      p 事件
  tr
    td
      p Two-way
      p 双向
    td
      code-example().
        [(target)] = "expression"
        bindon-target = "expression"
    td
      p Two-way
      p 双向

.alert.is-important
  :marked
    译注：由于 HTML attribute 和 DOM property 在中文中都被翻译成了“属性”，无法区分，
    而接下来的部分重点是对它们进行比较。

    我们无法改变历史，因此，在本章的翻译中，保留了它们的英文形式，不加翻译，以免混淆。
    本章中，如果提到“属性”的地方，一定是指 property，因为在 Angular 中，实际上很少涉及 attribute。

    但在其它章节中，为简单起见，凡是能通过上下文明显区分开的，就仍统一译为“属性”，
    区分不明显的，会加注英文。

:marked
  Binding types other than interpolation have a **target name** to the left of the equal sign,
  either surrounded by punctuation (`[]`, `()`) or preceded by a prefix (`bind-`, `on-`, `bindon-`).

  除了插值表达式之外的绑定类型，在等号左边是**目标名**，
  无论是包在括号中 (`[]`、`()`) 还是用前缀形式 (`bind-`、`on-`、`bindon-`) 。

  What is that target? Before we can answer that question, we must challenge ourselves to look at template HTML in a new way.

  什么是“目标”？在回答这个问题之前，我们必须先挑战下自我，尝试用另一种方式来审视模板中的 HTML。

  ### A new mental model

  ### 新的思维模型

  With all the power of data binding and our ability to extend the HTML vocabulary
  with custom markup, it is tempting to think of template HTML as *HTML Plus*.

  数据绑定的威力和允许用自定义标记扩展 HTML 词汇的能力，容易误导我们把模板 HTML 当成 *HTML+*。

  Well, it *is* HTML Plus.
  But it’s also significantly different than the HTML we’re used to.
  We really need a new mental model.

  也对，它*是* HTML+。
  但它也跟我们熟悉的 HTML 有着显著的不同。
  我们需要一种新的思维模型。

  In the normal course of HTML development, we create a visual structure with HTML elements, and
  we modify those elements by setting element attributes with string constants.

  在正常的 HTML 开发过程中，我们使用 HTML 元素创建视觉结构，
  通过把字符串常量设置到元素的 attribute 来修改那些元素。

+makeExample('template-syntax/ts/app/app.component.html', 'img+button')(format=".")
:marked
  We still create a structure and initialize attribute values this way in Angular templates.

  在 Angular 模板中，我们仍使用同样的方式来创建结构和初始化 attribute 值。

  Then we learn to create new elements with components that encapsulate HTML
  and drop them into our templates as if they were native HTML elements.

  然后，用封装了 HTML 的组件创建新元素，并把它们当作原生 HTML 元素在模板中使用。
+makeExample('template-syntax/ts/app/app.component.html', 'hero-detail-1')(format=".")
:marked
  That’s HTML Plus.

  这就是HTML+。

  Now we start to learn about data binding. The first binding we meet might look like this:

  现在开始学习数据绑定。我们碰到的第一种数据绑定看起来是这样的：

+makeExample('template-syntax/ts/app/app.component.html', 'disabled-button-1')(format=".")
:marked
  We’ll get to that peculiar bracket notation in a moment. Looking beyond it,
  our intuition tells us that we’re binding to the button's `disabled` attribute and setting
  it to the current value of the component’s `isUnchanged` property.

  过会儿再认识那个怪异的方括号记法。直觉告诉我们，我们正在绑定按钮的`disabled` attribute。
  并把它设置为组件的`isUnchanged`属性的当前值。

  Our intuition is wrong! Our everyday HTML mental model is misleading us.
  In fact, once we start data binding, we are no longer working with HTML *attributes*. We aren't setting attributes.
  We are setting the *properties* of DOM elements, components, and directives.

  但我们的直觉是错的！日常的 HTML 思维模式在误导我们。
  实际上，一旦开始数据绑定，就不再跟 HTML attribute 打交道了。
  这里不是设置 attribute，而是设置 DOM 元素、组件和指令的 property。

.l-sub-section
  :marked
    ### HTML attribute vs. DOM property

    ### HTML attribute 与 DOM property 的对比

    The distinction between an HTML attribute and a DOM property is crucial to understanding how Angular binding works.

    要想理解 Angular 绑定如何工作，重点是搞清 HTML attribute 和 DOM property 之间的区别。

    **Attributes are defined by HTML. Properties are defined by the DOM (Document Object Model).**

    **attribute 是由 HTML 定义的。property 是由 DOM (Document Object Model) 定义的。**

    * A few HTML attributes have 1:1 mapping to properties. `id` is one example.

      少量 HTML attribute 和 property 之间有着 1:1 的映射，如`id`。

    * Some HTML attributes don't have corresponding properties. `colspan` is one example.

      有些 HTML attribute 没有对应的 property，如`colspan`。

    * Some DOM properties don't have corresponding attributes. `textContent` is one example.

      有些 DOM property 没有对应的 attribute，如`textContent`。

    * Many HTML attributes appear to map to properties ... but not in the way we might think!

      大量 HTML attribute看起来映射到了property…… 但却不像我们想的那样！

    That last category can be especially confusing ... until we understand this general rule:

    最后一类尤其让人困惑…… 除非我们能理解这个普遍原则：

    **Attributes *initialize* DOM properties and then they are done.
    Property values can change; attribute values can't.**

    **attribute *初始化* DOM property，然后它们的任务就完成了。property 的值可以改变；attribute 的值不能改变。**

    For example, when the browser renders `<input type="text" value="Bob">`, it creates a
    corresponding DOM node with a `value` property *initialized* to "Bob".

    例如，当浏览器渲染`<input type="text" value="Bob">`时，它将创建相应 DOM 节点，
    其`value` property 被*初始化为* “Bob”。

    When the user enters "Sally" into the input box, the DOM element `value` *property* becomes "Sally".
    But the HTML `value` *attribute* remains unchanged as we discover if we ask the input element
    about that attribute: `input.getAttribute('value') // returns "Bob"`

    当用户在输入框中输入 “Sally” 时，DOM 元素的`value` *property* 变成了 “Sally”。
    但是这个 HTML `value` *attribute* 保持不变。如果我们读取 input 元素的 attribute，就会发现确实没变：
    `input.getAttribute('value') // 返回 "Bob"`。

    The HTML attribute `value` specifies the *initial* value; the DOM `value` property is the *current* value.

    HTML attribute `value`指定了*初始*值；DOM `value` property 是*当前*值。

    The `disabled` attribute is another peculiar example. A button's `disabled` *property* is
    `false` by default so the button is enabled.
    When we add the `disabled` *attribute*, its presence alone initializes the  button's `disabled` *property* to `true`
    so the button is disabled.

    `disabled` attribute 是另一个古怪的例子。按钮的`disabled` *property* 是`false`，因为默认情况下按钮是可用的。
    当我们添加`disabled` *attribute* 时，只要它出现了按钮的`disabled` *property* 就初始化为`true`，于是按钮就被禁用了。

    Adding and removing the `disabled` *attribute* disables and enables the button. The value of the *attribute* is irrelevant,
    which is why we cannot enable a button by writing `<button disabled="false">Still Disabled</button>`.

    添加或删除`disabled` *attribute*会禁用或启用这个按钮。但 *attribute* 的值无关紧要，这就是我们为什么没法通过
    `<button disabled="false">仍被禁用</button>`这种写法来启用按钮。

    Setting the button's `disabled` *property*  (say, with an Angular binding) disables or enables the button.
    The value of the *property* matters.

    设置按钮的`disabled` *property*（如，通过 Angular 绑定）可以禁用或启用这个按钮。
    这就是 *property* 的价值。

    **The HTML attribute and the DOM property are not the same thing, even when they have the same name.**

    **就算名字相同，HTML attribute 和 DOM property 也不是同一样东西。**

:marked
  This is so important, we’ll say it again.

  这句话很重要，得再强调一次：

  **Template binding works with *properties* and *events*, not *attributes*.**

  **模板绑定是通过 *property* 和*事件*来工作的，而不是 *attribute*。**

.callout.is-helpful
  header A world without attributes
  header 没有 attribute 的世界
  :marked
    In the world of Angular, the only role of attributes is to initialize element and directive state.
    When we data bind, we're dealing exclusively with element and directive properties and events.
    Attributes effectively disappear.

    在 Angular 的世界中，attribute 唯一的作用是用来初始化元素和指令的状态。
    当进行数据绑定时，只是在与元素和指令的 property 和事件打交道，而 attribute 就完全靠边站了。
:marked
  With this model firmly in mind, let's learn about binding targets.

  把这个思维模型牢牢的印在脑子里，接下来，学习什么是绑定目标。

  ### Binding targets

  ### 绑定目标

  The **target of a data binding** is something in the DOM.
  Depending on the binding type, the target can be an
  (element | component | directive) property, an
  (element | component | directive) event, or (rarely) an attribute name.
  The following table summarizes:

  **数据绑定的目标**是 DOM 中的某些东西。
  这个目标可能是（元素 | 组件 | 指令的）property、（元素 | 组件 | 指令的）事件，或(极少数情况下) attribute 名。
  下面是的汇总表：

//- If you update this table, UPDATE it in Dart & JS, too.
<div width="90%">
table
  tr
    th
      p Binding type
      p 绑定类型
    th
      p Target
      p 目标
    th
      p Examples
      p 范例
  tr
    td
      p Property
      p Property
    td
      p Element&nbsp;property
      p 元素的 property
      p Component&nbsp;property
      p 组件的 property
      p Directive&nbsp;property
      p 指令的 property
    td
      +makeExample('template-syntax/ts/app/app.component.html', 'property-binding-syntax-1')(format=".")
  tr
    td
      p Event
      p 事件
    td
      p Element&nbsp;event
      p 元素的事件
      p Component&nbsp;event
      p 组件的事件
      p Directive&nbsp;event
      p 指令的事件
    td
      +makeExample('template-syntax/ts/app/app.component.html', 'event-binding-syntax-1')(format=".")
  tr
    td
      p Two-way
      p 双向
    td
      p Event and property
      p 事件与 property
    td
      +makeExample('template-syntax/ts/app/app.component.html', '2-way-binding-syntax-1')(format=".")
  tr
    td Attribute
    td
      p Attribute (the&nbsp;exception)
      p attribute（例外情况）
    td
      +makeExample('template-syntax/ts/app/app.component.html', 'attribute-binding-syntax-1')(format=".")
  tr
    td
      p Class
      p CSS 类
    td
      p <code>class</code> property      
    td
      +makeExample('template-syntax/ts/app/app.component.html', 'class-binding-syntax-1')(format=".")
  tr
    td
      p Style
      p 样式
    td
      p <code>style</code> property      
    td
      +makeExample('template-syntax/ts/app/app.component.html', 'style-binding-syntax-1')(format=".")
</div>

:marked
  Let’s descend from the architectural clouds and look at each of these binding types in concrete detail.

  让我们从结构性云层中走出来，看看每种绑定类型的具体情况。

.l-main-section
:marked
  ## Property binding

  ## 属性 (property) 绑定

  We write a template **property binding** when we want to set a property of a view element to the value of
  a [template expression](#template-expressions).

  当要把视图元素的属性 (property) 设置为[模板表达式](#template-expressions)时，就要写模板的**属性 (property) 绑定**。

  The most common property binding sets an element property to a component property value. An example is
  binding the `src` property of an image element to a component’s `heroImageUrl` property:

  最常用的属性绑定是把元素属性设置为组件属性的值。
  下面这个例子中，image 元素的`src`属性会被绑定到组件的`heroImageUrl`属性上：
+makeExample('template-syntax/ts/app/app.component.html', 'property-binding-1')(format=".")
:marked
  Another example is disabling a button when the component says that it `isUnchanged`:

  另一个例子是当组件说它`isUnchanged`（未改变）时禁用按钮：
+makeExample('template-syntax/ts/app/app.component.html', 'property-binding-2')(format=".")
:marked
  Another is setting a property of a directive:

  另一个例子是设置指令的属性：
+makeExample('template-syntax/ts/app/app.component.html', 'property-binding-3')(format=".")
:marked
  Yet another is setting the model property of a custom component (a great way
  for parent and child components to communicate):

  还有另一个例子是设置自定义组件的模型属性（这是父子组件之间通讯的重要途径）：
+makeExample('template-syntax/ts/app/app.component.html', 'property-binding-4')(format=".")
:marked
  ### One-way *in*

  ### 单向*输入*

  People often describe property binding as *one-way data binding* because it flows a value in one direction,
  from a component’s data property into a target element property.

  人们经常把属性绑定描述成*单向数据绑定*，因为值的流动是单向的，从组件的数据属性流动到目标元素的属性。

  We cannot use property binding to pull values *out* of the target element.
  We can't bind to a property of the target element to read it. We can only set it.

  不能使用属性绑定来从目标元素拉取值，也不能绑定到目标元素的属性来读取它。只能设置它。

.l-sub-section
  :marked
    Nor can we use property binding to *call* a method on the target element.

    也不能使用属性绑定来*调用*目标元素上的方法。

    If the element raises events we can listen to them with an [event binding](#event-binding).

    如果这个元素触发了事件，可以通过[事件绑定](#event-binding)来监听它们。

    If we must read a target element property or call one of its methods,
    we'll need a different technique.
    See the API reference for
    [ViewChild](../api/core/index/ViewChild-decorator.html) and
    [ContentChild](../api/core/index/ContentChild-decorator.html).

<<<<<<< HEAD
    如果我们不得不读取目标元素上的属性或调用它的某个方法，我们得用另一种技术。
    参见API参考手册中的[ViewChild](../api/core/index/ViewChild-var.html)和
    [ContentChild](../api/core/index/ContentChild-var.html)。
=======
    如果必须读取目标元素上的属性或调用它的某个方法，得用另一种技术。
    参见 API 参考手册中的 [viewChild](../api/core/index/ViewChild-var.html) 和 [contentChild](../api/core/index/ContentChild-var.html)。
>>>>>>> f04801fe

:marked
  ### Binding target

  ### 绑定目标

  An element property between enclosing square brackets identifies the target property. The target property in the following code is the image element’s `src` property.

  包裹在方括号中的元素属性名标记着目标属性。下列代码中的目标属性是 image 元素的`src`属性。

+makeExample('template-syntax/ts/app/app.component.html', 'property-binding-1')(format=".")
:marked
  Some people prefer the `bind-` prefix alternative, known as the *canonical form*:

  有些人喜欢用`bind-`前缀的可选形式，并称之为*规范形式*：
+makeExample('template-syntax/ts/app/app.component.html', 'property-binding-5')(format=".")
:marked
  The target name is always the name of a property, even when it appears to be the name of something else. We see `src` and may think it’s the name of an attribute. No. It’s the name of an image element property.

  目标的名字总是 property 的名字。即使它看起来和别的名字一样。
  看到`src`时，可能会把它当做 attribute。不！它不是！它是 image 元素的 property 名。

  Element properties may be the more common targets,
  but Angular looks first to see if the name is a property of a known directive,
  as it is in the following example:

  元素属性可能是最常见的绑定目标，但 Angular 会先去看这个名字是否是某个已知指令的属性名，就像下面的例子中一样：
+makeExample('template-syntax/ts/app/app.component.html', 'property-binding-3')(format=".")

.l-sub-section
  :marked
    Technically, Angular is matching the name to a directive [input](#inputs-outputs),
    one of the property names listed in the directive’s `inputs` array or a property decorated with `@Input()`.
    Such inputs map to the directive’s own properties.

    严格来说，Angular 正在匹配指令的[输入属性](#inputs-outputs)的名字。
    这个名字是指令的`inputs`数组中所列的名字，或者是带有`@Input()`装饰器的属性。
    这些输入属性被映射为指令自己的属性。
:marked
  If the name fails to match a property of a known directive or element, Angular reports an “unknown directive” error.

  如果名字没有匹配上已知指令或元素的属性，Angular 就会报告“未知指令”的错误。

  ### Avoid side effects

  ### 消除副作用

  As we've already discussed, evaluation of a template expression should have no visible side effects. The expression language itself does its part to keep us safe. We can’t assign a value to anything in a property binding expression nor use the increment and decrement operators.

  正如曾讨论过的，模板表达式的计算不能有可见的副作用。表达式语言本身可以提供一部分安全保障。
  不能在属性绑定表达式中对任何东西赋值，也不能使用自增、自减运算符。

  Of course, our expression might invoke a property or method that has side effects. Angular has no way of knowing that or stopping us.

  当然，表达式可能会调用具有副作用的属性或方法。但 Angular 没法知道这一点，也没法阻止我们。

  The expression could call something like `getFoo()`. Only we know what `getFoo()` does.
  If `getFoo()` changes something and we happen to be binding to that something, we risk an unpleasant experience. Angular may or may not display the changed value. Angular may detect the change and throw a warning error. Our general advice: stick to data properties and to methods that return values and do no more.

  表达式中可以调用像`getFoo()`这样的方法。只有我们知道`getFoo()`干了什么。
  如果`getFoo()`改变了某个东西，恰好又绑定到个这个东西，我们就可能把自己坑了。
  Angular 可能显示也可能不显示变化后的值。Angular 还可能检测到变化，并抛出警告型错误。
  一般建议是，只绑定数据属性和那些只返回值而不做其它事情的方法。

  ### Return the proper type

  ### 返回恰当的类型

  The template expression should evaluate to the type of value expected by the target property.
  Return a string if the target property expects a string.
  Return a number if the target property expects a number.
  Return an object if the target property expects an object.

  模板表达式应该返回目标属性所需类型的值。
  如果目标属性想要个字符串，就返回字符串。
  如果目标属性想要个数字，就返回数字。
  如果目标属性想要个对象，就返回对象。

  The `hero` property of the `HeroDetail` component expects a `Hero` object, which is exactly what we’re sending in the property binding:

  `HeroDetail`组件的`hero`属性想要一个`Hero`对象，那就在属性绑定中精确地给它一个`Hero`对象：
+makeExample('template-syntax/ts/app/app.component.html', 'property-binding-4')(format=".")

block dart-type-exceptions
  //- N/A

:marked
  ### Remember the brackets

  ### 别忘了方括号

  The brackets tell Angular to evaluate the template expression.
  If we forget the brackets, Angular treats the string as a constant and *initializes the target property* with that string.
  It does *not* evaluate the string!

  方括号告诉 Angular 要计算模板表达式。
  如果忘了加方括号，Angular 会把这个表达式当做字符串常量看待，并用该字符串来*初始化目标属性*。
  它*不会*计算这个字符串。

  Don't make the following mistake:

  不要出现这样的失误：
+makeExample('template-syntax/ts/app/app.component.html', 'property-binding-6')(format=".")

block dart-type-exception-example
  //- N/A

a(id="one-time-initialization")
:marked
  ### One-time string initialization

  ### 一次性字符串初始化

  We *should* omit the brackets when all of the following are true:

  当下列条件满足时，*应该*省略括号：
  * The target property accepts a string value.

    目标属性接受字符串值。

  * The string is a fixed value that we can bake into the template.

    字符串是个固定值，可以直接合并到模块中。

  * This initial value never changes.

    这个初始值永不改变。

  We routinely initialize attributes this way in standard HTML, and it works
  just as well for directive and component property initialization.
  The following example initializes the `prefix` property of the `HeroDetailComponent` to a fixed string,
  not a template expression. Angular sets it and forgets about it.

  我们经常这样在标准 HTML 中用这种方式初始化 attribute，这种方式也可以用在初始化指令和组件的属性。
  下面这个例子把`HeroDetailComponent`的`prefix`属性初始化为固定的字符串，而不是模板表达式。Angular 设置它，然后忘记它。
// #enddocregion property-binding-12
+makeExample('template-syntax/ts/app/app.component.html', 'property-binding-7')(format=".")
:marked
  The `[hero]` binding, on the other hand, remains a live binding to the component's `currentHero` property.

  作为对比，`[hero]`绑定是组件的`currentHero`属性的活绑定，它会一直随着更新。

  ### Property binding or interpolation?

  ### 属性绑定还是插值表达式？

  We often have a choice between interpolation and property binding.
  The following binding pairs do the same thing:

  我们通常得在插值表达式和属性绑定之间做出选择。
  下列这几对绑定做的事情完全相同：
+makeExample('template-syntax/ts/app/app.component.html', 'property-binding-vs-interpolation')(format=".")
:marked
  Interpolation is a convenient alternative for property binding in many cases.
  In fact, Angular  translates those interpolations into the corresponding property bindings
  before rendering the view.

  在多数情况下，插值表达式是更方便的备选项。
  实际上，在渲染视图之前，Angular 把这些插值表达式翻译成相应的属性绑定。

  There is no technical reason to prefer one form to the other.
  We lean toward readability, which tends to favor interpolation.
  We suggest establishing coding style rules and choosing the form that
  both conforms to the rules and feels most natural for the task at hand.

  没有技术上的理由能决定哪种形式更好。
  我们倾向于可读性，所以倾向于插值表达式。
  建议建立代码风格规则，选择一种形式，
  这样，既遵循了规则，又能让手头的任务做起来更自然。

:marked
  #### Content security

  #### 内容安全

  Imagine the following *malicious content*.

  假设下面的*恶毒内容*
+makeExample('template-syntax/ts/app/app.component.ts', 'evil-title')(format=".")
:marked
  Fortunately, Angular data binding is on alert for dangerous HTML.
  It *sanitizes* the values before displaying them.
  It **will not** allow HTML with script tags to leak into the browser, neither with interpolation
  nor property binding.

<<<<<<< HEAD
  幸运的是，Angular数据绑定对危险HTML有防备。在显示它们之前，它对内容先进行*消毒*。不管是插值表达式还是属性绑定，都**不会**允许带有script标签的HTML泄漏到浏览器中。
+makeExample('template-syntax/ts/app/app.component.html', 'property-binding-vs-interpolation-sanitization')(format=".")
=======
  幸运的是，Angular 数据绑定对危险 HTML 有防备。
  在显示它们之前，它对内容先进行*消毒*。
  不管是插值表达式还是属性绑定，都**不会**允许带有 script 标签的 HTML 泄漏到浏览器中。
+makeExample('template-syntax/ts/app/app.component.html', 'property-binding-vs-interpolation-sanitization')(format=".")    
>>>>>>> f04801fe
:marked
  Interpolation handles the script tags differently than property binding but both approaches render the
  content harmlessly.

  插值表达式处理 script 标签与属性绑定有所不同，但是二者都只渲染没有危害的内容。
figure.image-display
  img(src='/resources/images/devguide/template-syntax/evil-title.png' alt="evil title made safe" width='500px')

.l-main-section
:marked
  <a id="other-bindings"></a>
  ## Attribute, class, and style bindings

  ## attribute、class 和 style 绑定

  The template syntax provides specialized one-way bindings for scenarios less well suited to property binding.

  模板语法为那些不太适合使用属性绑定的场景提供了专门的单向数据绑定形式。

  ### Attribute binding

  ### attribute 绑定

  We can set the value of an attribute directly with an **attribute binding**.

  可以通过**attribute 绑定**来直接设置 attribute 的值。
.l-sub-section
  :marked
    This is the only exception to the rule that a binding sets a target property. This is the only binding that creates and sets an attribute.

    这是“绑定到目标属性 (property)”这条规则中唯一的例外。这是唯一的能创建和设置 attribute 的绑定形式。

:marked
  We have stressed throughout this chapter that setting an element property with a property binding is always preferred to setting the attribute with a string. Why does Angular offer attribute binding?

  本章中，通篇都在说通过属性绑定来设置元素的属性总是好于用字符串设置 attribute。为什么 Angular 还提供了 attribute 绑定呢？

  **We must use attribute binding when there is no element property to bind.**

  **因为当元素没有属性可绑的时候，就必须使用 attribute 绑定。**

  Consider the [ARIA](https://developer.mozilla.org/en-US/docs/Web/Accessibility/ARIA),
  [SVG](https://developer.mozilla.org/en-US/docs/Web/SVG), and
  table span attributes. They are pure attributes.
  They do not correspond to element properties, and they do not set element properties.
  There are no property targets to bind to.

  考虑 [ARIA](https://developer.mozilla.org/en-US/docs/Web/Accessibility/ARIA)，
  [SVG](https://developer.mozilla.org/en-US/docs/Web/SVG) 和 table 中的 colspan/rowspan 等 attribute。
  它们是纯粹的 attribute，没有对应的属性可供绑定。

  We become painfully aware of this fact when we try to write something like this:

  如果想写出类似下面这样的东西，现状会令我们痛苦：
code-example(language="html").
  &lt;tr>&lt;td colspan="{{1 + 1}}">Three-Four&lt;/td>&lt;/tr>
:marked
  We get this error:

  会得到这个错误：
code-example(format="nocode").
  Template parse errors:
  Can't bind to 'colspan' since it isn't a known native property

  模板解析错误：不能绑定到 'colspan'，因为它不是已知的原生属性
:marked
  As the message says, the `<td>` element does not have a `colspan` property.
  It has the "colspan" *attribute*, but
  interpolation and property binding can set only *properties*, not attributes.

  正如提示中所说，`<td>`元素没有`colspan`属性。
  但是插值表达式和属性绑定只能设置*属性*，不能设置 attribute。

  We need attribute bindings to create and bind to such attributes.

  我们需要 attribute 绑定来创建和绑定到这样的 attribute。

  Attribute binding syntax resembles property binding.
  Instead of an element property between brackets, we start with the prefix **`attr`**,
  followed by a dot (`.`) and the name of the attribute. We then set the attribute
  value, using an expression that resolves to a string.

  attribute 绑定的语法与属性绑定类似。
  但方括号中的部分不是元素的属性名，而是由**`attr`**前缀，一个点 (`.`) 和 attribute 的名字组成。
  可以通过值为字符串的表达式来设置 attribute 的值。

  Here we bind `[attr.colspan]` to a calculated value:

  这里把`[attr.colspan]`绑定到一个计算值：
+makeExample('template-syntax/ts/app/app.component.html', 'attrib-binding-colspan')(format=".")
:marked
  Here's how the table renders:

  这里是表格渲染出来的样子：

  <table border="1px">
    <tr><td colspan="2">One-Two</td></tr>
    <tr><td>Five</td><td>Six</td></tr>
   </table>

  One of the primary use cases for attribute binding
  is to set ARIA attributes, as in this example:

  attribute 绑定的主要用例之一是设置 ARIA attribute（译注：ARIA指可访问性，用于给残障人士访问互联网提供便利），
  就像这个例子中一样：
+makeExample('template-syntax/ts/app/app.component.html', 'attrib-binding-aria')(format=".")
:marked
  ### Class binding

  ### CSS 类绑定

  We can add and remove CSS class names from an element’s `class` attribute with
  a **class binding**.

  借助 **CSS 类绑定**，可以从元素的`class` attribute 上添加和移除 CSS 类名。

  Class binding syntax resembles property binding.
  Instead of an element property between brackets, we start with the prefix `class`,
  optionally followed by a dot (`.`) and the name of a CSS class: `[class.class-name]`.

  CSS 类绑定绑定的语法与属性绑定类似。
  但方括号中的部分不是元素的属性名，而是由**`class`**前缀，一个点 (`.`)和 CSS 类的名字组成，
  其中后两部分是可选的。形如：`[class.class-name]`。

  The following examples show how to add and remove the application's "special" class
  with class bindings.  Here's how we set the attribute without binding:

  下列例子示范了如何通过 CSS 类绑定来添加和移除应用的 "special" 类。不用绑定直接设置 attribute 时是这样的：
+makeExample('template-syntax/ts/app/app.component.html', 'class-binding-1')(format=".")
:marked
  We can replace that with a binding to a string of the desired class names; this is an all-or-nothing, replacement binding.

  可以把它改写为绑定到所需 CSS 类名的绑定；这是一个或者全有或者全无的替换型绑定。
  （译注：即当 badCurly 有值时 class 这个 attribute 设置的内容会被完全覆盖）
+makeExample('template-syntax/ts/app/app.component.html', 'class-binding-2')(format=".")

:marked
  Finally, we can bind to a specific class name.
  Angular adds the class when the template expression evaluates to #{_truthy}.
  It removes the class when the expression is #{_falsey}.

  最后，可以绑定到特定的类名。
  当模板表达式的求值结果是真值时，Angular 会添加这个类，反之则移除它。
+makeExample('template-syntax/ts/app/app.component.html', 'class-binding-3')(format=".")

.l-sub-section
  :marked
    While this is a fine way to toggle a single class name,
    we generally prefer the [NgClass directive](#ngClass) for managing multiple class names at the same time.

    虽然这是切换单一类名的好办法，但我们通常更喜欢使用 [NgClass指令](#ngClass) 来同时管理多个类名。

:marked
  ### Style binding

  ### 样式绑定

  We can set inline styles with a **style binding**.

  通过**样式绑定**，可以设置内联样式。

  Style binding syntax resembles property binding.
  Instead of an element property between brackets, we start with the prefix `style`,
  followed by a dot (`.`) and the name of a CSS style property: `[style.style-property]`.

  样式绑定的语法与属性绑定类似。
  但方括号中的部分不是元素的属性名，而由**`style`**前缀，一个点 (`.`)和 CSS 样式的属性名组成。
  形如：`[style.style-property]`。

+makeExample('template-syntax/ts/app/app.component.html', 'style-binding-1')(format=".")
:marked
  Some style binding styles have unit extension. Here we conditionally set the font size in  “em” and “%” units .

  有些样式绑定中的样式带有单位。在这里，以根据条件用 “em” 和 “%” 来设置字体大小的单位。
+makeExample('template-syntax/ts/app/app.component.html', 'style-binding-2')(format=".")

.l-sub-section
  :marked
    While this is a fine way to set a single style,
    we generally prefer the [NgStyle directive](#ngStyle) when setting several inline styles at the same time.

    虽然这是设置单一样式的好办法，但我们通常更喜欢使用 [NgStyle指令](#ngStyle) 来同时设置多个内联样式。

.l-sub-section
  :marked
    Note that a _style property_ name can be written in either
    [dash-case](glossary.html#dash-case), as shown above, or
    [camelCase](glossary.html#camelcase), such as `fontSize`.

    注意，_样式属性_命名方法可以用[中线命名法](glossary.html#dash-case)，像上面的一样
    也可以用[驼峰式命名法](glossary.html#camelcase)，如`fontSize`。

block style-property-name-dart-diff
  //- N/A

.l-main-section
:marked
  ## Event binding

  ## 事件绑定

  The bindings we’ve met so far flow data in one direction: **from a component to an element**.

  前面遇到的绑定的数据流都是单向的：**从组件到元素**。

  Users don’t just stare at the screen. They enter text into input boxes. They pick items from lists.
  They click buttons. Such user actions may result in a flow of data in the opposite direction:
  **from an element to a component**.

  用户不会只盯着屏幕看。它们会在输入框中输入文本。它们会从列表中选取条目。
  它们会点击按钮。这类用户动作可能导致反向的数据流：*从元素到组件*。

  The only way to know about a user action is to listen for certain events such as
  keystrokes, mouse movements, clicks, and touches.
  We declare our interest in user actions through Angular event binding.

  知道用户动作的唯一方式是监听某些事件，如按键、鼠标移动、点击和触摸屏幕。
  可以通过 Angular 事件绑定来声明对哪些用户动作感兴趣。

  Event binding syntax consists of a **target event** within parentheses on the left of an equal sign, and a quoted
  [template statement](#template-statements) on the right.
  The following event binding listens for the button’s click event, calling
  the component's `onSave()` method whenever a click occurs:

  事件绑定语法由等号左侧带圆括号的**目标事件**和右侧引号中的[模板语句](#template-statements)组成。
  下面事件绑定监听按钮的点击事件。每当点击发生时，都会调用组件的`onSave()`方法。

+makeExample('template-syntax/ts/app/app.component.html', 'event-binding-1')(format=".")

:marked
  ### Target event

  ### 目标事件

  A **name between parentheses** &mdash; for example, `(click)` &mdash;
  identifies the target event. In the following example, the target is the button’s click event.

  **圆括号中的名称** —— 比如`(click)` —— 标记出目标事件。在下面例子中，目标是按钮的 click 事件。

+makeExample('template-syntax/ts/app/app.component.html', 'event-binding-1')(format=".")
:marked
  Some people prefer the `on-` prefix alternative, known as the **canonical form**:

  有些人更喜欢带`on-`前缀的备选形式，称之为**规范形式**：
+makeExample('template-syntax/ts/app/app.component.html', 'event-binding-2')(format=".")
:marked
  Element events may be the more common targets, but Angular looks first to see if the name matches an event property
  of a known directive, as it does in the following example:

  元素事件可能是更常见的目标，但 Angular 会先看这个名字是否能匹配上已知指令的事件属性，就像下面这个例子：
+makeExample('template-syntax/ts/app/app.component.html', 'event-binding-3')(format=".")

.l-sub-section
  :marked
    The `myClick` directive is further described in the section
    on [aliasing input/output properties](#aliasing-io).

    更多关于该`myClick`指令的解释，见[给输入/输出属性起别名](#aliasing-io)。
:marked
  If the name fails to match an element event or an output property of a known directive,
  Angular reports an “unknown directive” error.

  如果这个名字没能匹配到元素事件或已知指令的输出属性，Angular 就会报“未知指令”错误。

  ### *$event* and event handling statements

  ### *$event* 和事件处理语句

  In an event binding, Angular sets up an event handler for the target event.

  在事件绑定中，Angular 会为目标事件设置事件处理器。

  When the event is raised, the handler executes the template statement.
  The template statement typically involves a receiver, which performs an action
  in response to the event, such as storing a value from the HTML control
  into a model.

  当事件发生时，这个处理器会执行模板语句。
  典型的模板语句通常涉及到响应事件执行动作的接收器，例如从 HTML 控件中取得值，并存入模型。

  The binding conveys information about the event, including data values, through
  an **event object named `$event`**.

  绑定会通过**名叫`$event`的事件对象**传递关于此事件的信息（包括数据值）。

  The shape of the event object is determined by the target event.
  If the target event is a native DOM element event, then `$event` is a
  [DOM event object]( https://developer.mozilla.org/en-US/docs/Web/Events),
  with properties such as `target` and `target.value`.

  事件对象的形态取决于目标事件。如果目标事件是原生 DOM 元素事件，
  `$event`就是 [DOM事件对象]( https://developer.mozilla.org/en-US/docs/Web/Events)，它有像`target`和`target.value`这样的属性。

  Consider this example:

  考虑这个范例：
+makeExample('template-syntax/ts/app/app.component.html', 'without-NgModel')(format=".")
:marked
  This code sets the input box `value` property by binding to the `firstName` property. To listen for changes to the value, the code binds to the input box's `input` event.
  When the user makes changes, the `input` event is raised, and the binding executes the statement within a context that includes the DOM event object, `$event`.

  上面的代码在把输入框的`value`属性绑定到`firstName`属性。
  要监听对值的修改，代码绑定到输入框的`input`事件。
  当用户造成更改时，`input`事件被触发，并在包含了 DOM 事件对象 (`$event`) 的上下文中执行这条语句。

  To update the `firstName` property, the changed text is retrieved by following the path `$event.target.value`.

  要更新`firstName`属性，就要通过路径`$event.target.value`来获取更改后的值。

  If the event belongs to a directive (recall that components are directives), `$event` has whatever shape the directive decides to produce.

  如果事件属于指令（回想一下，组件是指令的一种），那么`$event`具体是什么由指令决定。

  <a id="eventemitter"></a>
  <a id="custom-event"></a>
  ### Custom events with *EventEmitter*

  ### 使用 *EventEmitter* 实现自定义事件

  Directives typically raise custom events with an Angular [EventEmitter](../api/core/index/EventEmitter-class.html).
  The directive creates an `EventEmitter` and exposes it as a property.
  The directive calls `EventEmitter.emit(payload)` to fire an event, passing in a message payload, which can be anything.
  Parent directives listen for the event by binding to this property and accessing the payload through the `$event` object.

  通常，指令使用 Angular [EventEmitter](../api/core/index/EventEmitter-class.html) 来触发自定义事件。
  指令创建一个`EventEmitter`实例，并且把它作为属性暴露出来。
  指令调用`EventEmitter.emit(payload)`来触发事件，可以传入任何东西作为消息载荷。
  父指令通过绑定到这个属性来监听事件，并通过`$event`对象来访问载荷。

  Consider a `HeroDetailComponent` that presents hero information and responds to user actions.
  Although the `HeroDetailComponent` has a delete button it doesn't know how to delete the hero itself.
  The best it can do is raise an event reporting the user's delete request.

  假设`HeroDetailComponent`用于显示英雄的信息，并响应用户的动作。
  虽然`HeroDetailComponent`包含删除按钮，但它自己并不知道该如何删除这个英雄。
  最好的做法是触发事件来报告“删除用户”的请求。

  Here are the pertinent excerpts from that `HeroDetailComponent`:

  下面的代码节选自`HeroDetailComponent`：
+makeExample('template-syntax/ts/app/hero-detail.component.ts',
'template-1', 'HeroDetailComponent.ts (模板)')(format=".")
+makeExample('template-syntax/ts/app/hero-detail.component.ts',
'deleteRequest', 'HeroDetailComponent.ts (删除逻辑)')(format=".")

:marked
  The component defines a `deleteRequest` property that returns an `EventEmitter`.
  When the user clicks *delete*, the component invokes the `delete()` method, 
  telling the `EventEmitter` to emit a `Hero` object.

  组件定义了`deleteRequest`属性，它是`EventEmitter`实例。
  当用户点击*删除*时，组件会调用`delete()`方法，让`EventEmitter`发出一个`Hero`对象。

  Now imagine a hosting parent component that binds to the `HeroDetailComponent`'s `deleteRequest` event.

  现在，假设有个宿主的父组件，它绑定了`HeroDetailComponent`的`deleteRequest`事件。

+makeExample('template-syntax/ts/app/app.component.html',
'event-binding-to-component')(format=".")
:marked
  When the `deleteRequest` event fires, Angular calls the parent component's `deleteHero` method,
  passing the *hero-to-delete* (emitted by `HeroDetail`) in the `$event` variable.

  当`deleteRequest`事件触发时，Angular 调用父组件的`deleteHero`方法，
  在`$event`变量中传入*要删除的英雄*（来自`HeroDetail`）。

  ### Template statements have side effects

  ### 模板语句有副作用

  The `deleteHero` method has a side effect: it deletes a hero.
  Template statement side effects are not just OK, but expected.

  `deleteHero`方法有副作用：它删除了一个英雄。
  模板语句的副作用不仅没问题，反而正是所期望的。

  Deleting the hero updates the model, perhaps triggering other changes
  including queries and saves to a remote server.
  These changes percolate through the system and are ultimately displayed in this and other views.

  删除这个英雄会更新模型，还可能触发其它修改，包括向远端服务器的查询和保存。
  这些变更通过系统进行扩散，并最终显示到当前以及其它视图中。

//-
  :marked
    ### Event bubbling and propagation [TODO: reinstate this section when it becomes true]
    Angular invokes the event-handling statement if the event is raised by the current element or one of its child elements.
  +makeExample('template-syntax/ts/app/app.component.html', 'event-binding-bubbling')(format=".")
  :marked
    Many DOM events, both [native](https://developer.mozilla.org/en-US/docs/Web/Guide/Events/Overview_of_Events_and_Handlers ) and [custom](https://developer.mozilla.org/en-US/docs/Web/Guide/Events/Creating_and_triggering_events ), bubble up their ancestor tree of DOM elements until an event handler along the way prevents further propagation.

  .l-sub-section
    :marked
      `EventEmitter` events don’t bubble.

  :marked
    The result of an event binding statement determines whether
    [event propagation](https://developer.mozilla.org/en-US/docs/Web/API/Document_Object_Model/Examples#Example_5:_Event_Propagation)
    continues or stops with the current element.

    Event propagation stops if the binding statement returns a falsey value (as does a method with no return value).
    Clicking the button in the next example triggers a save;
    the click doesn't make it to the outer `<div>` so the div's save handler is not called.
  +makeExample('template-syntax/ts/app/app.component.html', 'event-binding-no-propagation')(format=".")
  :marked
    Propagation continues if the statement returns a truthy value. In the next example, the click is heard by both the button
    and the outer `<div>`, causing a double save.
  +makeExample('template-syntax/ts/app/app.component.html', 'event-binding-propagation')(format=".")

#two-way
.l-main-section
:marked
  ## Two-way binding

  ## 双向数据绑定

  We often want to both display a data property and update that property when the user makes changes.

  我们经常需要显示数据属性，并在用户作出更改时更新该属性。

  On the element side that takes a combination of setting a specific element property
  and listening for an element change event.

  在元素层面上，既要设置元素属性，又要监听元素事件变化。

  Angular offers a special _two-way data binding_ syntax for this purpose, **`[(x)]`**.
  The `[(x)]` syntax combines the brackets 
  of _property binding_, `[x]`, with the parentheses of _event binding_, `(x)`.

  Angular 为此提供一种特殊的_双向数据绑定_语法：**`[(x)]`**。
  `[(x)]`语法结合了_属性绑定_的方括号`[x]`和_事件绑定_的圆括号`(x)`。
.callout.is-important
  header [( )] = banana in a box
  header [( )] = 盒子里的香蕉
  :marked
    Visualize a *banana in a box* to remember that the parentheses go _inside_ the brackets.

    想象*盒子里的香蕉*来记住方括号套圆括号。

:marked
  The `[(x)]` syntax is easy to demonstrate when the element has a settable property called `x`
  and a corresponding event named `xChange`. 
  Here's a `SizerComponent` that fits the pattern.
  It has a `size` value property and a companion `sizeChange` event:

  当一个元素拥有可以设置的属性`x`和对应的事件`xChange`时，解释`[(x)]`语法就容易多了。
  下面的`SizerComponent`符合这个模式。它有`size`属性和伴随的`sizeChange`事件：

+makeExample('app/sizer.component.ts')

:marked
  The initial `size` is an input value from a property binding.
  Clicking the buttons increases or decreases the `size`, within min/max values constraints,
  and then raises (_emits_) the `sizeChange` event with the adjusted size.

  `size`的初始值是一个输入值，来自属性绑定。（译注：注意`size`前面的`@Input`）
  点击按钮，在最小/最大值范围限制内增加或者减少`size`。
  然后用调整后的`size`触发`sizeChange`事件。

  Here's an example in which the `AppComponent.fontSizePx` is two-way bound to the `SizerComponent`:

  下面的例子中，`AppComponent.fontSize`被双向绑定到`SizerComponent`：

+makeExcerpt('app/app.component.html', 'two-way-1', '')

:marked
  The `AppComponent.fontSizePx` establishes the initial `SizerComponent.size` value.
  Clicking the buttons updates the `AppComponent.fontSizePx` via the two-way binding.
  The revised `AppComponent.fontSizePx` value flows through to the _style_ binding, making the displayed text bigger or smaller.
  Try it in the <live-example></live-example>.

  `SizerComponent.size`初始值是`AppComponent.fontSizePx`。
  点击按钮时，通过双向绑定更新`AppComponent.fontSizePx`。
  被修改的`AppComponent.fontSizePx`通过_样式_绑定，改变文本的显示大小。
  试一下<live-example>在线例子</live-example>。

  The two-way binding syntax is really just syntactic sugar for a _property_ binding and an _event_ binding.
  Angular _desugars_ the `SizerComponent` binding into this:

  双向绑定语法实际上是_属性_绑定和_事件绑定_的语法糖。
  Angular将`SizerComponent`的绑定分解成这样：

+makeExcerpt('app/app.component.html', 'two-way-2', '')

:marked
  The `$event` variable contains the payload of the `SizerComponent.sizeChange` event.
  Angular assigns the `$event` value to the `AppComponent.fontSizePx` when the user clicks the buttons.

<<<<<<< HEAD
  `$event`变量包含了`SizerComponent.sizeChange`事件的有效荷载。
  当用户点击按钮时，Angular将`$event`赋值给`AppComponent.fontSizePx`。
=======
  `$event`变量包含了`SizerComponent.sizeChange`事件的荷载。
  当用户点击按钮时，Angular 将`$event`赋值给`AppComponent.fontSize`。
>>>>>>> f04801fe

  Clearly the two-way binding syntax is a great convenience compared to separate property and event bindings.

  很清楚，比起单独绑定属性和事件，双向数据绑定语法显得非常方便。

  We'd like to use two-way binding with HTML form elements like `<input>` and `<select>`.
  Sadly, no native HTML element follows the `x` value and `xChange` event pattern.

  我们希望能在像`<input>`和`<select>`这样的 HTML 元素上使用双向数据绑定。
  可惜，原生 HTML 元素不遵循`x`值和`xChange`事件的模式。

  Fortunately, the Angular [_NgModel_](#ngModel) directive is a bridge that enables two-way binding to form elements.

  幸运的是，Angular 以 [_NgModel_](#ngModel) 指令为桥梁，允许在表单元素上使用双向数据绑定。

a#ngModel
.l-main-section
:marked
  ## Two-way binding with NgModel

  ## 使用 NgModel 进行双向数据绑定

  When developing data entry forms, we often want to both display a data property and update that property when the user makes changes.

  当开发数据输入表单时，我们经常希望能显示数据属性，并在用户做出变更时更新该属性。

  Two-way data binding with the `NgModel` directive makes that easy. Here's an example:

  使用`NgModel`指令进行双向数据绑定让它变得更加容易。请看下例：
+makeExample('template-syntax/ts/app/app.component.html', 'NgModel-1')(format=".")

+ifDocsFor('ts|js')
  .callout.is-important
    header FormsModule is Required to use ngModel

    header 要使用 ngModel，必须导入 FormsModule

    :marked
      Before we can use the `ngModel` directive in a two-way data binding,
      we must import the `FormsModule` and add it to the Angular module's `imports` list.
      Learn more about the `FormsModule` and `ngModel` in the
      [Forms](../guide/forms.html#ngModel) chapter.

      在使用`ngModel`做双向数据绑定之前，得先导入`FormsModule`，
      把它加入 Angular 模块的`imports`列表。
      学习关于`FormsModule`和`ngModel`的更多知识，参见[表单](../guide/forms.html#ngModel)。

  :marked
    Here's how to import the `FormsModule` to make `[(ngModel)]` available.

    下面展示了如何导入`FormsModule`，让`[(ngModel)]`变得可用：
  +makeExample('template-syntax/ts/app/app.module.1.ts', '', 'app.module.ts (FormsModule import)')

:marked
  ### Inside `[(ngModel)]`

  ### `[(ngModel)]`内幕

  Looking back at the `firstName` binding, it's important to note that
  we could have achieved the same result with separate bindings to
  the `<input>` element's  `value` property and `input` event.

  回顾一下`firstName`的绑定，值得注意的是，可以通过分别绑定`<input>`元素的`value`属性和`input事件来实现同样的效果。
+makeExample('template-syntax/ts/app/app.component.html', 'without-NgModel')(format=".")
:marked
  That’s cumbersome. Who can remember which element property to set and which element event emits user changes?
  How do we extract the currently displayed text from the input box so we can update the data property?
  Who wants to look that up each time?

  这样很笨拙。谁能记住哪个元素属性用于设置，哪个用于发出用户更改？
  如何从输入框中提取出当前显示的文本，以便更新数据属性？
  谁想每次都去查一遍？

  That `ngModel` directive hides these onerous details behind its own  `ngModel` input and `ngModelChange` output properties.

  `ngModel`指令通过它自己的`ngModel`输入属性和`ngModelChange`输出属性隐藏了这些繁琐的细节。
+makeExample('template-syntax/ts/app/app.component.html', 'NgModel-3')(format=".")
.l-sub-section
  :marked
    The `ngModel` data property sets the element's value property and the `ngModelChange` event property
    listens for changes to the element's value.

    `ngModel`数据属性设置元素的 value 属性，`ngModelChange`事件属性监听元素 value 的变化。

    The details are specific to each kind of element and therefore the `NgModel` directive only works for specific form elements,
    such as the input text box, that are supported by a [ControlValueAccessor](../api/forms/index/ControlValueAccessor-interface.html).

    每种元素的特点各不相同，所以`NgModel`指令只能在一些特定表单元素上使用，例如输入文本框，因为它们支持 [ControlValueAccessor](../api/forms/index/ControlValueAccessor-interface.html)。

    We can't apply `[(ngModel)]` to a custom component until we write a suitable *value accessor*,
    a technique that is beyond the scope of this chapter.
    That's something we might want to do for an Angular component or a WebComponent whose API we can't control.

    除非写一个合适的*值访问器*，否则不能把`[(ngModel)]`用在自定义组件上。
    但*值访问器*技术超出了本章的范围。
    对于不能控制其 API 的 Angular 组件或者 Web 组件，可能需要为其添加 *value accessor*。

    It's completely unnecessary for an Angular component that we _do_ control ... because we can name the value and event properties
    to suit Angular's basic [two-way binding syntax](#two-way) and skip `NgModel` altogether.

    但是对于我们能控制的 Angular 组件来说，这么做就完全没有必要了。
    因为可以指定值和事件属性名字来进行基本的 Angular [双向绑定语法](#two-way)，完全不用`NgModel`。

:marked
  Separate `ngModel` bindings is an improvement over binding to the element's native properties. We can do better.

  独立的`ngModel`绑定相比直接绑定元素的原生属性是个改进，但还能做得更好。

  We shouldn't have to mention the data property twice. Angular should be able to capture the component’s data property and set it
  with a single declaration &mdash; which it can with the `[(ngModel)]` syntax:

  我们不应该提及数据属性两次。Angular 应该能捕捉组件的数据属性，并用一条声明来设置它——依靠`[(ngModel)]`，可以这么做：
+makeExample('template-syntax/ts/app/app.component.html', 'NgModel-1')(format=".")
:marked
  Is `[(ngModel)]` all we need? Is there ever a reason to fall back to its expanded form?

  `[(ngModel)]`就是我们所需的一切吗？有没有什么理由需要回退到它的展开形式？

  The `[(ngModel)]` syntax can only _set_ a data-bound property.
  If we need to do something more or something different, we need to write the expanded form ourselves.

  `[(ngModel)]`语法只能_设置_一个数据绑定属性。
  如果需要做更多或不同的事情，就得自己用它的展开形式。

  Let's try something silly like forcing the input value to uppercase:

  来做点淘气的事吧，比如强制让输入值变成大写形式：
+makeExample('template-syntax/ts/app/app.component.html', 'NgModel-4')(format=".")
:marked
  Here are all variations in action, including the uppercase version:

  下面是实际操作中的所有变体形式，包括这个大写版本：
figure.image-display
    img(src='/resources/images/devguide/template-syntax/ng-model-anim.gif' alt="NgModel variations")

.l-main-section
:marked
  <a id="directives"></a>
  ## Built-in directives

  ## 内置指令

  Earlier versions of Angular included over seventy built-in directives.
  The community contributed many more, and countless private directives
  have been created for internal applications.

  上一版本的 Angular 中包含了超过 70 个内置指令。
  社区贡献了更多，这还没算为内部应用而创建的无数私有指令。

  We don’t need many of those directives in Angular.
  Quite often we can achieve the same results with the more capable and expressive Angular binding system.
  Why create a directive to handle a click when we can write a simple binding such as this?

  在新版的 Angular 中不需要那么多指令。
  使用更强大、更富有表现力的 Angular 绑定系统，其实可以达到同样的效果。
  如果能用简单的绑定达到目的，为什么还要创建指令来处理点击事件呢？
+makeExample('template-syntax/ts/app/app.component.html', 'event-binding-1')(format=".")
:marked
  We still benefit from directives that simplify complex tasks.
  Angular still ships with built-in directives; just not as many.
  We'll write our own directives, just not as many.

  我们仍然可以从简化复杂任务的指令中获益。
  Angular 发布时仍然带有内置指令，只是没那么多了。
  我们仍会写自己的指令，只是没那么多了。

  This segment reviews some of the most frequently used built-in directives.

  下面来看一下那些最常用的内置指令。

<a id="ngClass"></a>
.l-main-section
:marked
  ### NgClass

  ### NgClass

  We typically control how elements appear
  by adding and removing CSS classes dynamically.
  We can bind to `NgClass` to add or remove several classes simultaneously.

  我们经常用动态添加或删除 CSS 类的方式来控制元素如何显示。
  通过绑定到`NgClass`，可以同时添加或移除多个类。

  A [class binding](#class-binding) is a good way to add or remove a *single* class.

  [CSS 类绑定](#class-binding) 是添加或删除*单个*类的最佳途径。
+makeExample('template-syntax/ts/app/app.component.html', 'class-binding-3a')(format=".")
:marked
  The `NgClass` directive may be the better choice
  when we want to add or remove *many* CSS classes at the same time.

  当想要同时添加或移除*多个* CSS 类时，`NgClass`指令可能是更好的选择。

  A good way to apply `NgClass` is by binding it to a key:value control !{__objectAsMap}. Each key of the object is a CSS class name; its value is `true` if the class should be added, `false` if it should be removed.

  绑定到一个 key:value 形式的控制对象，是应用`NgClass`的好方式。这个对象中的每个 key 都是一个 CSS 类名，如果它的 value 是`true`，这个类就会被加上，否则就会被移除。

:marked
  Consider a component method such as `setClasses` that manages the state of three CSS classes:

  下面的组件方法`setClasses`管理了三个 CSS 类的状态：
+makeExample('template-syntax/ts/app/app.component.ts', 'setClasses')(format=".")
:marked
  Now we can add an `NgClass` property binding that calls `setClasses`
  and sets the element's classes accordingly:

  现在，可以添加`NgClass`属性绑定，它会调用`setClasses`，并相应地设置元素的类：
+makeExample('template-syntax/ts/app/app.component.html', 'NgClass-1')(format=".")

<a id="ngStyle"></a>
.l-main-section
:marked
  ### NgStyle

  ### NgStyle

  We can set inline styles dynamically, based on the state of the component.
  Binding to `NgStyle` lets us set many inline styles simultaneously.

  我们可以根据组件的状态动态设置内联样式。
  `NgStyle`绑定可以同时设置多个内联样式。

  A [style binding](#style-binding) is an easy way to set a *single* style value.

  [样式绑定](#style-binding)是设置*单一*样式值的简单方式。
+makeExample('template-syntax/ts/app/app.component.html', 'NgStyle-1')(format=".")
:marked
  The `NgStyle` directive may be the better choice
  when we want to set *many* inline styles at the same time.

  如果要同时设置*多个*内联样式，`NgStyle`指令可能是更好的选择。

  We apply `NgStyle` by binding it to a key:value control !{__objectAsMap}.
  Each key of the object is a style name; its value is whatever is appropriate for that style.

  `NgStyle`需要绑定到一个 key:value 控制对象。
  对象的每个 key 是样式名，它的 value 是能用于这个样式的任何值。

  Consider a component method such as `setStyles` that returns an object defining three styles:

  下面的组件方法`setStyles`，返回一个定义了三种样式的对象：
+makeExample('template-syntax/ts/app/app.component.ts', 'setStyles')(format=".")
:marked
  Now we just add an `NgStyle` property binding that calls `setStyles`
  and sets the element's styles accordingly:

  现在添加`NgStyle`属性绑定，让它调用`setStyles`，并相应地设置元素的样式：
+makeExample('template-syntax/ts/app/app.component.html', 'NgStyle-2')(format=".")

<a id="ngIf"></a>
.l-main-section
:marked
  ### NgIf

  ### NgIf

  We can add an element subtree (an element and its children) to the DOM  by binding an `NgIf` directive to a #{_truthy} expression.

  通过绑定`NgIf`指令到真值表达式，可以把元素子树（元素及其子元素）添加到 DOM 上。
+makeExample('template-syntax/ts/app/app.component.html', 'NgIf-1')(format=".")

.alert.is-critical
  :marked
    Don't forget the asterisk (`*`) in front of `ngIf`.
    For more information, see [\* and &lt;template>](#star-template).

    别忘了`ngIf`前面的星号(`*`)。
    更多信息，见 [\* 与 &lt;template>](#star-template)。
:marked
  Binding to a #{_falsey} expression removes the element subtree from the DOM.

  绑定到假值表达式将从 DOM 中移除元素子树。
+makeExample('template-syntax/ts/app/app.component.html', 'NgIf-2')(format=".")

block dart-no-truthy-falsey
  //- N/A

:marked
  #### Visibility and NgIf are not the same

  #### 可见性和NgIf不是一回事

  We can show and hide an element subtree (the element and its children) with a
  [class](#class-binding) or [style](#style-binding) binding:

  我们可以通过[类绑定](#class-binding)或[样式绑定](#style-binding)来显示和隐藏元素子树（元素及其子元素）。
+makeExample('template-syntax/ts/app/app.component.html', 'NgIf-3')(format=".")
:marked
  Hiding a subtree is quite different from excluding a subtree with `NgIf`.

  隐藏子树和用`NgIf`排除子树是截然不同的。

  When we hide the element subtree, it remains in the DOM.
  Components in the subtree are preserved, along with their state.
  Angular may continue to check for changes even to invisible properties.
  The subtree may tie up substantial memory and computing resources.

  当隐藏子树时，它仍然留在 DOM 中。
  子树中的组件及其状态仍然保留着。
  即使对于不可见属性，Angular 也会继续检查变更。
  子树可能占用相当可观的内存和运算资源。

  When `NgIf` is `false`, Angular physically removes the element subtree from the DOM.
  It destroys components in the subtree, along with their state, potentially freeing up substantial resources and
  resulting in better performance for the user.

  当`NgIf`为`false`时，Angular 从 DOM 中物理地移除了这个元素子树。
  它销毁了子树中的组件及其状态，也潜在释放了可观的资源，最终让用户体验到更好的性能。

  The show/hide technique is probably fine for small element trees.
  We should be wary when hiding large trees; `NgIf` may be the safer choice. Always measure before leaping to conclusions.

  显示 / 隐藏技术用在小型元素树上可能还不错。
  但在隐藏大树时我们得小心；`NgIf`可能是更安全的选择。但要记住：永远得先测量，再下结论。

<a id="ngSwitch"></a>
.l-main-section
:marked
  ### NgSwitch

  ### NgSwitch

  We bind to `NgSwitch` when we want to display *one* element tree (an element and its children)
  from a *set* of possible element trees, based on some condition.
  Angular puts only the *selected* element tree into the DOM.

  当需要从*一组*可能的元素树中根据条件显示*一个*时，我们就把它绑定到`NgSwitch`。
  Angular 将只把*选中的*元素树放进 DOM 中。

  Here’s an example:

  下面是例子：
+makeExample('template-syntax/ts/app/app.component.html', 'NgSwitch')(format=".")
:marked
  We bind the parent `NgSwitch` directive to an expression returning a *switch value*.
  The value is a string in this example, but it can be a value of any type.

  我们把作为父指令的`NgSwitch`绑定到能返回*开关值*的表达式。
  本例中，这个值是字符串，但它也可以是任何类型的值。

  In this example, the parent `NgSwitch` directive controls a set of child `<span>` elements.
  A `<span>` is either pegged to a *match value* expression or marked as the default.

  这个例子中，父指令`NgSwitch`控制一组`<span>`子元素。
  每个`<span>`或者挂在*匹配值*表达式上，或者被标记为默认情况。

  **At any particular moment, at most one of these *spans* is in the DOM.**

  **任何时候，这些 *span* 中最多只有一个会出现在 DOM 中。**

  If the *span*’s *match value* equals the switch value, Angular adds the `<span>` to the DOM.
  If none of the *spans* is a match, Angular adds the default *span* to the DOM.
  Angular removes and destroys all other *spans*.

  如果这个 *span* 的*匹配值*等于*开关值*，Angular 就把这个`<span>`添加到 DOM 中。
  如果没有任何 *span* 匹配上，Angular 就把默认的 *span* 添加到 DOM 中。
  Angular 会移除并销毁所有其它的 *span*。
.l-sub-section
  :marked
    We could substitute any element for the *span* in this example.
    That element could be a `<div>` with a vast subtree of its own elements.
    Only the matching `<div>` and its subtree would appear in the DOM;
    the others would be removed.

    可以用任何其它元素代替本例中的 *span*。
    那个元素可以是带有巨大子树的`<div>`。
    只有匹配的`<div>`和它的子树会显示在 DOM 中，其它的则会被移除。
:marked
  Three collaborating directives are at work here:

  这里有三个相互合作的指令：
  1. `ngSwitch`: bound to an expression that returns the switch value

     `ngSwitch`：绑定到返回开关值的表达式

  1. `ngSwitchCase`: bound to an expression returning a match value

     `ngSwitchCase`：绑定到返回匹配值的表达式

  1. `ngSwitchDefault`: a marker attribute on the default element

     `ngSwitchDefault`：用于标记出默认元素的 attribute

.alert.is-critical
  :marked
    **Do *not*** put the asterisk (`*`) in front of `ngSwitch`. Use the property binding instead.

    **不要**在`ngSwitch`的前面加星号 (`*`)，而应该用属性绑定。

    **Do** put the asterisk (`*`) in front of `ngSwitchCase` and `ngSwitchDefault`.
    For more information, see [\* and &lt;template>](#star-template).

    **要**把星号 (`*`) 放在`ngSwitchCase`和`ngSwitchDefault`的前面。
    要了解更多信息，见[ \* 与 &lt;template>](#star-template)。

<a id="ngFor"></a>
.l-main-section
:marked
  ### NgFor

  ### NgFor

  `NgFor` is a _repeater_ directive &mdash; a way to customize data display.

  `NgFor`是一个_重复器_指令 —— 自定义数据显示的一种方式。

  Our goal is to present a list of items. We define a block of HTML that defines how a single item should be displayed.
  We tell Angular to use that block as a template for rendering each item in the list.

  我们的目标是展示一个由多个条目组成的列表。首先定义了一个 HTML 块，它规定了单个条目应该如何显示。
  再告诉 Angular 把这个块当做模板，渲染列表中的每个条目。

  Here is an example of `NgFor` applied to a simple `<div>`:

  下例中，`NgFor`应用在一个简单的`<div>`上：
+makeExample('template-syntax/ts/app/app.component.html', 'NgFor-1')(format=".")
:marked
  We can also apply an `NgFor` to a component element, as in this example:

  也可以把`NgFor`应用在一个组件元素上，就下例这样：
+makeExample('template-syntax/ts/app/app.component.html', 'NgFor-2')(format=".")

.alert.is-critical
  :marked
    Don't forget the asterisk (`*`) in front of `ngFor`.
    For more information, see [\* and &lt;template>](#star-template).

    不要忘了`ngFor`前面的星号 (`*`)。
    更多信息，见[ \* 与 &lt;template>](#star-template)
:marked
  The text assigned to `*ngFor` is the instruction that guides the repeater process.

  赋值给`*ngFor`的文本是用于指导重复器如何工作的指令。

<a id="ngForMicrosyntax"></a>
:marked
  #### NgFor microsyntax

  #### NgFor 微语法

  The string assigned to `*ngFor` is not a [template expression](#template-expressions).
  It’s a *microsyntax* &mdash; a little language of its own that Angular interprets. In this example, the string `"let hero of heroes"` means:

  赋值给`*ngFor`的字符串不是[模板表达式](#template-expressions)。
  它是一个*微语法* —— 由 Angular 自己解释的小型语言。在这个例子中，字符串`"let hero of heroes"`的含义是：

  > *Take each hero in the `heroes` #{_array}, store it in the local `hero` variable, and make it available to the templated HTML for each iteration.*

  > *取出`heroes`数组中的每个英雄，把它存入局部变量`hero`中，并在每次迭代时对模板 HTML 可用*

  Angular translates this instruction into a new set of elements and bindings.

  Angular 把这个指令翻译成一组元素和绑定。
:marked
  In the two previous examples, the `ngFor` directive iterates over the `heroes` #{_array} returned by the parent component’s `heroes` property,
  stamping out instances of the element to which it is applied.
  Angular creates a fresh instance of the template for each hero in the array.

  在前面的两个例子中，`ngFor`指令在`heroes`数组上进行迭代（它是由父组件的`heroes`属性返回的），
  以其所在的元素为模板“冲压”出很多实例。
  Angular 为数组中的每个英雄创建了此模板的一个全新实例。

  The `let` keyword before `hero` creates a template input variable called `hero`.

  `hero`前面的`let`关键字创建了名叫`hero`的模板输入变量。

.alert.is-critical
  :marked
     A template input variable is **not** the same as a [template reference variable](#ref-vars)!

     模板输入变量和[模板引用变量](#ref-vars)**不是**一回事！

:marked
  We use this variable within the template to access a hero’s properties,
  as we’re doing in the interpolation.
  We can also pass the variable in a binding to a component element,
  as we're doing with `hero-detail`.

  在模板中使用这个变量来访问英雄的属性，就像在插值表达式中所做的那样。
  也可以把这个变量传给组件元素上的绑定，就像对`hero-detail`所做的那样。

:marked
  #### NgFor with index

  #### 带索引的 NgFor

  The `ngFor` directive supports an optional `index` that increases from 0 to the length of the array for each iteration.
  We can capture the index in a template input variable and use it in our template.

  `ngFor`指令支持可选的`index`，它在迭代过程中会从 0 增长到“数组的长度”。
  可以通过模板输入变量来捕获这个 index，并在模板中使用。

  The next example captures the index in a variable named `i`, using it to stamp out rows like "1 - Hercules Son of Zeus".

  下例把 index 捕获到名叫`i`的变量中，使用它“冲压出”像 "1 - Hercules Son of Zeus" 这样的条目。
+makeExample('template-syntax/ts/app/app.component.html', 'NgFor-3')(format=".")
.l-sub-section
  :marked
    Learn about other special *index-like* values such as `last`, `even`, and `odd` in the [NgFor API reference](../api/common/index/NgFor-directive.html).

    要学习更多的*类似 index* 的值，例如`last`、`even`和`odd`，请参阅 [NgFor API 参考](../api/common/index/NgFor-directive.html)。

:marked
  #### NgForTrackBy

  #### NgForTrackBy

  The `ngFor` directive has the potential to perform poorly, especially with large lists.
  A small change to one item, an item removed, or an item added can trigger a cascade of DOM manipulations.

  `ngFor`指令有时候会性能较差，特别是在大型列表中。
  对一个条目的一丁点改动、移除或添加，都会导致级联的 DOM 操作。

  For example, we could refresh the list of heroes by re-querying the server.
  The refreshed list probably contains most, if not all, of the previously displayed heroes.

  例如，我们可以通过重新从服务器查询来刷新英雄列表。
  刷新后的列表可能包含很多（如果不是全部的话）以前显示过的英雄。

  *We* know this because the `id` of each hero hasn't changed.
  But Angular sees only a fresh list of new object references.
  It has no choice but to tear down the old list, discard those DOM elements, and re-build a new list with new DOM elements.

  *我们*知道这一点，是因为每个英雄的`id`没有变化。
  但在 Angular 看来，它只是一个由新的对象引用构成的新列表，
  它没有选择，只能清理旧列表、舍弃那些 DOM 元素，并且用新的 DOM 元素来重建一个新列表。

  Angular can avoid this churn if we give it a *tracking* function that tells it what we know:
  that two objects with the same `hero.id` are the same *hero*. Here is such a function:

  如果给它一个*追踪*函数，Angular 就可以避免这种折腾。
  追踪函数告诉 Angular：我们知道两个具有相同`hero.id`的对象其实是同一个英雄。
  下面就是这样一个函数：
+makeExample('template-syntax/ts/app/app.component.ts', 'trackByHeroes')(format=".")
:marked
  Now set the `NgForTrackBy` directive to that *tracking* function.

  现在，把`NgForTrackBy`指令设置为那个*追踪*函数。

+makeExample('template-syntax/ts/app/app.component.html', 'NgForTrackBy-2')(format=".")

:marked
  The *tracking* function doesn't eliminate all DOM changes.
  Angular may have to update the DOM element if the same-hero *properties* have changed.
  But if the properties haven't changed &mdash; and most of the time they will not have changed &mdash;
  Angular can leave those DOM elements alone. The list UI will be smoother and more responsive.

  *追踪*函数不会乐队所有 DOM 更改。
  如果同一个英雄的*属性*变化了，Angular 就可能不得不更新DOM元素。
  但是如果这个属性没有变化 —— 而且大多数时候它们不会变化 ——
  Angular 就能留下这些 DOM 元素。列表界面就会更加平滑，提供更好的响应。

  Here is an illustration of the `NgForTrackBy` effect.

  这里是关于`NgForTrackBy`效果的插图。
figure.image-display
  img(src='/resources/images/devguide/template-syntax/ng-for-track-by-anim.gif' alt="NgForTrackBy")

<a id="star-template"></a>
<a id="structural-directive"></a>
.l-main-section
:marked
  ## * and &lt;template&gt;

  ## * 与 &lt;template&gt;

  When we reviewed the `NgFor`, `NgIf`, and `NgSwitch` built-in directives, we called out an oddity of the syntax: the asterisk (`*`) that appears before the directive names.

  当审视`NgFor`、`NgIf`和`NgSwitch`这些内置指令时，我们使用了一种古怪的语法：出现在指令名称前面的星号 (`*`)。

  The `*` is a bit of syntactic sugar that makes it easier to read and write directives that modify HTML layout
  with the help of templates.
  `NgFor`, `NgIf`, and `NgSwitch` all add and remove element subtrees that are wrapped in `<template>` tags.

  `*`是一种语法糖，它让那些需要借助模板来修改 HTML 布局的指令更易于读写。
  `NgFor`、`NgIf`和`NgSwitch`都会添加或移除元素子树，这些元素子树被包裹在`<template>`标签中。

  We didn't see the `<template>` tags because the `*` prefix syntax allowed us to skip those tags and
  focus directly on the HTML element that we are including, excluding, or repeating.

  我们没有看到`<template>`标签，那是因为这种`*`前缀语法让我们忽略了这个标签，
  而把注意力直接聚焦在所要包含、排除或重复的那些 HTML 元素上。

  In this section we go under the hood and see how
  Angular strips away the `*` and expands the HTML into the `<template>` tags for us.

  这一节，将深入研究一下，看看 Angular 是怎样扒掉这个`*`，把这段 HTML 展开到`<template>`标签中的。

:marked
  ### Expanding `*ngIf`

  ### 展开`*ngIf`

  We can do what Angular does ourselves and expand the `*` prefix syntax to template syntax. Here's some code with `*ngIf`:

  我们可以像 Angular 一样，自己把`*`前缀语法展开成 template 语法，这里是`*ngIf`的一些代码：
+makeExample('template-syntax/ts/app/app.component.html', 'Template-1')(format=".")
:marked
  The `currentHero` is referenced twice, first as the true/false condition for `NgIf` and
  again as the actual hero passed into the `HeroDetailComponent`.

  `currentHero`被引用了两次，第一次是作为`NgIf`的真 / 假条件，第二次把实际的 hero 值传给了`HeroDetailComponent`。

  The first expansion step transports the `ngIf` (without the `*` prefix) and its contents
  into an expression assigned to a `template` directive.

  展开的第一步是把`ngIf`（没有`*`前缀）和它的内容传给表达式，再赋值给`template`指令。
+makeExample('template-syntax/ts/app/app.component.html', 'Template-2a')(format=".")
:marked
  The next (and final) step unfolds the HTML into a `<template>` tag and `[ngIf]` [property binding](#property-binding):

  下一步，也是最后一步，是把 HTML 包裹进`<template>`标签和`[ngIf]`[属性绑定](#property-binding)中：
+makeExample('template-syntax/ts/app/app.component.html', 'Template-2')(format=".")
:marked
  Notice that the `[hero]="currentHero"` binding remains on the child `<hero-detail>`
  element inside the template.

  注意，`[hero]="currengHero"`绑定留在了模板中的子元素`<hero-detail>`上。

block remember-the-brackets
  .callout.is-critical
    header Remember the brackets!
    header 别忘了方括号！
    :marked
      Don’t make the mistake of writing `ngIf="currentHero"`!
      That syntax assigns the *string* value `"currentHero"` to `ngIf`.
      In JavaScript a non-empty string is a truthy value, so `ngIf` would always be
      `true` and Angular would always display the `hero-detail`
      … even when there is no `currentHero`!

      不要误写为`ngIf="currentHero"`！
      这种语法会把一个字符串"currentHero"赋值给`ngIf`。
      在 JavaScript 中，非空的字符串是真值，所以`ngIf`总会是`true`，而 Angular 将永远显示`hero-detail`…… 即使根本没有`currentHero`！

:marked
  ### Expanding `*ngSwitch`

  ### 展开`*ngSwitch`

  A similar transformation applies to `*ngSwitch`. We can unfold the syntax ourselves.
  Here's an example, first with `*ngSwitchCase` and `*ngSwitchDefault` and then again with `<template>` tags:

  类似的转换也适用于`*ngSwitch`。我们可以自己解开这个语法糖。
  下例中，首先是`*ngSwitchCase`和`*ngSwitchDefault`，然后再解出`<template>`标签：
+makeExample('template-syntax/ts/app/app.component.html', 'NgSwitch-expanded')(format=".")
:marked
  The `*ngSwitchCase` and `*ngSwitchDefault` expand in exactly the same manner as `*ngIf`,
  wrapping their former elements in `<template>` tags.

  `*ngSwitchWhen`和`*ngSwitchDefault`用和`*ngIf`完全相同的方式展开，把它们以前的元素包裹在`<template>`标签中。

  Now we can see why the `ngSwitch` itself is not prefixed with an asterisk (*).
  It does not define content. It's job is to control a collection of templates.

  现在，应该明白为什么`ngSwitch`本身不能用星号 (*) 前缀了吧？
  它没有定义内容，它的工作是控制一组模板。

  In this case, it governs two sets of `ngSwitchCase` and `NgSwitchDefault` directives.
  We should expect it to display the values of the selected template twice,
  once for the (*) prefixed version and once for the expanded template version.
  That's exactly what we see in this example:

  上面这种情况下，它管理两组`NgSwitchCase`和`NgSwitchDefault`指令，一次是 (*) 前缀的版本，一次是展开模板后的版本。
  我们也期待它显示所选模板的值两次。这正是在这个例子中看到的：（译注：下图是错误的，应显示两次）
figure.image-display
    img(src='/resources/images/devguide/template-syntax/ng-switch-anim.gif' alt="NgSwitch")
:marked
  ### Expanding `*ngFor`

  ### 展开`*ngFor`

  The `*ngFor` undergoes a similar transformation. We begin with an `*ngFor` example:

  `*ngFor`也经历类似的转换。从一个`*ngFor`的例子开始：
+makeExample('template-syntax/ts/app/app.component.html', 'Template-3a')(format=".")
:marked
  Here's the same example after transporting the `ngFor` to the `template` directive:

  这里是在把`ngFor`传进`template`指令后的同一个例子：
+makeExample('template-syntax/ts/app/app.component.html', 'Template-3')(format=".")
:marked
  And here it is expanded further into a `<template>` tag wrapping the original `<hero-detail>` element:

  下面，它被进一步扩展成了包裹着原始`<hero-detail>`元素的`<template>`标签：
+makeExample('template-syntax/ts/app/app.component.html', 'Template-4')(format=".")
:marked
  The `NgFor` code is a bit more complex than `NgIf` because a repeater has more moving parts to configure.
  In this case, we have to remember to create and assign the `NgForOf` directive that identifies the list and the `NgForTrackBy` directive.
  Using the `*ngFor` syntax is much easier than writing out this expanded HTML ourselves.

  `NgFor`的代码相对`NgIf`更复杂一点，因为重复器有更多活动部分需要配置。
  这种情况下，我们就得记住添加`NgForOf`指令和`NgForTrackBy`指令，并对它们赋值。
  使用`*ngFor`语法比直接写这些展开后的 HTML 本身要简单多了。

<a id="ref-vars"></a>
.l-main-section
:marked
  ## Template reference variables

  ## 模板引用变量

  A **template reference variable** is a reference to a DOM element or directive within a template.

  **模板引用变量**是模板中对 DOM 元素或指令的引用。

  It can be used with native DOM elements but also with Angular components &mdash; in fact, it will work with any custom web component.

  它能在原生 DOM 元素中使用，也能用于 Angular 组件 —— 实际上，它可以和任何自定义 Web 组件协同工作。

:marked
  ### Referencing a template reference variable

  ### 引用模板引用变量

  We can refer to a template reference variable _anywhere_ in the current template.

  可以在同一元素、兄弟元素或任何子元素中引用模板引用变量。

.l-sub-section
  :marked
    Do not define the same variable name more than once in the same template.
    The runtime value will be unpredictable.

    不要在同一个模版中多次定义相同变量名，否则运行时的值将会不可预测。

:marked
  Here are two other examples of creating and consuming a Template reference variable:

  这里是关于创建和使用模板引用变量的另外两个例子：
+makeExample('template-syntax/ts/app/app.component.html', 'ref-phone')(format=".")
:marked
  The hash (`#`) prefix to "phone" means that we're defining a `phone` variable.

  "phone" 的井号 (`#`) 前缀表示定义了一个`phone`变量。
.l-sub-section
  :marked
    Folks who don't like using the `#` character can use its canonical alternative,
    the `ref-` prefix. For example, we can declare the our `phone` variable using
    either `#phone` or `ref-phone`.

    有些人不喜欢使用`#`字符，而是使用它的规范形式：`ref-`前缀。
    例如，既能用`#phone`，也能用`ref-phone`来定义`phone`变量。

:marked
  ### How a variable gets its value

  ### 如何获取变量的值

  Angular sets the variable's value to the element on which it was defined.
  We defined these variables on the `input` elements.
  We’re passing those `input` element objects across to the
  button elements, where they're used in arguments to the `call` methods in the event bindings.

  Angular 把这种变量的值设置为它所在的那个元素。
  在这个`input`元素上定义了这些变量。
  把那些`input`元素对象传给 button 元素，在事件绑定中，它们作为参数传给了`call`方法。

:marked
  ### NgForm and template reference variables

  ### NgForm 和模板引用变量

  Let's look at one final example: a form, the poster child for template reference variables.

  让我们看看最后一个例子：表单，使用模板引用变量的典范。

  The HTML for a form can be quite involved, as we saw in the [Forms](forms.html) chapter.
  The following is a *simplified* example &mdash; and it's not simple at all.

  正如在[表单](forms.html)一章中所见过的，表单的 HTML 可以做得相当复杂。
  下面是*简化过的*范例 —— 虽然仍算不上多简单。
+makeExample('template-syntax/ts/app/app.component.html', 'ref-form')(format=".")
:marked
  A template reference variable, `theForm`, appears three times in this example, separated
  by a large amount of HTML.

  模板引用变量`theForm`在这个例子中出现了三次，中间隔着一大段 HTML。
+makeExample('template-syntax/ts/app/app.component.html', 'ref-form-a')(format=".")
:marked
  What is the value of `theForm`?

  `theForm`变量的值是什么？

  It would be the [HTMLFormElement](https://developer.mozilla.org/en-US/docs/Web/API/HTMLFormElement)
  if Angular hadn't taken it over.
  It's actually `ngForm`, a reference to the Angular built-in `NgForm` directive that wraps the native `HTMLFormElement`
  and endows it with additional superpowers such as the ability to
  track the validity of user input.

  如果 Angular 没有接管它，那它可能是个[HTMLFormElement](https://developer.mozilla.org/en-US/docs/Web/API/HTMLFormElement)。
  实际上它是个`ngForm`，对 Angular 内置指令`NgForm`的引用。
  它包装了原生的`HTMLFormElement`并赋予它更多超能力，比如跟踪用户输入的有效性。

  This explains how we can disable the submit button by checking `theForm.form.valid`
  and pass an object with rich information to the parent component's `onSubmit` method.

  这解释了该如何通过检查`theForm.form.valid`来禁用提交按钮，以及如何把一个信息量略大的对象传给父组件的`onSubmit`方法。（译注：`onSubmit`方法可能会出发事件，被父组件监听，参见下面的`输入和输出属性`和[父组件监听子组件的事件](docs/ts/latest/cookbook/component-communication.html#!#child-to-parent)。）

<a id="inputs-outputs"></a>
.l-main-section
:marked
  ## Input and output properties

  ## 输入与输出属性

  So far, we’ve focused mainly on binding to component members within template expressions and statements
  that appear on the *right side of the binding declaration*.
  A member in that position is a data binding **source**.

  迄今为止，我们主要聚焦在*绑定声明的右侧*，学习如何在模板表达式和模板语句中绑定到组件成员。
  当成员出现在这个位置上，则称之为数据绑定的**源**。

  This section concentrates on binding to **targets**, which are directive
  properties on the *left side of the binding declaration*.
  These directive properties must be declared as **inputs** or **outputs**.

  本节则专注于绑定到的**目标**，它位于*绑定声明中的左侧*。
  这些指令的属性必须被声明成**输入**或**输出**。

.alert.is-important
  :marked
    Remember: All **components** are **directives**.

    记住：所有**组件**皆为**指令**。
:marked
.l-sub-section
  :marked
    We're drawing a sharp distinction between a data binding **target** and a data binding **source**.

    我们要重点突出下绑定**目标**和绑定**源**的区别。

    The *target* of a binding is to the *left* of the `=`.
    The *source* is on the *right* of the `=`.

    绑定的*目标*是在`=`*左侧*的部分，
    *源*则是在`=`*右侧*的部分。

    The *target* of a binding is the property or event inside the binding punctuation: `[]`, `()` or `[()]`.
    The *source* is either inside quotes (`" "`) or within an interpolation (`{{}}`).

    绑定的*目标*是绑定符：`[]`、`()`或`[()]`中的属性或事件名，
    *源*则是引号 (`" "`) 中的部分或插值符号 (`{{}}`) 中的部分。

    Every member of a **source** directive is automatically available for binding.
    We don't have to do anything special to access a directive member in a template expression or statement.

    **源**指令中的每个成员都会自动在绑定中可用。
    不需要特别做什么，就能在模板表达式或语句中访问指令的成员。

    We have *limited* access to members of a **target** directive.
    We can only bind to properties that are explicitly identified as *inputs* and *outputs*.

    访问**目标**指令中的成员则*受到限制*。
    只能绑定到那些显式标记为*输入*或*输出*的属性。
:marked
  In the following example, `iconUrl` and `onSave` are members of a component
  that are referenced within quoted syntax to the right of the `=`.

  在下面的例子中，`iconUrl`和`onSave`是组件的成员，它们在`=`右侧引号语法中被引用了。
+makeExample('template-syntax/ts/app/app.component.html', 'io-1')(format=".")
:marked
  They are *neither inputs nor outputs* of the component. They are data sources for their bindings.

  它们既不是组件的*输入*也不是*输出*。它们是绑定的数据源。

  Now look at `HeroDetailComponent` when it is the **target of a binding**.

  现在，看看`HeroDetailComponent`，它是**绑定的目标**。
+makeExample('template-syntax/ts/app/app.component.html', 'io-2')(format=".")
:marked
  Both `HeroDetailComponent.hero` and `HeroDetailComponent.deleteRequest` are on the **left side** of binding declarations.
  `HeroDetailComponent.hero` is inside brackets; it is the target of a property binding.
  `HeroDetailComponent.deleteRequest` is inside parentheses; it is the target of an event binding.

  `HeroDetailComponent.hero`和`HeroDetailComponent.deleteRequest`都在绑定声明的**左侧**。
  `HeroDetailComponent.hero`在方括号中，它是属性绑定的目标。
  `HeroDetailComponent.deleteRequest`在圆括号中，它是事件绑定的目标。

  ### Declaring input and output properties

  ### 声明输入和输出属性

  Target properties must be explicitly marked as inputs or outputs.

  目标属性必须被显式的标记为输入或输出。

  When we peek inside `HeroDetailComponent`, we see that these properties are marked
  with decorators as input and output properties.

  当我们深入`HeroDetailComponent`内部时，就会看到这些属性被装饰器标记成了输入和输出属性。
+makeExample('template-syntax/ts/app/hero-detail.component.ts', 'input-output-1')(format=".")

:marked
.l-sub-section
  :marked
    Alternatively, we can identify members in the `inputs` and `outputs` #{_array}s
    of the directive metadata, as in this example:

    另外，还可以在指令元数据的`inputs`或`outputs`数组中标记出这些成员。比如这个例子：
  +makeExample('template-syntax/ts/app/hero-detail.component.ts', 'input-output-2')(format=".")
  <br>
  :marked
    We can specify an input/output property either with a decorator or in a metadata #{_array}.
    Don't do both!

    既可以通过装饰器，也可以通过元数据数组来指定输入/输出属性。但别同时用！
:marked
  ### Input or output?

  ### 输入还是输出？

  *Input* properties usually receive data values.
  *Output* properties expose event producers, such as `EventEmitter` objects.

  *输入*属性通常接收数据值。
  *输出*属性暴露事件生产者，如`EventEmitter`对象。

  The terms _input_ and _output_ reflect the perspective of the target directive.

  _输入_和_输出_这两个词是从目标指令的角度来说的。
figure.image-display
    img(src='/resources/images/devguide/template-syntax/input-output.png' alt="Inputs and outputs")
:marked
  `HeroDetailComponent.hero` is an **input** property from the perspective of `HeroDetailComponent`
  because data flows *into* that property from a template binding expression.

  从`HeroDetailComponent`角度来看，`HeroDetailComponent.hero`是个**输入**属性，
  因为数据流从模板绑定表达式流*入*那个属性。

  `HeroDetailComponent.deleteRequest` is an **output** property from the perspective of `HeroDetailComponent`
  because events stream *out* of that property and toward the handler in a template binding statement.

  从`HeroDetailComponent`角度来看，`HeroDetailComponent.deleteRequest`是个**输出**属性，
  因为事件从那个属性流*出*，流向模板绑定语句中的处理器。

h3#aliasing-io Aliasing input/output properties

h3#aliasing-io 给输入/输出属性起别名

:marked
  Sometimes we want the public name of an input/output property to be different from the internal name.

  有时需要让输入/输出属性的公开名字不同于内部名字。

  This is frequently the case with [attribute directives](attribute-directives.html).
  Directive consumers expect to bind to the name of the directive.
  For example, when we apply a directive with a `myClick` selector to a `<div>` tag,
  we expect to bind to an event property that is also called `myClick`.

<<<<<<< HEAD
  这是使用[属性(Attribute)型指令](attribute-directives.html)时的常见情况。
  指令的使用者期待绑定指令的名字。
  例如，当我们在`<div>`标签上使用一个选择器为`myClick`的指令时，
  我们期待绑定到一个名字也是`myClick`的事件属性上。

=======
  这是使用 [attribute 指令](attribute-directives.html)时的常见情况。
  指令的使用者期望绑定到指令名。例如，在`<div>`上用`myClick`选择器应用指令时，
  希望绑定的事件属性也叫`myClick`。
>>>>>>> f04801fe
+makeExample('template-syntax/ts/app/app.component.html', 'myClick')(format=".")
:marked
  However, the directive name is often a poor choice for the name of a property within the directive class.
  The directive name rarely describes what the property does.
  The `myClick` directive name is not a good name for a property that emits click messages.

  然而，在指令类中，直接用指令名作为自己的属性名通常都不是好的选择。
  指令名很少能描述这个属性是干嘛的。
  `myClick`这个指令名对于用来发出 click 消息的属性就算不上一个好名字。

  Fortunately, we can have a public name for the property that meets conventional expectations,
  while using a different name internally.
  In the example immediately above, we are actually binding *through the* `myClick` *alias* to
  the directive's own `clicks` property.

  幸运的是，可以使用约定俗成的公开名字，同时在内部使用不同的名字。
  在上面例子中，实际上是把`myClick`这个别名指向了指令自己的`clicks`属性。

  We can specify the alias for the property name by passing it into the input/output decorator like this:

  把别名传进@Input/@Output装饰器，就可以为属性指定别名，就像这样：

+makeExample('template-syntax/ts/app/click.directive.ts', 'output-myClick')(format=".")

.l-sub-section
  :marked
    We can also alias property names in the `inputs` and `outputs` #{_array}s.
    We write a colon-delimited (`:`) string with
    the directive property name on the *left* and the public alias on the *right*:

    也可在`inputs`和`outputs`数组中为属性指定别名。
    可以写一个冒号 (`:`) 分隔的字符串，*左侧*是指令中的属性名，*右侧*则是公开的别名。
  +makeExample('template-syntax/ts/app/click.directive.ts', 'output-myClick2')(format=".")

<a id="expression-operators"></a>
.l-main-section
:marked
  ## Template expression operators

  ## 模板表达式操作符

  The template expression language employs a subset of #{_JavaScript} syntax supplemented with a few special operators
  for specific scenarios. We'll cover two of these operators: _pipe_ and _safe navigation operator_.

  模板表达式语言使用了 JavaScript 语法的子集，并补充了几个用于特定场景的特殊操作符。
  下面介绍其中的两个：_管道_和_安全导航操作符_。

:marked
  <a id="pipe"></a>
  ### The pipe operator ( | )

  ### 管道操作符 ( | )

  The result of an expression might require some transformation before we’re ready to use it in a binding.  For example, we might want to display a number as a currency, force text to uppercase, or filter a list and sort it.

  在绑定之前，表达式的结果可能需要一些转换。例如，可能希望把数字显示成金额、强制文本变成大写，或者过滤列表以及进行排序。

  Angular [pipes](./pipes.html) are a good choice for small transformations such as these.
  Pipes are simple functions that accept an input value and return a transformed value.
  They're easy to apply within template expressions, using the **pipe operator (`|`)**:

  Angular [管道](./pipes.html)对像这样的小型转换来说是个明智的选择。
  管道是一个简单的函数，它接受一个输入值，并返回转换结果。
  它们很容易用于模板表达式中，只要使用**管道操作符 (`|`) **就行了。
+makeExample('template-syntax/ts/app/app.component.html', 'pipes-1')(format=".")
:marked
  The pipe operator passes the result of an expression on the left to a pipe function on the right.

  管道操作符会把它左侧的表达式结果传给它右侧的管道函数。

  We can chain expressions through multiple pipes:

  还可以通过多个管道串联表达式：
+makeExample('template-syntax/ts/app/app.component.html', 'pipes-2')(format=".")
:marked
  And we can also [apply parameters](./pipes.html#parameterizing-a-pipe) to a pipe:

  还能对它们使用参数：
+makeExample('template-syntax/ts/app/app.component.html', 'pipes-3')(format=".")

block json-pipe
  :marked
    The `json` pipe is particularly helpful for debugging our bindings:

    `json`管道对调试绑定特别有用：
  +makeExample('template-syntax/ts/app/app.component.html', 'pipes-json')(format=".")
  :marked
    The generated output would look something like this

    它生成的输出是类似于这样的：
  code-example(language="json").
    { "firstName": "Hercules", "lastName": "Son of Zeus",
      "birthdate": "1970-02-25T08:00:00.000Z",
      "url": "http://www.imdb.com/title/tt0065832/",
      "rate": 325, "id": 1 }

:marked
  <a id="safe-navigation-operator"></a>
  ### The safe navigation operator ( ?. ) and null property paths

  ### 安全导航操作符 ( ?. ) 和空属性路径

  The Angular **safe navigation operator (`?.`)** is a fluent and convenient way to guard against null and undefined values in property paths.
  Here it is, protecting against a view render failure if the `currentHero` is null.

  Angular 的**安全导航操作符 (`?.`) **是一种流畅而便利的方式，用来保护出现在属性路径中 null 和 undefined 值。
  下例中，当`currentHero`为空时，保护视图渲染器，让它免于失败。
+makeExample('template-syntax/ts/app/app.component.html', 'safe-2')(format=".")

block dart-safe-nav-op
  //- N/A

:marked
  Let’s elaborate on the problem and this particular solution.

  我们来详细阐述一下这个问题和解决方案：

  What happens when the following data bound `title` property is null?

  如果下列数据绑定中`title`属性为空，会发生什么？
+makeExample('template-syntax/ts/app/app.component.html', 'safe-1')(format=".")
:marked
  The view still renders but the displayed value is blank; we see only "The title is" with nothing after it.
  That is reasonable behavior. At least the app doesn't crash.

  这个视图仍然被渲染出来，但是显示的值是空；只能看到 “The title is”，它后面却没有任何东西。
  这是合理的行为。至少应用没有崩溃。

  Suppose the template expression involves a property path, as in this next example
  where we’re displaying the `firstName` of a null hero.

  假设模板表达式涉及属性路径，在下例中，显示一个空 (null) 英雄的`firstName`。

code-example(language="html").
  The null hero's name is {{nullHero.firstName}}

block null-deref-example
  :marked
    JavaScript throws a null reference error, and so does Angular:

    JavaScript 抛出了空引用错误，Angular 也是如此：
  code-example(format="nocode").
    TypeError: Cannot read property 'firstName' of null in [null].

:marked
  Worse, the *entire view disappears*.

  晕，*整个视图都不见了*。

  We could claim that this is reasonable behavior if we believed that the `hero` property must never be null.
  If it must never be null and yet it is null,
  we've made a programming error that should be caught and fixed.
  Throwing an exception is the right thing to do.

  如果确信`hero`属性永远不可能为空，可以声称这是合理的行为。
  如果它必须不能为空，但它仍然是空值，实际上是制造了一个编程错误，它应该被捕获和修复。
  这种情况下，抛出异常是对的。

  On the other hand, null values in the property path may be OK from time to time,
  especially when we know the data will arrive eventually.

  另一方面，属性路径中的空值可能会时常发生，特别是当我们知道数据最终会出现。

  While we wait for data, the view should render without complaint, and
  the null property path should display as blank just as the `title` property does.

  当等待数据的时候，视图渲染器不应该抱怨，而应该把这个空属性路径显示为空白，就像上面`title`属性那样。

  Unfortunately, our app crashes when the `currentHero` is null.

  不幸的是，当`currentHero`为空的时候，应用崩溃了。

  We could code around that problem with [NgIf](#ngIf).

  可以通过写[NgIf](#ngIf)代码来解决这个问题。
+makeExample('template-syntax/ts/app/app.component.html', 'safe-4')(format=".")

block safe-op-alt
  :marked
    Or we could try to chain parts of the property path with `&&`, knowing that the expression bails out
    when it encounters the first null.

    或者可以尝试通过`&&`来把属性路径的各部分串起来，让它在遇到第一个空值的时候，就返回空。
  +makeExample('template-syntax/ts/app/app.component.html', 'safe-5')(format=".")

:marked
  These approaches have merit but can be cumbersome, especially if the property path is long.
  Imagine guarding against a null somewhere in a long property path such as `a.b.c.d`.

  这些方法都有价值，但是会显得笨重，特别是当这个属性路径非常长的时候。
  想象一下在一个很长的属性路径（如`a.b.c.d`）中对空值提供保护。

:marked
  The Angular safe navigation operator (`?.`) is a more fluent and convenient way to guard against nulls in property paths.
  The expression bails out when it hits the first null value.
  The display is blank, but the app keeps rolling without errors.

  Angular 安全导航操作符 (`?.`) 是在属性路径中保护空值的更加流畅、便利的方式。
  表达式会在它遇到第一个空值的时候跳出。
  显示是空的，但应用正常工作，而没有发生错误。
+makeExample('template-syntax/ts/app/app.component.html', 'safe-6')(format=".")
:marked
  It works perfectly with long property paths such as `a?.b?.c?.d`.

  在像`a?.b?.c?.d`这样的长属性路径中，它工作得很完美。

.l-main-section
:marked
  ## Summary

  ## 小结

  We’ve completed our survey of template syntax. Now it's time to put that knowledge to work as we write our own components and directives.

  我们完成了模板语法的概述。现在，该把如何写组件和指令的知识投入到实际工作当中了。<|MERGE_RESOLUTION|>--- conflicted
+++ resolved
@@ -122,11 +122,7 @@
   HTML is the language of the Angular template.
   The [QuickStart](../quickstart.html) application has a template that is pure HTML:
 
-<<<<<<< HEAD
-  HTML是Angular模板的“语言”。我们的[快速起步](../quickstart.html)应用就有一个模板是纯HTML的：
-=======
-  HTML 是 Angular 模板的语言。[“快速起步”](../quickstart.html)应用的模板是纯 HTML 的：
->>>>>>> f04801fe
+  HTML 是 Angular 模板的语言。[快速起步](../quickstart.html)应用的模板是纯 HTML 的：
 
 code-example(language="html" escape="html").
   <h1>Hello Angular</h1>
@@ -873,7 +869,7 @@
       p Class
       p CSS 类
     td
-      p <code>class</code> property      
+      p <code>class</code> property
     td
       +makeExample('template-syntax/ts/app/app.component.html', 'class-binding-syntax-1')(format=".")
   tr
@@ -881,7 +877,7 @@
       p Style
       p 样式
     td
-      p <code>style</code> property      
+      p <code>style</code> property
     td
       +makeExample('template-syntax/ts/app/app.component.html', 'style-binding-syntax-1')(format=".")
 </div>
@@ -955,14 +951,8 @@
     [ViewChild](../api/core/index/ViewChild-decorator.html) and
     [ContentChild](../api/core/index/ContentChild-decorator.html).
 
-<<<<<<< HEAD
-    如果我们不得不读取目标元素上的属性或调用它的某个方法，我们得用另一种技术。
-    参见API参考手册中的[ViewChild](../api/core/index/ViewChild-var.html)和
-    [ContentChild](../api/core/index/ContentChild-var.html)。
-=======
     如果必须读取目标元素上的属性或调用它的某个方法，得用另一种技术。
-    参见 API 参考手册中的 [viewChild](../api/core/index/ViewChild-var.html) 和 [contentChild](../api/core/index/ContentChild-var.html)。
->>>>>>> f04801fe
+    参见 API 参考手册中的 [ViewChild](../api/core/index/ViewChild-var.html) 和 [ContentChild](../api/core/index/ContentChild-var.html)。
 
 :marked
   ### Binding target
@@ -1148,15 +1138,10 @@
   It **will not** allow HTML with script tags to leak into the browser, neither with interpolation
   nor property binding.
 
-<<<<<<< HEAD
-  幸运的是，Angular数据绑定对危险HTML有防备。在显示它们之前，它对内容先进行*消毒*。不管是插值表达式还是属性绑定，都**不会**允许带有script标签的HTML泄漏到浏览器中。
-+makeExample('template-syntax/ts/app/app.component.html', 'property-binding-vs-interpolation-sanitization')(format=".")
-=======
   幸运的是，Angular 数据绑定对危险 HTML 有防备。
   在显示它们之前，它对内容先进行*消毒*。
   不管是插值表达式还是属性绑定，都**不会**允许带有 script 标签的 HTML 泄漏到浏览器中。
-+makeExample('template-syntax/ts/app/app.component.html', 'property-binding-vs-interpolation-sanitization')(format=".")    
->>>>>>> f04801fe
++makeExample('template-syntax/ts/app/app.component.html', 'property-binding-vs-interpolation-sanitization')(format=".")
 :marked
   Interpolation handles the script tags differently than property binding but both approaches render the
   content harmlessly.
@@ -1645,13 +1630,8 @@
   The `$event` variable contains the payload of the `SizerComponent.sizeChange` event.
   Angular assigns the `$event` value to the `AppComponent.fontSizePx` when the user clicks the buttons.
 
-<<<<<<< HEAD
-  `$event`变量包含了`SizerComponent.sizeChange`事件的有效荷载。
-  当用户点击按钮时，Angular将`$event`赋值给`AppComponent.fontSizePx`。
-=======
   `$event`变量包含了`SizerComponent.sizeChange`事件的荷载。
-  当用户点击按钮时，Angular 将`$event`赋值给`AppComponent.fontSize`。
->>>>>>> f04801fe
+  当用户点击按钮时，Angular 将`$event`赋值给`AppComponent.fontSizePx`。
 
   Clearly the two-way binding syntax is a great convenience compared to separate property and event bindings.
 
@@ -2602,17 +2582,9 @@
   For example, when we apply a directive with a `myClick` selector to a `<div>` tag,
   we expect to bind to an event property that is also called `myClick`.
 
-<<<<<<< HEAD
-  这是使用[属性(Attribute)型指令](attribute-directives.html)时的常见情况。
-  指令的使用者期待绑定指令的名字。
-  例如，当我们在`<div>`标签上使用一个选择器为`myClick`的指令时，
-  我们期待绑定到一个名字也是`myClick`的事件属性上。
-
-=======
   这是使用 [attribute 指令](attribute-directives.html)时的常见情况。
   指令的使用者期望绑定到指令名。例如，在`<div>`上用`myClick`选择器应用指令时，
   希望绑定的事件属性也叫`myClick`。
->>>>>>> f04801fe
 +makeExample('template-syntax/ts/app/app.component.html', 'myClick')(format=".")
 :marked
   However, the directive name is often a poor choice for the name of a property within the directive class.
