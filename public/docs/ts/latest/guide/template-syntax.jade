block includes
  include ../_util-fns
  - var _JavaScript = 'JavaScript';
  //- Double underscore means don't escape var, use !{__var}.
  - var __chaining_op = '<code>;</code> or <code>,</code>';
  - var __new_op = '<code>new</code>';
  - var __objectAsMap = 'object';

:marked
  Our Angular application manages what the user sees and can do, achieving this through the interaction of a Component class instance (the *component*) and its user-facing template.

  我们的Angular应用管理着用户之所见和所为，并通过Component类的实例(*component*)和面向用户的模板来与用户交互。

  Many of us are familiar with the component/template duality from our experience with model-view-controller (MVC) or model-view-viewmodel (MVVM). In Angular,  the component plays the part of the controller/viewmodel, and the template represents the view.

  从使用模型-视图-控制器(MVC)或模型-视图-视图模型(MVVM)的经验中，很多用户都熟悉了组件/模板这两个概念。
  在Angular中，组件扮演着控制器或视图模型的角色，模板则扮演视图的角色。

  Let’s find out what it takes to write a template for our view. We’ll cover these basic elements of template syntax:

  我们来看看写视图的模板都需要什么。我们将覆盖模板语法中的下列基本元素：

  * [HTML](#html)
  * [HTML](#html)
  * [Interpolation](#interpolation)
  * [插值表达式](#interpolation)
  * [Template expressions](#template-expressions)
  * [模板表达式](#template-expressions)
  * [Template statements](#template-statements)
  * [模板语句](#template-statements)
  * [Binding syntax](#binding-syntax)
  * [绑定语法](#binding-syntax)
  * [Property binding](#property-binding)
  * [属性绑定](#property-binding)
  * [Attribute, class, and style bindings](#other-bindings)
  * [HTML属性、class和style绑定](#other-bindings)
  * [Event binding](#event-binding)
  * [事件绑定](#event-binding)
  * [Two-way data binding with `NgModel`](#ngModel)
  * [使用`NgModel`进行双向数据绑定](#ngModel)
  * [Built-in directives](#directives)
  * [内建指令](#directives)
    * [NgClass](#ngClass)
    * [NgClass](#ngClass)
    * [NgStyle](#ngStyle)
    * [NgStyle](#ngStyle)
    * [NgIf](#ngIf)
    * [NgIf](#ngIf)
    * [NgSwitch](#ngSwitch)
    * [NgSwitch](#ngSwitch)
    * [NgFor](#ngFor)
    * [NgFor](#ngFor)
  * [* and &lt;template>](#star-template)
  * [* 与 &lt;template>](#star-template)
  * [Template reference variables](#ref-vars)
  * [模板引用变量](#ref-vars)
  * [Input and output properties](#inputs-outputs)
  * [输入输出属性](#inputs-outputs)
  * [Template expression operators](#expression-operators)
  * [模板表达式操作符](#expression-operators)
    * [pipe](#pipe)
    * [管道](#pipe)
    * [safe navigation operator (?.)](#safe-navigation-operator)
    * [“安全导航操作符”(?.)](#safe-navigation-operator)

  The <live-example></live-example>
  demonstrates all of the syntax and code snippets described in this chapter.
p.
  这个#[+liveExampleLink2('在线例子')]演示了本章中描述的所有语法和代码片段。

.l-main-section
:marked
  ## HTML
  
  ## HTML
  
  HTML is the language of the Angular template. Our [QuickStart](../quickstart.html) application has a template that is pure HTML:

  HTML是Angular模板的“语言”。我们的[“快速起步”](../quickstart.html)应用就有一个模板是纯HTML的：

code-example(language="html" escape="html").
  <h1>My First Angular 2 App</h1>

:marked
  Almost all HTML syntax is valid template syntax. The `<script>` element is a notable exception; it is forbidden, eliminating the risk of script injection attacks. (In practice, `<script>` is simply ignored.)

  几乎所有的HTML语法都是有效的模板语法。但值得注意的例外是`<script>`元素，它被禁用了，以阻止脚本注入攻击的风险。(实际上，`<script>`只是被忽略了。)

  Some legal HTML doesn’t make much sense in a template. The `<html>`, `<body>`, and `<base>` elements have no useful role in our repertoire. Pretty much everything else is fair game.

  有些合法的HTML被用在一个模板中是没有意义的。`<html>`、`<body>`和`<base>`元素在我们的舞台上中并没有扮演有用的角色。基本上所有其它的元素都被一样使用。

  We can extend the HTML vocabulary of our templates with components and directives that appear as new elements and attributes. In the following sections we are going to learn how to get and set DOM (Document Object Model) values dynamically through data binding.

  我们可以通过组件和指令来扩展模板中的HTML词汇。它们看上去就是新元素和属性。接下来我们将学习如何通过数据绑定来动态获取/设置DOM（文档对象模型）的值。

  Let’s turn to the first form of data binding &mdash; interpolation &mdash; to see how much richer template HTML can be.

  我们拿数据绑定的第一种形式 —— 插值表达式 —— 来看看模板的HTML可以有多丰富。

.l-main-section
:marked
  ## Interpolation
  ## 插值表达式
  We met the double-curly braces of interpolation, `{{` and `}}`, early in our Angular education.

  在以前的Angular教程中，我们遇到过由双花括号括起来的插值表达式，`{{`和`}}`。
+makeExample('template-syntax/ts/app/app.component.html', 'first-interpolation')(format=".")
:marked
  We use interpolation to weave calculated strings into the text between HTML element tags and within attribute assignments.

  我们使用插值表达式来把计算所得的字符串插入成HTML元素标签内的文本或对标签的属性进行赋值。

+makeExample('template-syntax/ts/app/app.component.html', 'title+image')(format=".")
:marked
  The material between the braces is often the name of a component property. Angular replaces that name with the
  string value of the corresponding component property. In the example above, Angular evaluates the `title` and `heroImageUrl` properties
  and "fills in the blanks", first displaying a bold application title and then a heroic image.

  在括号之间的“素材”，通常是组件属性的名字。Angular会用组件中同名属性的字符串值，替换这个名字。
  在这个例子中，Angular计算`title`和`heroImageUrl`属性的值，并把它们填在空白处。首先显示一个粗体的应用标题，然后显示英雄的图片。

  More generally, the material between the braces is a **template expression** that Angular first **evaluates**
  and then **converts to a string**. The following interpolation illustrates the point by adding the two numbers within braces:

  更一般化的说法是：括号间的素材是一个**模板表达式**，Angular首先**对它求值**然后把它**转换成字符串**。下列插值表达式通过把括号中的两个数字相加说明了这一点：
+makeExample('template-syntax/ts/app/app.component.html', 'sum-1')(format=".")
:marked
  The expression can invoke methods of the host component, as we do here with `getVal()`:

  这个表达式可以调用所属组件的方法，就像下面用的`getVal()`：
+makeExample('template-syntax/ts/app/app.component.html', 'sum-2')(format=".")
:marked
  Angular evaluates all expressions in double curly braces, converts the expression results to strings, and links them with neighboring literal strings. Finally,
  it assigns this composite interpolated result to an **element or directive property**.

  Angular对所有双花括号中的表达式求值，把求值的结果转换成字符串，并把它们跟相邻的字符串字面量连接起来。最后，它把这个组合出来的插值结果赋给一个**元素或指令的属性**。

  We appear to be inserting the result between element tags and assigning it to attributes.
  It's convenient to think so, and we rarely suffer for this mistake.
  Though this is not exactly true. Interpolation is a special syntax that Angular converts into a
  [property binding](#property-binding), and is explained below.

  表面上看，我们在元素标签之间插入了结果和对标签的属性进行了赋值。
  这样思考起来很方便，并且这个错误很少给我们带来麻烦。
  但严格来讲，这是不对的。插值表达式是一个特殊的语法，Angular把它转换成了一个[属性绑定](#property-binding)，我们后面将会解释这一点。

  But first, let's take a closer look at template expressions and statements.

  但是，让我们先仔细审视下模板表达式和模板语句。

<a id="template-expressions"></a>
.l-main-section
:marked
  ## Template expressions
  ## 模板表达式
  A template **expression** produces a value.
  Angular executes the expression and assigns it to a property of a binding target;
  the target might be an HTML element, a component, or a directive.

  模板**表达式**产生一个值。
  Angular执行这个表达式，并且把它赋值给绑定目标的一个属性，这个绑定目标可能是一个HTML元素、一个组件或一个指令。

  We put a template expression within the interpolation braces when we wrote `{{1 + 1}}`.
  We’ll see template expressions again in the [property binding](#property-binding) section,
  appearing in quotes to the right of the `=` symbol as in `[property]="expression"`.

  当我们写`{{1 + 1}}`时，我们往插值表达式的括号中放进了一个模板表达式。
  我们会在[属性绑定](#property-binding)中再次看到模板表达式，它出现在`=`右侧的引号中，看起来像这样：`[property]="expression"`。

  We write template expressions in a language that looks like #{_JavaScript}.
  Many #{_JavaScript} expressions are legal template expressions, but not all.

  我们用来写模板表达式的是一种看起来很像JavaScript的语言。
  很多JavaScript表达式也是合法的模板表达式，但不是全部。

  #{_JavaScript} expressions that have or promote side effects are prohibited,
  including:

  JavaScript中那些具有或可能引发副作用的表达式是被禁止的，包括：

  * assignments (`=`, `+=`, `-=`, ...)
  * 赋值 (`=`, `+=`, `-=`, ...)
  * !{__new_op}
  * `new`运算符
  * chaining expressions with !{__chaining_op}
  * 使用`;`或`,`的链式表达式
  * increment and decrement operators (`++` and `--`)
  * 自增或自减操作符(`++`和`--`)

:marked
  Other notable differences from #{_JavaScript} syntax include:

  和JavaScript语法的其它显著不同包括：

block notable-differences
  :marked
    * no support for the bitwise operators `|` and `&`
    * 不支持位运算 `|` 和 `&`
    * new [template expression operators](#expression-operators), such as `|` and `?.`
    * 具有新的 [模板表达式运算符](#expression-operators)，比如`|`和`?.`

h3#expression-context Expression context

h3#expression-context 表达式上下文

block template-expressions-cannot
  :marked
    Perhaps more surprising, template expressions cannot refer to anything in
    the global namespace. They can’t refer to `window` or `document`. They
    can’t call `console.log` or `Math.max`. They are restricted to referencing
    members of the expression context.

    也许更让人吃惊的是，模板表达式不能引用全局命名空间中的任何东西。它们不能引用<code>window</code>或<code>document</code>。
    它们不能调用<code>console.log</code>或<code>Math.max</code>。它们被局限于只能访问来自表达式上下文中的成员。

:marked
  The *expression context* is typically the **component instance**, which is
  the source of binding values.

  典型的*表达式上下文*就是**这个组件的实例**，它是各种绑定值的来源。

  When we see *title* wrapped in double-curly braces, `{{title}}`,
  we know that `title` is a property of the data-bound component.
  When we see *isUnchanged* in `[disabled]="isUnchanged"`,
  we know we are referring to that component's `isUnchanged` property.

  当看到包裹在双花括号中的*title*(<code>{{title}}</code>)时，我们就知道`title`是这个数据绑定组件中的一个属性。
  当看到`[disabled]="isUnchanged"`中的*isUnchanged*时，我们就知道我们正在引用该组件的`isUnchanged`属性。

  The component itself is usually the expression *context*, in which case
  the template expression usually references that component.

  组件本身通常就是表达式的*上下文*，这种情况下，模板表达式通常会引用那个组件。

  The expression context can include objects other than the component.
  A [template reference variable](#ref-vars) is one such alternative context object.

  表达式的上下文也包括组件之外的对象。
  [模板引用变量](#ref-vars)就是备选的上下文对象之一。

:marked
  <a id="no-side-effects"></a>
  ### Expression guidelines
  ### 表达式指南
  Template expressions can make or break an application.
  Please follow these guidelines:

  模板表达式能成就或毁掉一个应用。请遵循下列指南：

  * [No visible side effects](#no-visible-side-effects)
  * [没有可见的副作用](#no-visible-side-effects)
  * [Quick execution](#quick-execution)
  * [执行迅速](#quick-execution)
  * [Simplicity](#simplicity)
  * [非常简单](#simplicity)
  * [Idempotence](#idempotence)
  * [幂等性](#idempotence)

  The only exceptions to these guidelines should be in specific circumstances that you thoroughly understand.

  超出上面指南外的情况应该只出现在那些你确信自己已经彻底理解的特定场景中。

  #### No visible side effects
  #### 没有可见的副作用

  A template expression should not change any application state other than the value of the
  target property.

  模板表达式除了目标属性的值以外，不应该改变应用的任何状态。

  This rule is essential to Angular's "unidirectional data flow" policy.
  We should never worry that reading a component value might change some other displayed value.
  The view should be stable throughout a single rendering pass.

  这条规则是Angular“单向数据流”策略的基础。
  我们永远不应该担心读取一个组件值可能改变另外的显示值。
  在一次单独的渲染过程中，视图应该总是稳定的。

  #### Quick execution
  #### 执行迅速
  Angular executes template expressions more often than we think.
  They can be called after every keypress or mouse move.
  Expressions should finish quickly or the user experience may drag, especially on slower devices.
  Consider caching values computed from other values when the computation is expensive.

  Angular执行模板表达式比我们想象的频繁。
  它们可能在每一次按键或鼠标移动后被调用。表达式应该快速结束，否则用户就会感到拖沓，特别是在较慢的设备上。
  当计算比较昂贵时，应该考虑缓存那些从其它值计算得出的值。

  #### Simplicity
  #### 非常简单
  Although it's possible to write quite complex template expressions, we really shouldn't.

  虽然写相当复杂的模板表达式确实是可能的，但我们真的不该那样做。

  A property name or method call should be the norm.
  An occasional Boolean negation (`!`) is OK.
  Otherwise, confine application and business logic to the component itself,
  where it will be easier to develop and test.

  一个属性名或方法调用属于常态。偶尔的逻辑取反(`!`)也还凑合。
  其它情况下，组件应该自己实现应用逻辑和业务逻辑，它将让开发和测试变得更容易。

  #### Idempotence
  #### 幂等性
  An [idempotent](https://en.wikipedia.org/wiki/Idempotence) expression is ideal because
  it is free of side effects and improves Angular's change detection performance.

  一个[幂等的](https://en.wikipedia.org/wiki/Idempotence)表达式更加理想，因为它没有副作用，而且能提升Angular变更检测的性能。

  In Angular terms, an idempotent expression always returns *exactly the same thing* until
  one of its dependent values changes.

  用Angular的术语说，一个幂等的表达式应该总是返回*完全相同的东西*，直到它所依赖的值中有一个变了。
:marked
  Dependent values should not change during a single turn of the event loop.
  If an idempotent expression returns a string or a number, it returns the same string or number
  when called twice in a row. If the expression returns an object (including #{_an} `#{_Array}`),
  it returns the same object *reference* when called twice in a row.

  在单独的一次消息循环中，被依赖的值不应该改变。
  如果一个幂等的表达式返回了一个字符串或数字，连续调用它两次，也应该返回相同的字符串或数字。
  如果表达式返回一个对象(包括`Date`或`Array`)，连续调用它两次，也应该返回同一个对象的*引用*。

.l-main-section#template-statements
:marked
  ## Template statements
  ## 模板语句

  A template **statement** responds to an **event** raised by a binding target
  such as an element, component, or directive.

  模板**语句**用来响应由绑定目标(如HTML元素、组件或指令)触发的**事件**对象。

  We’ll see template statements in the [event binding](#event-binding) section,
  appearing in quotes to the right of the `=` symbol as in `(event)="statement"`.

  我们将在[事件绑定](#event-binding)一节看到模板语句，它出现在`=`号右侧的引号中，就像这样：`(event)="statement"`。

  A template statement *has a side effect*.
  It's how we update application state from user input.
  There would be no point to responding to an event otherwise.

  模板语句*有副作用*。
  这就是我们如何从用户的输入来更新应用状态。
  不然，响应一个事件就没有什么意义了。

.l-sub-section
  :marked
    Responding to events is the other side of Angular's "unidirectional data flow".
    We're free to change anything, anywhere, during this turn of the event loop.

    响应事件是Angular中“单向数据流”的另一面。
    在事件循环的这一回合中，我们可以随意改变任何地方的任何东西。
:marked
  Like template expressions, template *statements* use a language that looks like #{_JavaScript}.
  The template statement parser is different than the template expression parser and
  specifically supports both basic assignment (`=`) and chaining expressions
  (with !{__chaining_op}).

  和模板表达式一样，模板*语句*也是一个一个看起来很像JavaScript的语言。
  模板语句解析器和模板表达式解析器有所不同，它的特别之处在于它既支持基本赋值(`=`)又支持使用分号(`;`)和逗号(`,`)把表达式串起来。

  However, certain #{_JavaScript} syntax is not allowed:

  但无论如何，某些JavaScript语法仍然是不允许的：
  * !{__new_op}
  * `new`运算符
  * increment and decrement operators, `++` and `--`
  * 自增和自减运算符：`++`和`--`
  * operator assignment, such as `+=` and `-=`
  * 操作并赋值，比如`+=`和`-=`
  * the bitwise operators `|` and `&`
  * 位操作符`|`和`&`
  * the [template expression operators](#expression-operators)
  * [模板表达式运算符](#expression-operators)

:marked
  ### Statement context
  ### 语句上下文

  As with expressions, statements can refer only to what's in the statement context — typically the
  **component instance** to which we're binding the event.

  和表达式中一样，语句只能引用语句上下文中 —— 典型的就是我们正在绑定事件的那个**组件的实例**中的内容。

block statement-context
  :marked
    Template statements cannot refer to anything in the global namespace. They
    can’t refer to `window` or `document`. They can’t call `console.log` or
    `Math.max`.

    模板语句无法引用全局命名控件的任何东西。它们不能引用`window`或者`document`。它们不能调用`console.log`或者`Math.max`。

:marked
  The *onSave* in `(click)="onSave()"` is sure to be a method of the data-bound component instance.

  `(click)="onSave()"`中的*onSave*就是数据绑定组件实例中的一个方法。

  The statement context may include an object other than the component.
  A [template reference variable](#ref-vars) is one such alternative context object.
  We'll frequently see the reserved `$event` symbol in event binding statements,
  representing the "message" or "payload" of the raised event.

  语句上下文可以包含组件之外的对象。
  [模板引用对象](#ref-vars)就是这些备选上下文对象中的一个。
  在事件绑定语句中，我们将频繁的看到被保留的`$event`符号，它代表来自所触发事件的“消息”或“有效载荷”。

  ### Statement guidelines
  ### 语句指南

  As with expressions, avoid writing complex template statements.
  A method call or simple property assignment should be the norm.

  和表达式一样，要避免写复杂的模板语句。单一函数调用或者单一属性访问应该是常态。

  Now that we have a feel for template expressions and statements,
  we’re ready to learn about the varieties of data binding syntax beyond interpolation.

  现在，我们对模板表达式和语句有了一点感觉，是时候学习除了插值表达式之外多种多样的数据绑定语法了。

.l-main-section
:marked
  <a id="binding-syntax"></a>
  ## Binding syntax: An overview
  ## 绑定语法：概览
  Data binding is a mechanism for coordinating what users see with application data values.
  While we could push values to and pull values from HTML,
  the application is easier to write, read, and maintain if we turn these chores over to a binding framework.
  We simply declare bindings between binding sources and target HTML elements and let the framework do the work.

  数据绑定是一种机制，用来协调用户所见和应用程序的数据值。
  虽然我们能往HTML推送值或者从HTML拉取值，但是如果我们能把这些琐事放进数据绑定框架，应用就会更容易写、读以及维护。
  我们只要简单的在绑定源和目标HTML元素之间建立绑定，框架就会完成这项工作。

  Angular provides many kinds of data binding, and we’ll discuss each of them in this chapter.
  First we'll take a high-level view of Angular data binding and its syntax.

  Angular提供很多种数据绑定，我们将在本章中逐一讨论它们。
  首先，我们从高层视角来看看Angular数据绑定和它的语法。

  We can group all bindings into three categories by the direction in which data flows.
  Each category has its distinctive syntax:

  根据数据流的方向，我们可以把所有绑定归为三类。
  每一类都有它独特的语法：
table
  tr
    th
      p Data direction
      p 数据流方向
    th
      p Syntax
      p 语法
    th
      p Binding type
      p 绑定类型
  tr
    td
      p One-way
      p 单向
      p from data source
      p 从数据源
      p to view target
      p 到视图目标
    td
      code-example().
        {{expression}}
        [target] = "expression"
        bind-target = "expression"
    td
      p Interpolation
      p 插值表达式
      p Property
      p Property
      p Attribute
      p Attribute
      p Class
      p 类
      p Style
      p 样式
  tr
    td
      p One-way
      p 单向
      p from view target
      p 从视图目标
      p to data source
      p 到数据源
    td
      code-example().
        (target) = "statement"
        on-target = "statement"
    td
      p Event
      p 事件
  tr
    td
      p Two-way
      p 双向
    td
      code-example().
        [(target)] = "expression"
        bindon-target = "expression"
    td
      p Two-way
      p 双向

.alert.is-important
  :marked
    ### 译注
    由于HTML的Attribute和DOM的Property在中文中都被翻译成了“属性”，无法加以区分，而接下来的部分重点是对它们进行比较的。

    我们无法改变历史，因此，在本章的翻译中，我们保留它们的英文形式，而不加翻译，以免混淆。
    在本章中，如果有只提“属性”的地方，一定是指Property，因为在Angular 2中，实际上很少涉及Attribute。

    但在其它章节中，为简单起见，凡是能通过上下文明显区分开的，我们就仍统一译为“属性”，区分不明显的，我们会加注英文

:marked
  Binding types other than interpolation have a **target name** to the left of the equal sign,
  either surrounded by punctuation (`[]`, `()`) or preceded by a prefix (`bind-`, `on-`, `bindon-`).

  除了插值表达式之外的绑定类型，在等号左边都有一个**目标名**，无论是包在括号中(`[]`、`()`)还是用带前缀(`bind-`、`on-`、`bindon-`)的形式。

  What is that target? Before we can answer that question, we must challenge ourselves to look at template HTML in a new way.

  什么是“目标”？在回答这个问题之前，我们必须先挑战下自我，尝试用另一种方式来审视模板中的HTML。

  ### A new mental model
  ### 一个新的思维模型

  With all the power of data binding and our ability to extend the HTML vocabulary
  with custom markup, it is tempting to think of template HTML as *HTML Plus*.

  数据绑定的威力和允许我们用自定义语言来扩展HTML词汇的能力，容易误导我们把模板HTML当成*HTML+*。

  Well, it *is* HTML Plus.
  But it’s also significantly different than the HTML we’re used to.
  We really need a new mental model.

  也对，它*是*HTML+ 。
  但它也跟我们用过的那些HTML有着显著的不同。
  我们需要一种新的思维模型。

  In the normal course of HTML development, we create a visual structure with HTML elements, and
  we modify those elements by setting element attributes with string constants.

  在通常的HTML开发过程中，我们使用HTML元素创建一个视觉结构，并通过把字符串常量设置给元素的Attribute来修改那些元素。

+makeExample('template-syntax/ts/app/app.component.html', 'img+button')(format=".")
:marked
  We still create a structure and initialize attribute values this way in Angular templates.

  在Angular模板中，我们使用同样的方法来创建一个模板结构和初始化Attribute值。

  Then we learn to create new elements with components that encapsulate HTML
  and drop them into our templates as if they were native HTML elements.

  然后，我们学着用包含HTML模板的组件创建新元素，并把它们当作原生HTML元素在模板中使用。
+makeExample('template-syntax/ts/app/app.component.html', 'hero-detail-1')(format=".")
:marked
  That’s HTML Plus.

  这就是HTML+。

  Now we start to learn about data binding. The first binding we meet might look like this:

  现在我们开始学习数据绑定。我们碰到的第一种数据绑定看起来是这样的：

+makeExample('template-syntax/ts/app/app.component.html', 'disabled-button-1')(format=".")
:marked
  We’ll get to that peculiar bracket notation in a moment. Looking beyond it,
  our intuition tells us that we’re binding to the button's `disabled` attribute and setting
  it to the current value of the component’s `isUnchanged` property.

  我们首先会注意到这个怪异的括号注解。接下来，直觉告诉我们，我们正在绑定到这个按钮的`disabled` Attribute。
  并且把它设置为组件的`isUnchanged`Property的当前值。

  Our intuition is wrong! Our everyday HTML mental model is misleading us.
  In fact, once we start data binding, we are no longer working with HTML *attributes*. We aren't setting attributes.
  We are setting the *properties* of DOM elements, components, and directives.

  但我们的直觉是错的！我们的日常HTML思维模式在误导我们。
  实际上，一旦我们开始数据绑定，我们就不再跟Attribute打交道了。我们并不是在设置Attribute，
  而是在设置DOM元素、组件和指令的Property。

.l-sub-section
  :marked
    ### HTML attribute vs. DOM property
    ### HTML的Attribute vs. DOM的Property

    The distinction between an HTML attribute and a DOM property is crucial to understanding how Angular binding works.

    要想理解Angular绑定如何工作，清楚HTML Attribute和DOM Property之间的区别是至关重要的。

    **Attributes are defined by HTML. Properties are defined by the DOM (Document Object Model).**

    **Attribute是由HTML定义的。Property是由DOM(Document Object Model)定义的。**

    * A few HTML attributes have 1:1 mapping to properties. `id` is one example.

    * 少量HTML Attribute和Property之间有着1:1的映射。`id`就是一个例子。

    * Some HTML attributes don't have corresponding properties. `colspan` is one example.

    * 有些HTML Attribute没有对应的Property。`colspan`就是一个例子。

    * Some DOM properties don't have corresponding attributes. `textContent` is one example.

    * 有些DOM Property没有对应的Attribute。`textContent`就是一个例子。

    * Many HTML attributes appear to map to properties ... but not in the way we might think!

    * 大量HTML Attribute看起来映射到了Property…… 但却不像我们想象的那样！

    That last category can be especially confusing ... until we understand this general rule:

    尤其最后一种更让人困惑…… 除非我们能理解这个普遍原则：

    **Attributes *initialize* DOM properties and then they are done.
    Property values can change; attribute values can't.**

    **Attribute *初始化* DOM Property，然后它们的任务就完成了。Property的值可以改变；Attribute的值不能改变。**

    For example, when the browser renders `<input type="text" value="Bob">`, it creates a
    corresponding DOM node with a `value` property *initialized* to "Bob".

    例如，当浏览器渲染`<input type="text" value="Bob">`时，它创建了一个对应的DOM节点，它的`value` Property被*初始化为*“Bob”。

    When the user enters "Sally" into the input box, the DOM element `value` *property* becomes "Sally".
    But the HTML `value` *attribute* remains unchanged as we discover if we ask the input element
    about that attribute: `input.getAttribute('value') // returns "Bob"`

    当用户在输入框中输入 “Sally” 时，DOM元素的`value` *Property* 变成了“Sally”。
    但是这个HTML`value` *Attribute* 保持不变。
    如果我们通过`input.getAttribute('value') // 返回 "Bob"`语句获取这个input元素的Attribute，就会明白这一点。

    The HTML attribute `value` specifies the *initial* value; the DOM `value` property is the *current* value.

    HTML Attribute `value`指定了*初始*值；DOM的`value`Property 是*当前*值。

    The `disabled` attribute is another peculiar example. A button's `disabled` *property* is
    `false` by default so the button is enabled.
    When we add the `disabled` *attribute*, its presence alone initializes the  button's `disabled` *property* to `true`
    so the button is disabled.

    `disabled` Attribute是另一个古怪的例子。按钮的`disabled` *Property* 是`false`，因为默认情况下按钮是可用的。
    当我们添加`disabled` *Attribute*时，它只要出现就表示按钮的`disabled` *Property*是`true`，于是按钮就被禁用了。

    Adding and removing the `disabled` *attribute* disables and enables the button. The value of the *attribute* is irrelevant,
    which is why we cannot enable a button by writing `<button disabled="false">Still Disabled</button>`.

    添加或删除`disabled`时，*Attribute*会禁用或启用这个按钮。但 *Attribute*的值无关紧要，这就是我们为什么没法通过
    `<button disabled="false">仍被禁用</button>`这种写法来启用一个按钮的原因。

    Setting the button's `disabled` *property*  (say, with an Angular binding) disables or enables the button.
    The value of the *property* matters.

    设置按钮的`disabled` *Property*(比如，通过Angular绑定)可以禁用或启用这个按钮。
    这就是*Property*的价值。

    **The HTML attribute and the DOM property are not the same thing, even when they have the same name.**

    **就算名字相同，HTML Attribute和DOM Property也不是同一样东西。**

:marked
  This is so important, we’ll say it again.

  这句话很重要，我们得再强调一次：

  **Template binding works with *properties* and *events*, not *attributes*.**

  **模板绑定是通过*Property*和*事件*来工作的，而不是*Attribute*。**

.callout.is-helpful
  header A world without attributes
  header 一个没有Attribute的世界
  :marked
    In the world of Angular 2, the only role of attributes is to initialize element and directive state.
    When we data bind, we're dealing exclusively with element and directive properties and events.
    Attributes effectively disappear.

    在Angular 2的世界中，Attribute唯一的作用是用来初始化元素和指令的状态。
    当进行数据绑定时，我们只是在与元素和指令的Property和事件打交道，而Attribute就完全靠边站了。
:marked
  With this model firmly in mind, let's learn about binding targets.

  请把这个思维模型牢牢的印在脑子里，接下来我们学习什么是“绑定目标”。

  ### Binding targets
  ### 绑定目标
  The **target of a data binding** is something in the DOM.
  Depending on the binding type, the target can be an
  (element | component | directive) property, an
  (element | component | directive) event, or (rarely) an attribute name.
  The following table summarizes:

  **数据绑定的目标**是DOM中的某些东西。
  这个目标可能是(元素|组件|指令)的Property、(元素|组件|指令)的事件，或(极少数情况下)一个Attribute名。
  下面是的汇总表：

// If you update this table, UPDATE it in Dart & JS, too.
<div width="90%">
table
  tr
    th
      p Binding type
      p 绑定类型
    th
      p Target
      p 目标
    th
      p Examples
      p 范例
  tr
    td
      p Property
      p Property
    td
      p Element&nbsp;property
      p 元素的Property
      p Component&nbsp;property
      p 组件的Property
      p Directive&nbsp;property
      p 指令的Property
    td
      +makeExample('template-syntax/ts/app/app.component.html', 'property-binding-syntax-1')(format=".")
  tr
    td
      p Event
      p 事件
    td
      p Element&nbsp;event
      p 元素的事件
      p Component&nbsp;event
      p 组件的事件
      p Directive&nbsp;event
      p 指令的事件
    td
      +makeExample('template-syntax/ts/app/app.component.html', 'event-binding-syntax-1')(format=".")
  tr
    td
      p Two-way
      p 双向
    td
      p Event and property
      p 事件与Property
    td
      +makeExample('template-syntax/ts/app/app.component.html', '2-way-binding-syntax-1')(format=".")
  tr
    td Attribute
    td
      p Attribute (the&nbsp;exception)
      p Attribute例外情况
    td
      +makeExample('template-syntax/ts/app/app.component.html', 'attribute-binding-syntax-1')(format=".")
  tr
    td
      p Class
      p CSS类
    td
      p <code>class</code> property
      p <code>class</code> property
    td
      +makeExample('template-syntax/ts/app/app.component.html', 'class-binding-syntax-1')(format=".")
  tr
    td
      p Style
      p 样式
    td
      p <code>style</code> property
      p <code>style</code> property
    td
      +makeExample('template-syntax/ts/app/app.component.html', 'style-binding-syntax-1')(format=".")
</div>

:marked
  Let’s descend from the architectural clouds and look at each of these binding types in concrete detail.

  让我们从结构性云层中走出来，看看每种绑定类型的具体情况。

.l-main-section
:marked
  ## Property binding
  ## 属性绑定
  We write a template **property binding** when we want to set a property of a view element to the value of
  a [template expression](#template-expressions).

  当要把一个视图元素的属性设置为[模板表达式](#template-expressions)时，我们就要写模板的**属性绑定**。

  The most common property binding sets an element property to a component property value. An example is
  binding the `src` property of an image element to a component’s `heroImageUrl` property:

  最常用的属性绑定是把元素的属性设置为组件中属性的值。
  下面这个例子中，image元素的`src`属性会被绑定到组件的`heroImageUrl`属性上：
+makeExample('template-syntax/ts/app/app.component.html', 'property-binding-1')(format=".")
:marked
  Another example is disabling a button when the component says that it `isUnchanged`:

  另一个例子是当组件说它`isUnchanged`(未改变)时禁用一个按钮：
+makeExample('template-syntax/ts/app/app.component.html', 'property-binding-2')(format=".")
:marked
  Another is setting a property of a directive:

  另一个例子是设置指令的属性：
+makeExample('template-syntax/ts/app/app.component.html', 'property-binding-3')(format=".")
:marked
  Yet another is setting the model property of a custom component (a great way
  for parent and child components to communicate):

  还有另一个例子是设置一个自定义组件的模型属性(这是父子组件之间通讯的重要途径)：
+makeExample('template-syntax/ts/app/app.component.html', 'property-binding-4')(format=".")
:marked
  ### One-way *in*
  ### 单向*输入*
  People often describe property binding as *one-way data binding* because it flows a value in one direction,
  from a component’s data property into a target element property.

  人们经常把属性绑定描述成*单向数据绑定*，因为值的流动是单向的，从组件中的属性数据，流动到目标元素的属性。

  We cannot use property binding to pull values *out* of the target element.
  We can't bind to a property of the target element to read it. We can only set it.

  我们不能使用属性绑定来从目标元素拉取值，也不能绑定到目标元素的属性来读取它。我们只能设置它。

.l-sub-section
  :marked
    Nor can we use property binding to *call* a method on the target element.

    我们也不能使用属性绑定来*调用*目标元素上的方法。

    If the element raises events we can listen to them with an [event binding](#event-binding).

    如果这个元素触发了事件，我们可以通过[事件绑定](#event-binding)来监听它们。

    If we must read a target element property or call one of its methods,
    we'll need a different technique.
    See the API reference for
    [viewChild](../api/core/index/ViewChild-var.html) and
    [contentChild](../api/core/index/ContentChild-var.html).

    如果我们不得不读取目标元素上的属性或调用它的某个方法，我们得用另一种技术。
    参见API参考手册中的[viewChild](../api/core/index/ViewChild-var.html)和
    [contentChild](../api/core/index/ContentChild-var.html)。

// TODO (global): once we have api docs everywhere, change /docs/ts/latest/ to ../

:marked
  ### Binding target
  ### 绑定目标
  An element property between enclosing square brackets identifies the target property. The target property in the following code is the image element’s `src` property.

  包裹在方括号中的元素属性名标记着目标属性。下列代码中的目标属性是image元素的`src`属性。

+makeExample('template-syntax/ts/app/app.component.html', 'property-binding-1')(format=".")
:marked
  Some people prefer the `bind-` prefix alternative, known as the *canonical form*:

  有些人喜欢用`bind-`前缀的可选形式，并称之为*规范形式*：
+makeExample('template-syntax/ts/app/app.component.html', 'property-binding-5')(format=".")
:marked
  The target name is always the name of a property, even when it appears to be the name of something else. We see `src` and may think it’s the name of an attribute. No. It’s the name of an image element property.

  目标的名字总是属性的名字。即使它看起来和别的名字一样。我们看到`src`时，可能会把它当做Attribute。不！它不是！它是image元素的属性名。

  Element properties may be the more common targets,
  but Angular looks first to see if the name is a property of a known directive,
  as it is in the following example:

  元素属性可能是最常见的绑定目标，但Angular会先去看这个名字是否是某个已知指令的属性名，就像下面的例子中一样：
+makeExample('template-syntax/ts/app/app.component.html', 'property-binding-3')(format=".")

.l-sub-section
  :marked
    Technically, Angular is matching the name to a directive [input](#inputs-outputs),
    one of the property names listed in the directive’s `inputs` array or a property decorated with `@Input()`.
    Such inputs map to the directive’s own properties.

    从技术的角度看，Angular正在匹配一个指令的[input](#inputs-outputs)的名字。这个名字是指令的`inputs`数组中所列的名字之一，或者是一个带有`@Input()`装饰器的属性。
    这样的inputs被映射到了指令自己的属性。
:marked
  If the name fails to match a property of a known directive or element, Angular reports an “unknown directive” error.

  如果名字没有匹配上一个已知指令或元素的属性，Angular就会报告一个“未知指令”的错误。

  ### Avoid side effects
  ### 消除副作用
  As we've already discussed, evaluation of a template expression should have no visible side effects. The expression language itself does its part to keep us safe. We can’t assign a value to anything in a property binding expression nor use the increment and decrement operators.

  正如我们曾讨论过的，计算模板表达式不能有可见的副作用。表达式语言本身可以提供一部分安全保障。我们不能在属性绑定表达式中对任何东西赋值，也不能使用自增、自减运算符。

  Of course, our expression might invoke a property or method that has side effects. Angular has no way of knowing that or stopping us.

  当然，我们的表达式也可能会调用一个具有副作用的属性或方法。但Angular没法知道这一点，也没法防止我们误用。

  The expression could call something like `getFoo()`. Only we know what `getFoo()` does.
  If `getFoo()` changes something and we happen to be binding to that something, we risk an unpleasant experience. Angular may or may not display the changed value. Angular may detect the change and throw a warning error. Our general advice: stick to data properties and to methods that return values and do no more.

  表达式中可以调用像`getFoo()`这样的方法。只有我们才知道`getFoo()`干了什么。
  如果`getFoo()`改变了什么，而我们把它绑定在什么地方，我们就可能把自己坑了。Angular可能显示也可能不显示变化后的值。Angular还可能检测到变化，并抛出一个警告型错误。
  更具普遍性的建议是：只使用数据属性和那些只返回值而不做其他事情的方法。

  ### Return the proper type
  ### 返回恰当的类型
  The template expression should evaluate to the type of value expected by the target property.
  Return a string if the target property expects a string.
  Return a number if the target property expects a number.
  Return an object if the target property expects an object.

  模板表达式应该返回一个目标属性所需类型的值。
  如果目标属性想要个字符串，就返回字符串。
  如果目标属性想要个数字，就返回数字。
  如果目标属性想要个对象，就返回对象。

  The `hero` property of the `HeroDetail` component expects a `Hero` object, which is exactly what we’re sending in the property binding:

  `HeroDetail`组件的`hero`属性想要一个`Hero`对象，那我们就要在属性绑定中精确的给它一个`Hero`对象：
+makeExample('template-syntax/ts/app/app.component.html', 'property-binding-4')(format=".")

block dart-type-exceptions
  //- N/A

:marked
  ### Remember the brackets
  ### 别忘了方括号
  The brackets tell Angular to evaluate the template expression.
  If we forget the brackets, Angular treats the string as a constant and *initializes the target property* with that string.
  It does *not* evaluate the string!

  括号会告诉Angular要计算模板表达式。
  如果我们忘了括号，Angular就会把这个表达式当做一个字符串常量看待，并且用该字符串来*初始化目标属性*。
  它*不会*计算这个字符串。

  Don't make the following mistake:

  不要出现这样的失误：
+makeExample('template-syntax/ts/app/app.component.html', 'property-binding-6')(format=".")

block dart-type-exception-example
  //- N/A

a(id="one-time-initialization")
:marked
  ### One-time string initialization
  ### 一次性字符串初始化
  We *should* omit the brackets when all of the following are true:

  当下列条件满足时，我们*应该*省略括号：
  * The target property accepts a string value.
  * 目标属性接受字符串值。
  * The string is a fixed value that we can bake into the template.
  * 我们想合并到模板中的字符串是一个固定值。
  * This initial value never changes.
  * 这个初始值永不改变。

  We routinely initialize attributes this way in standard HTML, and it works
  just as well for directive and component property initialization.
  The following example initializes the `prefix` property of the `HeroDetailComponent` to a fixed string,
  not a template expression. Angular sets it and forgets about it.

  我们经常这样在标准HTML中用这种方式初始化Attribute，并且这种方式也可以用在初始化指令和组件的属性。
  下面这个例子把`HeroDetailComponent`的`prefix`属性初始化成了一个固定的字符串，而不是模板表达式。Angular设置它，然后忘记它。
// #enddocregion property-binding-12
+makeExample('template-syntax/ts/app/app.component.html', 'property-binding-7')(format=".")
:marked
  The `[hero]` binding, on the other hand, remains a live binding to the component's `currentHero` property.

  作为对比，这个`[hero]`绑定就保持了到组件的`currentHero`属性的活绑定，它会一直随着更新。

  ### Property binding or interpolation?
  ### 属性绑定还是插值表达式？
  We often have a choice between interpolation and property binding.
  The following binding pairs do the same thing:

  我们通常得在插值表达式和属性绑定之间做出选择。
  下列这几对绑定做的事情完全相同：
+makeExample('template-syntax/ts/app/app.component.html', 'property-binding-vs-interpolation')(format=".")
:marked
  Interpolation is a convenient alternative for property binding in many cases.
  In fact, Angular  translates those interpolations into the corresponding property bindings
  before rendering the view.

  在多数情况下，插值表达式是一个更方便的备选项。实际上，在渲染视图之前，Angular就把这些插值表达式翻译成了对应的属性绑定形式。

  There is no technical reason to prefer one form to the other.
  We lean toward readability, which tends to favor interpolation.
  We suggest establishing coding style rules and choosing the form that
  both conforms to the rules and feels most natural for the task at hand.

  没有技术上的理由能决定哪种形式更好。
  我们倾向于可读性，所以倾向于插值表达式。
  我们建议建立组织级的代码风格规定，然后选择一种形式，既能遵循规则，又能让手头的任务做起来更自然。

:marked
  #### Content Security
  #### 内容安全
  Imagine the following *malicious content*.

  假设下面的*恶毒内容*
+makeExample('template-syntax/ts/app/app.component.ts', 'evil-title')(format=".")
:marked
  Fortunately, Angular data binding is on alert for dangerous HTML.
  It *sanitizes* the values before displaying them.
  It **will not** allow HTML with script tags to leak into the browser, neither with interpolation
  nor property binding.

  幸运的是，Angular数据绑定对危险HTML有防备。在显示它们之前，它对内容先进行*消毒*。不管是插值表达式还是属性绑定，都**不会**允许带有script标签的HTML泄漏到浏览器中。

+makeExample('template-syntax/ts/app/app.component.html', 'property-binding-vs-interpolation-sanitization')(format=".")
:marked
  Interpolation handles the script tags differently than property binding but both approaches render the
  content harmlessly.

  插值表达式处理script标签与属性绑定有所不同，但是它们两个都只渲染没有危害的内容。
figure.image-display
  img(src='/resources/images/devguide/template-syntax/evil-title.png' alt="evil title made safe" width='500px')

.l-main-section
:marked
  <a id="other-bindings"></a>
  ## Attribute, Class, and Style Bindings
  
  ## Attribute、Class和Style绑定
  
  The template syntax provides specialized one-way bindings for scenarios less well suited to property binding.

  模板语法为那些不太适合使用属性绑定的场景提供了专门的单向数据绑定形式。

  ### Attribute Binding
  
  ### Attribute绑定
  
  We can set the value of an attribute directly with an **attribute binding**.

  我们可以通过**Attribute绑定**来直接设置Attribute的值。
  
.l-sub-section
  :marked
    This is the only exception to the rule that a binding sets a target property. This is the only binding that creates and sets an attribute.

    这是“绑定到目标属性”这条规则中唯一的例外。这是唯一的一个能创建和设置Attribute的绑定形式。

:marked
  We have stressed throughout this chapter that setting an element property with a property binding is always preferred to setting the attribute with a string. Why does Angular offer attribute binding?

  在本章中，我们通篇都在说通过属性绑定来设置元素的属性总是好于用字符串设置Attribute。为什么Angular还提供了Attribute绑定呢？

  **We must use attribute binding when there is no element property to bind.**

  **因为当元素没有属性可绑的时候，我们不得不使用Attribute绑定。**

  Consider the [ARIA](https://developer.mozilla.org/en-US/docs/Web/Accessibility/ARIA),
  [SVG](https://developer.mozilla.org/en-US/docs/Web/SVG), and
  table span attributes. They are pure attributes.
  They do not correspond to element properties, and they do not set element properties.
  There are no property targets to bind to.

  考虑[ARIA](https://developer.mozilla.org/en-US/docs/Web/Accessibility/ARIA),
  [SVG](https://developer.mozilla.org/en-US/docs/Web/SVG)和
  table中的colspan/rowspan等Attribute。它们是纯粹的Attribute。
  它们没有对应的属性可供绑定。

  We become painfully aware of this fact when we try to write something like this:

  如果我们想写出类似下面这样的东西，这一现状会令我们痛苦：
code-example(language="html").
  &lt;tr>&lt;td colspan="{{1 + 1}}">Three-Four&lt;/td>&lt;/tr>
:marked
  We get this error:

  我们会得到这个错误：
code-example(format="nocode").
  Template parse errors:
  Can't bind to 'colspan' since it isn't a known native property

  模板解析错误：不能绑定到'colspan'，因为它不是已知的原生属性
:marked
  As the message says, the `<td>` element does not have a `colspan` property.
  It has the "colspan" *attribute*, but
  interpolation and property binding can set only *properties*, not attributes.

  正如消息中所说，`<td>`元素没有`colspan` Attribute。
  但是插值表达式和属性绑定只能设置*属性*，而不是Attribute。

  We need attribute bindings to create and bind to such attributes.

  我们需要Attribute绑定来创建和绑定到这样的Attribute。

  Attribute binding syntax resembles property binding.
  Instead of an element property between brackets, we start with the prefix **`attr`**,
  followed by a dot (`.`) and the name of the attribute. We then set the attribute
  value, using an expression that resolves to a string.

  Attribute绑定在语法上类似于属性绑定。
  但方括号中的部分不是一个元素的属性名，而是由一个**`attr`**前缀，紧跟着一个点(`.`)，再跟着Attribute的名字组成。
  我们可以通过一个能求值为字符串的表达式来设置Attribute的值。

  Here we bind `[attr.colspan]` to a calculated value:

  这里我们把`[attr.colspan]`绑定成一个通过计算得到的值：
+makeExample('template-syntax/ts/app/app.component.html', 'attrib-binding-colspan')(format=".")
:marked
  Here's how the table renders:

  这里是table渲染出来的样子：

  <table border="1px">
    <tr><td colspan="2">One-Two</td></tr>
    <tr><td>Five</td><td>Six</td></tr>
   </table>

  One of the primary use cases for attribute binding
  is to set ARIA attributes, as in this example:

  Attribute绑定的主要用例之一是设置ARIA Attribute(译注：ARIA指可访问性，用于给残障人士访问互联网提供便利)，就像这个例子中一样：
+makeExample('template-syntax/ts/app/app.component.html', 'attrib-binding-aria')(format=".")
:marked
  ### Class Binding
  
  ### CSS类绑定

  We can add and remove CSS class names from an element’s `class` attribute with
  a **class binding**.

  借助**CSS类绑定**，我们可以从元素的`class`Attribute上添加和移除CSS类名。

  Class binding syntax resembles property binding.
  Instead of an element property between brackets, we start with the prefix `class`,
  optionally followed by a dot (`.`) and the name of a CSS class: `[class.class-name]`.

  CSS类绑定在语法上类似于属性绑定。但方括号中的部分不是一个元素的属性名，而是包括一个**`class`**前缀，紧跟着一个点(`.`)，再跟着CSS类的名字组成。
  其中后两部分是可选的。形如：`[class.class-name]`。

  The following examples show how to add and remove the application's "special" class
  with class bindings.  Here's how we set the attribute without binding:

  下列例子示范了如何通过CSS类绑定来添加和移除应用的"special"类。不用绑定直接设置Attribute时是这样的：
+makeExample('template-syntax/ts/app/app.component.html', 'class-binding-1')(format=".")
:marked
  We can replace that with a binding to a string of the desired class names; this is an all-or-nothing, replacement binding.

  我们可以把它改写为一个绑定到所需CSS类名的绑定；这是一个或者全有或者全无的替换型绑定(译注：即当badCurly有值时class这个Attribute设置的内容会被完全覆盖)。
+makeExample('template-syntax/ts/app/app.component.html', 'class-binding-2')(format=".")

block dart-class-binding-bug
  //- N/A

:marked
  Finally, we can bind to a specific class name.
  Angular adds the class when the template expression evaluates to #{_truthy}.
  It removes the class when the expression is #{_falsey}.

  最后，我们可以绑定到一个特定的类名。
  当模板表达式的求值结果是真值时，Angular会添加这个类，反之则移除它。
+makeExample('template-syntax/ts/app/app.component.html', 'class-binding-3')(format=".")

.l-sub-section
  :marked
    While this is a fine way to toggle a single class name,
    we generally prefer the [NgClass directive](#ngClass) for managing multiple class names at the same time.

    虽然这是一个切换单一类名的好办法，但我们通常更喜欢使用[NgClass指令](#ngClass)来同时管理多个类名。

:marked
  ### Style Binding
  
  ### 样式绑定

  We can set inline styles with a **style binding**.

  通过**样式绑定**，我们可以设置内联样式。

  Style binding syntax resembles property binding.
  Instead of an element property between brackets, we start with the prefix `style`,
  followed by a dot (`.`) and the name of a CSS style property: `[style.style-property]`.

  样式绑定在语法上类似于属性绑定。但方括号中的部分不是一个元素的属性名，而是包括一个**`style`**前缀，紧跟着一个点(`.`)，再跟着CSS样式的属性名。
  形如：`[style.style-property]`。

+makeExample('template-syntax/ts/app/app.component.html', 'style-binding-1')(format=".")
:marked
  Some style binding styles have unit extension. Here we conditionally set the font size in  “em” and “%” units .

  有些样式绑定中的样式带有单位。在这里，我们可以根据条件用“em”和“%”来设置字体大小的单位。
+makeExample('template-syntax/ts/app/app.component.html', 'style-binding-2')(format=".")

.l-sub-section
  :marked
    While this is a fine way to set a single style,
    we generally prefer the [NgStyle directive](#ngStyle) when setting several inline styles at the same time.

    虽然这是一个设置单一样式的好办法，但我们通常更喜欢使用[NgStyle指令](#ngStyle)来同时设置多个内联样式。

.l-sub-section
  :marked
    Note that a _style property_ name can be written in either
    [dash-case](glossary.html#dash-case), as shown above, or
    [camelCase](glossary.html#camelcase), such as `fontSize`.

    注意，一个_样式属性_命名方法可以用[中线命名法](glossary.html#dash-case)，像上面的一样
    也可以用[驼峰式命名法](glossary.html#camelcase)，比如`fontSize`。

block style-property-name-dart-diff
  //- N/A

.l-main-section
:marked
  ## Event Binding
  
  ## 事件绑定
  
  The bindings we’ve met so far flow data in one direction: *from the component to an element*.

  我们前面遇到过的那些绑定的数据流都是单向的：*从组件到元素* 。

  Users don’t just stare at the screen. They enter text into input boxes. They pick items from lists.
  They click buttons. Such user actions may result in a flow of data in the opposite direction:
  *from an element to the component*.

  用户不会只盯着屏幕看。他们会在输入框中输入文本。他们会从列表中选取条目。
  他们会点击按钮。这类用户动作可能导致反向的数据流：*从元素到组件*。

  The only way to know about a user action is to listen for certain events such as
  keystrokes, mouse movements, clicks, and touches.
  We declare our interest in user actions through Angular event binding.

  知道用户动作的唯一方式是监听正确的事件，比如击键、鼠标移动、点击和触屏。
  我们可以通过Angular的事件绑定来定义我们对哪些用户动作感兴趣。

  Event binding syntax consists of a **target event** within parentheses on the left of an equal sign, and a quoted
  [template statement](#template-statements) on the right.
  The following event binding listens for the button’s click event, calling
  the component's `onSave()` method whenever a click occurs:

  事件绑定语法由等号左侧带圆括号的**目标事件**，和右侧一个引号中的[模板语句](#template-statements)组成。
  下列事件绑定监听按钮的点击事件。无论什么时候，发生点击时，都会调用组件的`onSave()`方法。
  
+makeExample('template-syntax/ts/app/app.component.html', 'event-binding-1')(format=".")

:marked
  ### Target Event
  
  ### 目标事件
  
  A **name between enclosing parentheses** &mdash; for example, `(click)` &mdash;
  identifies the target event. In the following example, the target is the button’s click event.

  **圆括号中的名称** —— 比如`(click)` —— 标记出了目标事件。在下面这个例子中，目标是按钮的click事件。
  
+makeExample('template-syntax/ts/app/app.component.html', 'event-binding-1')(format=".")
:marked
  Some people prefer the `on-` prefix alternative, known as the *canonical form*:

  有些人更喜欢带`on-`前缀的备选形式，称之为*规范形式*：
+makeExample('template-syntax/ts/app/app.component.html', 'event-binding-2')(format=".")
:marked
  Element events may be the more common targets, but Angular looks first to see if the name matches an event property
  of a known directive, as it does in the following example:

  元素事件可能是更常见的目标，但Angular会先看这个名字是否能匹配上已知指令的事件属性，就像下面这个例子：
+makeExample('template-syntax/ts/app/app.component.html', 'event-binding-3')(format=".")

.l-sub-section
  :marked
    The `myClick` directive is further described below in the section
    on [Aliasing input/output properties](#aliasing-io).

    [别名input/output属性](#aliasing-io)章节有更多关于该`myClick`指令的解释。
:marked
  If the name fails to match an element event or an output property of a known directive,
  Angular reports an “unknown directive” error.

  如果这个名字没能匹配到元素事件或已知指令的输出型属性，Angular就会报“未知指令”错误。

  ### *$event* and event handling statements
  ### *$event*和事件处理语句
  In an event binding, Angular sets up an event handler for the target event.

  在事件绑定中，Angular会为目标事件设置事件处理器。

  When the event is raised, the handler executes the template statement.
  The template statement typically involves a receiver that wants to do something
  in response to the event, such as take a value from the HTML control and store it
  in a model.

  当事件发生时，这个处理器会执行模板语句。
  典型的模板语句通常涉及到那些针对事件想作出相应处理的接收器，例如从一个HTML控件中取得一个值，并存入一个模型。

  The binding conveys information about the event, including data values, through
  an **event object named `$event`**.

  这种绑定会通过一个**名叫`$event`的事件对象**传达关于此事件的信息(包括数据值)。

  The shape of the event object is determined by the target event itself.
  If the target event is a native DOM element event, the `$event` is a
  [DOM event object]( https://developer.mozilla.org/en-US/docs/Web/Events),
  with properties such as `target` and `target.value`.

  事件对象的形态取决于目标事件本身。如果目标事件是一个原生DOM元素事件，
  `$event`就是一个[DOM事件对象]( https://developer.mozilla.org/en-US/docs/Web/Events)，它有像`target`和`target.value`这样的属性。

  Consider this example:

  考虑这个范例：
+makeExample('template-syntax/ts/app/app.component.html', 'without-NgModel')(format=".")
:marked
  We’re binding the input box `value` to a `firstName` property, and we’re listening for changes by binding to the input box’s `input` event.
  When the user makes changes, the `input` event is raised, and the binding executes the statement within a context that includes the DOM event object, `$event`.

  我们在把输入框的`value`绑定到`firstName`属性，并且我们正在通过绑定到输入框的`input`事件来监听更改。
  当用户造成更改时，`input`事件被触发，并且在一个包含了DOM事件对象的`$event`的上下文中执行这条语句。

  To update the `firstName` property, we must get the changed text by following
  the path `$event.target.value`.

  要更改`firstName`属性，我们必须通过路径`$event.target.value`来获取更改后的值。

  If the event belongs to a directive (remember: components are directives), `$event` has whatever shape the directive chose to produce.

  如果这个事件属于指令(记住：组件是指令的一种)，那么`$event`便具有指令所生成的形态(译注：比如inputs)。

  <a id="eventemitter"></a>
  <a id="custom-event"></a>
  
  ### Custom Events with EventEmitter
  
  ### 使用EventEmitter实现自定义事件

  Directives typically raise custom events with an Angular [EventEmitter](../api/core/index/EventEmitter-class.html).
  A directive creates an `EventEmitter` and exposes it as a property.
  The directive calls `EventEmitter.emit(payload)` to fire an event, passing in a message payload that can be anything.
  Parent directives listen for the event by binding to this property and accessing the payload through the `$event` object.

  指令使用典型的Angular [EventEmitter](../api/core/index/EventEmitter-class.html)来触发自定义事件。
  指令创建一个`EventEmitter`实例，并且把它作为一个属性暴露出来。
  指令调用`EventEmitter.emit(payload)`来触发事件，传进去的消息载荷可以是任何东西。
  父指令通过绑定到这个属性来监听这个事件，并且通过`$event`对象来访问这个载荷。

  Consider a `HeroDetailComponent` that presents hero information and responds to user actions.
  Although the `HeroDetailComponent` has a delete button it doesn't know how to delete the hero itself.
  The best it can do is raise an event reporting the user's delete request.

  假设一个`HeroDetailComponent`，它展示英雄的信息，并响应用户的动作。
  虽然`HeroDetailComponent`有一个删除按钮，但它自己并不知道该如何删除这个英雄。
  最好的做法是触发一个事件来报告“删除用户”的请求。

  Here are the pertinent excerpts from that `HeroDetailComponent`:

  这里是来自`HeroDetailComponent`的相关摘要：
+makeExample('template-syntax/ts/app/hero-detail.component.ts',
'template-1', 'HeroDetailComponent.ts (template)')(format=".")
+makeExample('template-syntax/ts/app/hero-detail.component.ts',
'deleteRequest', 'HeroDetailComponent.ts (delete logic)')(format=".")

:marked
  The component defines a `deleteRequest` property that returns an `EventEmitter`.
  When the user clicks *delete*, the component invokes the `delete()` method
  which tells the `EventEmitter` to emit a `Hero` object.
  
  组件定义了一个`deleteRequest`属性，它是一个`EventEmitter`实例。(译注：`deleteRequest`属性是导出Output属性，是组件与父级组件交互的主要方式之一。参见[输入和输出属性](#input-and-output-properties)和[父组件监听子组件的事件](docs/ts/latest/cookbook/component-communication.html#!#child-to-parent)。我们需要用`@Output()`来装饰它，或者把它添加到组件元数据的`outputs`数组中，它才能在父级组件可见。)
  当用户点击*删除*时，组件会调用`delete()`方法，这个方法告诉`EventEmitter`，发出一个`Hero`对象。

  Now imagine a hosting parent component that binds to the `HeroDetailComponent`'s `deleteRequest` event.

  现在，想象作为宿主的父组件绑定到了`HeroDetailComponent`的`deleteRequest`事件。

+makeExample('template-syntax/ts/app/app.component.html',
'event-binding-to-component')(format=".")
:marked
  When the `deleteRequest` event fires, Angular calls the parent component's `deleteHero` method,
  passing the *hero-to-delete* (emitted by `HeroDetail`) in the `$event` variable.

  当`deleteRequest`事件触发时，Angular调用父组件的`deleteHero`方法，在`$event`变量中传入*要删除的英雄*(来自`HeroDetail`)。

  ### Template statements have side effects
  ### 模板语句有副作用
  The `deleteHero` method has a side effect: it deletes a hero.
  Template statement side effects are not just OK, they are expected.

  `deleteHero`方法有一个副作用：它删除了一个英雄。
  模板语句的副作用不仅没问题，反而正是我们所期待的。

  Deleting the hero updates the model, perhaps triggering other changes
  including queries and saves to a remote server.
  These changes percolate through the system and are ultimately displayed in this and other views.
  It's all good.

  删除这个英雄会更新模型，还可能触发其它修改，包括向远端服务器的查询和保存。
  这些变更通过系统进行扩散，并最终显示到当前以及其它视图中。
  这都是好事。

//
  :marked
    ### Event bubbling and propagation [TODO: reinstate this section when it becomes true]
    Angular invokes the event-handling statement if the event is raised by the current element or one of its child elements.
  +makeExample('template-syntax/ts/app/app.component.html', 'event-binding-bubbling')(format=".")
  :marked
    Many DOM events, both [native](https://developer.mozilla.org/en-US/docs/Web/Guide/Events/Overview_of_Events_and_Handlers ) and [custom](https://developer.mozilla.org/en-US/docs/Web/Guide/Events/Creating_and_triggering_events ), bubble up their ancestor tree of DOM elements until an event handler along the way prevents further propagation.

  .l-sub-section
    :marked
      `EventEmitter` events don’t bubble.

  :marked
    The result of an event binding statement determines whether
    [event propagation](https://developer.mozilla.org/en-US/docs/Web/API/Document_Object_Model/Examples#Example_5:_Event_Propagation)
    continues or stops with the current element.

    Event propagation stops if the binding statement returns a falsey value (as does a method with no return value).
    Clicking the button in the next example triggers a save;
    the click doesn't make it to the outer `<div>` so the div's save handler is not called.
  +makeExample('template-syntax/ts/app/app.component.html', 'event-binding-no-propagation')(format=".")
  :marked
    Propagation continues if the statement returns a truthy value. In the next example, the click is heard by both the button
    and the outer `<div>`, causing a double save.
  +makeExample('template-syntax/ts/app/app.component.html', 'event-binding-propagation')(format=".")


.l-main-section
:marked
  <a id="ngModel"></a>
  ## Two-way binding with NgModel
  ## 使用NgModel进行双向数据绑定
  When developing data entry forms, we often want to both display a data property and update that property when the user makes changes.

  当开发数据输入表单时，我们通常希望既显示数据的属性，也在用户修改时更新那个属性。

  The `[(ngModel)]` two-way data binding syntax makes that easy. Here's an example:

  `[(NgModel)]`双向数据绑定语法让它变得简单，这里是例子：
+makeExample('template-syntax/ts/app/app.component.html', 'NgModel-1')(format=".")
.callout.is-important
  header [()] = banana in a box
  header [()] = 盒子里的香蕉
  :marked
    To remember that the parentheses go inside the brackets, visualize a *banana in a box*.

<<<<<<< HEAD
    要记住“方括号中的圆括号”这种语法，就把它想象成 *盒子里的香蕉* 吧，是不是很形象？
    (译注：中国读者记起来更简单，方括号又叫中括号，圆括号又叫小括号，显然应该中的在外，小的在内)
:marked
  Alternatively, we can use the canonical prefix form:

  另外，我们也可以使用规范前缀形式：
=======
.callout.is-important
  header FormsModule is Required to use ngModel
  :marked
    Before we can use `ngModel` two-way data binding, we need to import the `FormsModule`
    package in our Angular module. We add it to the `NgModule` decorator's `imports` array. This array contains the list
    of external modules used by our application.
    <br>Learn more about the `FormsModule` and `ngModel` in the
    [Forms](../guide/forms.html#ngModel) chapter.

+makeExample('template-syntax/ts/app/app.module.1.ts', '', 'app.module.ts (FormsModule import)')

:marked
  Alternatively to using `[(ngModel)]`, we can use the canonical prefix form:
>>>>>>> 420b9ca5
+makeExample('template-syntax/ts/app/app.component.html', 'NgModel-2')(format=".")
:marked
  There’s a story behind this construction, a story that builds on the property and event binding techniques we learned previously.

  在这个结构背后还有一个故事，一个关于如何构建我们以前学过的属性绑定和事件绑定技术的故事。

  ### Inside [(ngModel)]
  ### [(ngModel)]内幕
  We could have achieved the same result with separate bindings to
  the `<input>` element's  `value` property and `input` event.

  通过分别绑定到`<input>`元素的`value`属性和`input`事件，我们能达到同样的效果。
+makeExample('template-syntax/ts/app/app.component.html', 'without-NgModel')(format=".")
:marked
  That’s cumbersome. Who can remember which element property to set and what event reports user changes?
  How do we extract the currently displayed text from the input box so we can update the data property?
  Who wants to look that up each time?

  这样很笨拙。谁能记住哪个元素属性用于设置，哪个用于汇报用户更改？
  我们如何从输入框中提取出当前显示的文本，以便更新数据属性？
  谁想每次都去查一遍？

  That `ngModel` directive hides these onerous details behind its own  `ngModel` input and `ngModelChange` output properties.

  `ngModel`指令通过它自己的`ngModel`输入属性和`ngModelChange`输出属性隐藏了这些繁琐的细节。
+makeExample('template-syntax/ts/app/app.component.html', 'NgModel-3')(format=".")
.l-sub-section
  :marked
    The `ngModel` input property sets the element's value property and the `ngModelChange` output property
    listens for changes to the element's value.
    The details are specific to each kind of element and therefore the `NgModel` directive only works for elements,
    such as the input text box, that are supported by a [ControlValueAccessor](../api/common/index/ControlValueAccessor-interface.html).
    We can't apply `[(ngModel)]` to our custom components until we write a suitable *value accessor*,
    a technique that is beyond the scope of this chapter.

    `ngModel`输入属性设置元素的值属性，而`ngModelChange`输出属性监听元素值的变化。
    实现细节对每种元素都很特定，所以`NgModel`指令只和元素一起工作，比如输入框，它由[ControlValueAccessor](../api/common/index/ControlValueAccessor-interface.html)提供支持。
    除非写一个合适的*值访问器*，否则我们不能把`[(ngModel)]`用在我们自己的自定义组件上。但*值访问器*技术超出了本章的范围。
:marked
  Separate `ngModel` bindings is an improvement. We can do better.

  把`ngModel`绑定分离开是一个提升，但我们还能做得更好。

  We shouldn't have to mention the data property twice. Angular should be able to capture the component’s data property and set it
  with a single declaration &mdash; which it can with the `[( )]` syntax:

  我们不该两次引用这个数据属性。Angular应该能捕获组件的数据属性，并且把它设置为一个简单的定义 —— 那就用`[( )]`语法吧：
+makeExample('template-syntax/ts/app/app.component.html', 'NgModel-1')(format=".")

.l-sub-section
  :marked
    `[(ngModel)]` is a specific example of a more general pattern in which Angular "de-sugars" the `[(x)]` syntax
    into an `x` input property for property binding and an `xChange` output property for event binding.
    Angular constructs the event property binding's template statement by appending `=$event`
    to the literal string of the template expression.

    `[(ngModel)]`是一个更通用的模式中的具体例子，在这里，Angular会把`[(x)]`语法去掉语法糖，变成了一个供属性绑定用的输入属性`x`，和一个供事件绑定用的输出属性`xChange`。
    Angular通过在模板表达式的原始字符串后面追加上`=$event`，来构建出供事件绑定用的模板语句。

    We can write a two-way binding directive of our own to exploit this behavior.

    利用这一行为，我们也可以自己写出具有双向绑定功能的指令。

    <span style="font-family:courier">[(_x_)]="_e_" &lt;==> [_x_]="_e_" (<i>x</i>Change)="_e_=$event"</span>

:marked
  Is `[(ngModel)]` all we need? Is there ever a reason to fall back to its expanded form?

  `[(ngModel)]`就是我们所需的一切吗？有没有什么理由需要仰仗到它的展开形式？

  The `[( )]` syntax can only _set_ a data-bound property.
  If we need to do something more or something different, we need to write the expanded form ourselves.

  `[( )]`语法只能_设置_一个数据绑定属性。
  如果需要做更多或不同的事情，我们得自己写它的展开形式。

  Let's try something silly like forcing the input value to uppercase:

  来做点淘气的事儿吧，比如强制让输入值变成大写形式：
+makeExample('template-syntax/ts/app/app.component.html', 'NgModel-4')(format=".")
:marked
  Here are all variations in action, including the uppercase version:

  下面是实际操作中的所有变体形式，包括这个大写版本：
figure.image-display
    img(src='/resources/images/devguide/template-syntax/ng-model-anim.gif' alt="NgModel variations")

.l-main-section
:marked
  <a id="directives"></a>
  ## Built-in directives
  ## 内建指令

  Earlier versions of Angular included over seventy built-in directives.
  The community contributed many more, and countless private directives
  have been created for internal applications.

  前一个版本的Angular中包含了超过70个内建指令。
  社区贡献了更多，这还没算为内部应用而创建的无数私有指令。

  We don’t need many of those directives in Angular 2.
  Quite often we can achieve the same results with the more capable and expressive Angular 2 binding system.
  Why create a directive to handle a click when we can write a simple binding such as this?

  在Angular 2中我们不需要那么多指令。
  使用更强大、更富有表现力的Angular 2绑定系统，我们其实可以达到同样的效果。
  如果我们能用一个这样的简单绑定达到目的，为什么还需要创建一个指令来处理点击事件？
+makeExample('template-syntax/ts/app/app.component.html', 'event-binding-1')(format=".")
:marked
  We still benefit from directives that simplify complex tasks.
  Angular still ships with built-in directives; just not as many.
  We'll write our own directives, just not as many.

  我们仍然可以从简化复杂任务的指令中获益。
  Angular发布时仍然带有内建指令，只是没那么多了。
  我们仍会写自己的指令，只是没那么多了。

  This segment reviews some of the most frequently used built-in directives.

  下面这部分就检阅一下那些最常用的内建指令。

<a id="ngClass"></a>
.l-main-section
:marked
  ### NgClass

  We typically control how elements appear
  by adding and removing CSS classes dynamically.
  We can bind to `NgClass` to add or remove several classes simultaneously.

  我们经常用动态添加或删除CSS类的方式来控制元素如何显示。
  通过绑定到`NgClass`，我们可以同时添加或移除多个类。

  A [class binding](#class-binding) is a good way to add or remove a *single* class.

  [CSS类绑定](#class-binding)是添加或删除*单个*类的最佳途径。
+makeExample('template-syntax/ts/app/app.component.html', 'class-binding-3a')(format=".")
:marked
  The `NgClass` directive may be the better choice
  when we want to add or remove *many* CSS classes at the same time.

  当我们想要同时添加或移除*多个*CSS类时，`NgClass`指令可能是更好的选择。

  A good way to apply `NgClass` is by binding it to a key:value control !{__objectAsMap}. Each key of the object is a CSS class name; its value is `true` if the class should be added, `false` if it should be removed.

  绑定到一个 key:value 形式的控制对象，是应用`NgClass`的好方式。这个对象中的每个key都是一个CSS类名，如果它的value是`true`，这个类就会被加上，否则就会被移除。

:marked
  Consider a component method such as `setClasses` that manages the state of three CSS classes:

  考虑一个像`setClasses`这样的组件方法，用于管理三个CSS类的状态。
+makeExample('template-syntax/ts/app/app.component.ts', 'setClasses')(format=".")
:marked
  Now we can add an `NgClass` property binding that calls `setClasses`
  and sets the element's classes accordingly:

  现在，我们可以添加一个`NgClass`属性绑定，它会调用`setClasses`，并据此设置元素的类：
+makeExample('template-syntax/ts/app/app.component.html', 'NgClass-1')(format=".")

<a id="ngStyle"></a>
.l-main-section
:marked
  ### NgStyle
  We can set inline styles dynamically, based on the state of the component.
  Binding to `NgStyle` lets us set many inline styles simultaneously.

  我们可以基于组件的状态动态设置内联样式。
  绑定到`NgStyle`可以让我们同时设置很多内联样式。

  A [style binding](#style-binding) is an easy way to set a *single* style value.

  [样式绑定](#style-binding)是设置*单一*样式值的简单方式。
+makeExample('template-syntax/ts/app/app.component.html', 'NgStyle-1')(format=".")
:marked
  The `NgStyle` directive may be the better choice
  when we want to set *many* inline styles at the same time.

  如果我们要同时设置*多个*内联样式，`NgStyle`指令可能是更好的选择。

  We apply `NgStyle` by binding it to a key:value control !{__objectAsMap}.
  Each key of the object is a style name; its value is whatever is appropriate for that style.

  我们通过把它绑定到一个 key:value 控制对象的形式使用`NgStyle`。
  对象的每个key是样式名，它的value就是能用于这个样式的任何值。

  Consider a component method such as `setStyles` that returns an object defining three styles:

  考虑一个类似于`setStyles`的组件方法，它返回一个定义三种样式的对象：
+makeExample('template-syntax/ts/app/app.component.ts', 'setStyles')(format=".")
:marked
  Now we just add an `NgStyle` property binding that calls `setStyles`
  and sets the element's styles accordingly:

  现在我们添加一个`NgStyle`属性绑定，让它调用`setStyles`，并据此设置元素的样式：
+makeExample('template-syntax/ts/app/app.component.html', 'NgStyle-2')(format=".")

<a id="ngIf"></a>
.l-main-section
:marked
  ### NgIf
  ### NgIf
  We can add an element subtree (an element and its children) to the DOM  by binding an `NgIf` directive to a #{_truthy} expression.

  通过把`NgIf`指令绑定到一个真值表达式，我们可以把一个元素的子树(元素及其子元素)添加到DOM上。
+makeExample('template-syntax/ts/app/app.component.html', 'NgIf-1')(format=".")

.alert.is-critical
  :marked
    Don't forget the asterisk (`*`) in front of `ngIf`.
    For more information, see [\* and &lt;template>](#star-template).

    不要忘记了`ngIf`前面的星号(`*`)。
    要了解更多，参见[\*与&lt;template>](#star-template)。
:marked
  Binding to a #{_falsey} expression removes the element subtree from the DOM.

  绑定到一个假值表达式将从DOM中移除元素的子树。
+makeExample('template-syntax/ts/app/app.component.html', 'NgIf-2')(format=".")

block dart-no-truthy-falsey
  //- N/A

:marked
  #### Visibility and NgIf are not the same
  #### 可见性和NgIf不是一回事
  We can show and hide an element subtree (the element and its children) with a
  [class](#class-binding) or [style](#style-binding) binding:

  我们可以通过[类绑定](#class-binding)或[样式绑定](#style-binding)来显示和隐藏一个元素的子树(元素及其子元素)。
+makeExample('template-syntax/ts/app/app.component.html', 'NgIf-3')(format=".")
:marked
  Hiding a subtree is quite different from excluding a subtree with `NgIf`.

  隐藏一个子树和用`NgIf`排除一个子树是截然不同的。

  When we hide the element subtree, it remains in the DOM.
  Components in the subtree are preserved, along with their state.
  Angular may continue to check for changes even to invisible properties.
  The subtree may tie up substantial memory and computing resources.

  当我们隐藏一个子树时，它仍然留在DOM中。
  子树中的组件及其状态仍然保留着。
  即使对于不可见属性，Angular也会继续检查变更。
  子树可能占用相当可观的内存和运算资源。

  When `NgIf` is `false`, Angular physically removes the element subtree from the DOM.
  It destroys components in the subtree, along with their state, potentially freeing up substantial resources and
  resulting in better performance for the user.

  当`NgIf`为`false`时，Angular从DOM中实际移除了这个元素的子树。
  它销毁了子树中的组件及其状态，也潜在释放了可观的资源，最终让用户体验到更好的性能。

  The show/hide technique is probably fine for small element trees.
  We should be wary when hiding large trees; `NgIf` may be the safer choice. Always measure before leaping to conclusions.

  显示/隐藏技术用在小型元素树上可能还不错。
  但在隐藏大树时我们得小心；`NgIf`可能是更安全的选择。但要记住：永远得先测量，再下结论。

<a id="ngSwitch"></a>
.l-main-section
:marked
  ### NgSwitch
  We bind to `NgSwitch` when we want to display *one* element tree (an element and its children)
  from a *set* of possible element trees, based on some condition.
  Angular puts only the *selected* element tree into the DOM.

  当需要从*一组*可能的元素树中根据条件显示*一个*时，我们就把它绑定到`NgSwitch`。
  Angular将只把*选中的*元素树放进DOM中。

  Here’s an example:

  下面是例子：
+makeExample('template-syntax/ts/app/app.component.html', 'NgSwitch')(format=".")
:marked
  We bind the parent `NgSwitch` directive to an expression returning a *switch value*.
  The value is a string in this example, but it can be a value of any type.

  我们把作为父指令的`NgSwitch`绑定到一个能返回*开关值*的表达式。
  本例中，这个值是字符串，但它也可能是任何类型的值。

  In this example, the parent `NgSwitch` directive controls a set of child `<span>` elements.
  A `<span>` is either pegged to a *match value* expression or marked as the default.

  这个例子中，父指令`NgSwitch`控制一组`<span>`子元素。
  每个`<span>`或者挂在一个*匹配值*表达式上，或者被标记为默认情况。

  **At any particular moment, at most one of these *spans* is in the DOM.**

  **任何时候，这些*span*中最多只有一个会出现在DOM中。**

  If the *span*’s *match value* equals the switch value, Angular adds the `<span>` to the DOM.
  If none of the *spans* is a match, Angular adds the default *span* to the DOM.
  Angular removes and destroys all other *spans*.

  如果这个*span*的*匹配值*与*开关值*相等，Angular就把这个`<span>`添加到DOM中。
  如果没有任何*span*匹配上，Angular就把默认的*span*添加到DOM中。
  Angular会移除并销毁所有其它的*span*。
.l-sub-section
  :marked
    We could substitute any element for the *span* in this example.
    That element could be a `<div>` with a vast subtree of its own elements.
    Only the matching `<div>` and its subtree would appear in the DOM;
    the others would be removed.

    我们可以用任何其它元素代替本例中的*span*。
    那个元素可以是一个带有巨大子树的`<div>`。
    只有匹配的`<div>`和它的子树会显示在DOM中，其它的则会被移除。
:marked
  Three collaborating directives are at work here:

  这里有三个相互合作的指令：
  1. `ngSwitch`: bound to an expression that returns the switch value
  1. `ngSwitch`：绑定到一个返回开关值的表达式
  1. `ngSwitchCase`: bound to an expression returning a match value
  1. `ngSwitchCase`：绑定到一个返回匹配值的表达式
  1. `ngSwitchDefault`: a marker attribute on the default element
  1. `ngSwitchDefault`：一个用于标记出默认元素的Attribute

.alert.is-critical
  :marked
    **Do *not*** put the asterisk (`*`) in front of `ngSwitch`. Use the property binding instead.

    **不要**在`ngSwitch`的前面放星号(`*`)，而应该用属性绑定。

    **Do** put the asterisk (`*`) in front of `ngSwitchCase` and `ngSwitchDefault`.
    For more information, see [\* and &lt;template>](#star-template).

    **要**把星号(`*`)放在`ngSwitchCase`和`ngSwitchDefault`的前面。
    要了解更多信息，参见[\*与&lt;template>](#star-template)。

<a id="ngFor"></a>
.l-main-section
:marked
  ### NgFor
  ### NgFor
  `NgFor` is a _repeater_ directive &mdash; a way to customize data display.

  `NgFor`是一个_重复器_指令 —— 自定义数据显示的一种方式。

  Our goal is to present a list of items. We define a block of HTML that defines how a single item should be displayed.
  We tell Angular to use that block as a template for rendering each item in the list.

  我们的目标是展示一个由多个条目组成的列表。我们定义了一个HTML块儿，它规定了单个条目应该如何显示。
  我们告诉Angular把这个块儿当做模板，渲染列表中的每个条目。

  Here is an example of `NgFor` applied to a simple `<div>`:

  这里是一个例子，它把`NgFor`应用在一个简单的`<div>`上：
+makeExample('template-syntax/ts/app/app.component.html', 'NgFor-1')(format=".")
:marked
  We can also apply an `NgFor` to a component element, as in this example:

  我们也可以把`NgFor`应用在一个组件元素上，就像这个例子中一样：
+makeExample('template-syntax/ts/app/app.component.html', 'NgFor-2')(format=".")

.alert.is-critical
  :marked
    Don't forget the asterisk (`*`) in front of `ngFor`.
    For more information, see [\* and &lt;template>](#star-template).

    不要忘了`ngFor`前面的星号(`*`)。
    要了解更多，参见[\*与&lt;template>](#star-template)
:marked
  The text assigned to `*ngFor` is the instruction that guides the repeater process.

  赋值给`*ngFor`的文本是一个用于指导重复器如何工作的“操作指南”。

<a id="ngForMicrosyntax"></a>
:marked
  #### NgFor microsyntax
  #### NgFor微语法
  The string assigned to `*ngFor` is not a [template expression](#template-expressions).
  It’s a *microsyntax* &mdash; a little language of its own that Angular interprets. In this example, the string `"let hero of heroes"` means:

  赋值给`*ngFor`的字符串并不是一个[模板表达式](#template-expressions)。
  它是一个*微语法* —— 由Angular自己解释的小型语言。在这个例子中，字符串`"let hero of heroes"`的含义是：

  >*Take each hero in the `heroes` array, store it in the local `hero` variable, and make it available to the templated HTML
  for each iteration.*

  >*取出`heroes`数组中的每个英雄，把它存在一个局部变量`hero`中，并且在每个迭代中让它对模板HTML可用*

  Angular translates this instruction into a new set of elements and bindings.

  Angular把这份“操作指南”翻译成一组“元素和绑定”。
:marked
  In the two previous examples, the `ngFor` directive iterates over the `heroes` #{_array} returned by the parent component’s `heroes` property,
  stamping out instances of the element to which it is applied.
  Angular creates a fresh instance of the template for each hero in the array.

  在前面的两个例子中，`ngFor`指令在`heroes`变量上进行迭代(它是由父组件的`heroes`属性返回的)，以其所在的元素为模板“冲压”出很多实例。
  Angular为数组中的每个英雄创建了此模板的一个全新实例。

  The `let` keyword before `hero` creates a template input variable called `hero`.

  `hero`前面的`let`关键字创建了一个名叫`hero`的模板输入变量。

.alert.is-critical
  :marked
     A template input variable is **not** the same as a [template reference variable](#ref-vars)!

     模板输入变量和[模板引用变量](#ref-vars)**不是**一回事儿！

:marked
  We use this variable within the template to access a hero’s properties,
  as we’re doing in the interpolation.
  We can also pass the variable in a binding to a component element,
  as we're doing with `hero-detail`.

  我们在模板中使用这个变量来访问英雄的属性，就像在插值表达式中所做的那样。
  我们也可以把这个变量传给组件元素上的一个绑定，就像我们对`hero-detail`所做的那样。

:marked
  #### NgFor with index
  #### 带索引的NgFor
  The `ngFor` directive supports an optional `index` that increases from 0 to the length of the array for each iteration.
  We can capture the index in a template input variable and use it in our template.

  `ngFor`指令支持一个可选的`index`，它在迭代过程中会从0增长到“当前数组的长度”。
  我们可以通过模板输入变量来捕获这个index，并把它用在模板中。

  The next example captures the index in a variable named `i`, using it to stamp out rows like "1 - Hercules Son of Zeus".

  下一个例子把index捕获到了一个名叫`i`的变量中，使用它“冲压出”像"1 - Hercules Son of Zeus"这样的条目。
+makeExample('template-syntax/ts/app/app.component.html', 'NgFor-3')(format=".")
.l-sub-section
  :marked
    Learn about other special *index-like* values such as `last`, `even`, and `odd` in the [NgFor API reference](../api/common/index/NgFor-directive.html).

    要学习更多的*类似index*的值，例如`last`、`even`和`odd`，请参阅[NgFor API 参考](../api/common/index/NgFor-directive.html)。

:marked
  #### NgForTrackBy
  The `ngFor` directive has the potential to perform poorly, especially with large lists.
  A small change to one item, an item removed, or an item added can trigger a cascade of DOM manipulations.

  `ngFor`指令有时候会性能较差，特别是在大型列表中。
  对一个条目的一点小更改、移除或添加，都会导致级联的DOM操作。

  For example, we could refresh the list of heroes by re-querying the server.
  The refreshed list probably contains most, if not all, of the previously displayed heroes.

  例如，我们可以通过重新从服务器查询来刷新英雄列表。
  刷新后的列表可能包含很多(如果不是全部的话)以前显示过的英雄。

  *We* know this because the `id` of each hero hasn't changed.
  But Angular sees only a fresh list of new object references.
  It has no choice but to tear down the old list, discard those DOM elements, and re-build a new list with new DOM elements.

  *我们*知道这一点，是因为每个英雄的`id`没有变化。
  但在Angular看来，它只是一个由新的对象引用构成的新列表，
  所以它没有选择，只能清理老列表、舍弃那些DOM元素，并且用新的DOM元素来重建一个新列表。

  Angular can avoid this churn if we give it a *tracking* function that tells it what we know:
  that two objects with the same `hero.id` are the same *hero*. Here is such a function:

  如果我们给它一个*追踪*函数，Angular就可以避免这种折腾。追踪函数告诉Angular：我们知道两个具有相同`hero.id`的对象其实是同一个英雄。
  下面就是这样一个函数：
+makeExample('template-syntax/ts/app/app.component.ts', 'trackByHeroes')(format=".")
:marked
  Now set the `NgForTrackBy` directive to that *tracking* function.

  现在，把`NgForTrackBy`指令设置为那个*追踪*函数。
  
+makeExample('template-syntax/ts/app/app.component.html', 'NgForTrackBy-2')(format=".")

:marked
  The *tracking* function doesn't eliminate all DOM changes.
  Angular may have to update the DOM element if the same-hero *properties* have changed.
  But if the properties haven't changed &mdash; and most of the time they will not have changed &mdash;
  Angular can leave those DOM elements alone. The list UI will be smoother and more responsive.

  *追踪*函数不会排除所有DOM更改。
  如果用来判断是否同一个英雄的*属性*变化了，Angular就可能不得不更新DOM元素。
  但是如果这个属性没有变化 —— 而且大多数时候它们不会变化 ——
  Angular就能留下这些DOM元素。列表界面就会更加平滑，提供更好的响应。

  Here is an illustration of the `NgForTrackBy` effect.

  这里是关于`NgForTrackBy`效果的一个插图。
figure.image-display
  img(src='/resources/images/devguide/template-syntax/ng-for-track-by-anim.gif' alt="NgForTrackBy")

<a id="star-template"></a>
<a id="structural-directive"></a>
.l-main-section
:marked
  ## `*` and &lt;template&gt;
  ## `*`与&lt;template&gt;
  When we reviewed the `NgFor`, `NgIf`, and `NgSwitch` built-in directives, we called out an oddity of the syntax: the asterisk (`*`) that appears before the directive names.

  当我们审视`NgFor`、`NgIf`和`NgSwitch`内建指令时，我们使用了一种古怪的语法：出现在指令名称前面的星号(`*`)。

  The `*` is a bit of syntactic sugar that makes it easier to read and write directives that modify HTML layout
  with the help of templates.
  `NgFor`, `NgIf`, and `NgSwitch` all add and remove element subtrees that are wrapped in `<template>` tags.

  `*`是一种语法糖，它让那些需要借助模板来修改HTML布局的指令更易于读写。
  `NgFor`、`NgIf`和`NgSwitch`都会添加或移除元素子树，这些元素子树被包裹在`<template>`标签中。

  We didn't see the `<template>` tags because the `*` prefix syntax allowed us to skip those tags and
  focus directly on the HTML element that we are including, excluding, or repeating.

  我们没有看到`<template>`标签，那是因为这种`*`前缀语法让我们忽略了这个标签，而把注意力直接聚焦在所要包含、排除或重复的那些HTML元素上。

  In this section we go under the hood and see how
  Angular strips away the `*` and expands the HTML into the `<template>` tags for us.

  在这一节，我们将掀开引擎盖儿，看看Angular是怎样替我们扒掉这个`*`，并且把这段HTML展开到`<template>`标签中的。

:marked
  ### Expanding `*ngIf`
  ### 展开`*ngIf`
  We can do what Angular does ourselves and expand the `*` prefix syntax to template syntax. Here's some code with `*ngIf`:

  我们可以像Angular一样，自己把`*`前缀语法展开成template语法，这里是`*ngIf`的一些代码：
+makeExample('template-syntax/ts/app/app.component.html', 'Template-1')(format=".")
:marked
  The `currentHero` is referenced twice, first as the true/false condition for `NgIf` and
  again as the actual hero passed into the `HeroDetailComponent`.
  
  `currentHero`被引用了两次，第一次是作为`NgIf`的真/假条件，第二次把实际的hero值传给了`HeroDetailComponent`。

  The first expansion step transports the `ngIf` (without the `*` prefix) and its contents
  into an expression assigned to a `template` directive.

  展开的第一步是把`ngIf`(没有`*`前缀)和它的内容传给一个表达式，再赋值给`template`指令。
+makeExample('template-syntax/ts/app/app.component.html', 'Template-2a')(format=".")
:marked
  The next (and final) step unfolds the HTML into a `<template>` tag and `[ngIf]` [property binding](#property-binding):

  下一步，也就是最后一步，是把HTML包裹进`<template>`标签和一个`[ngIf]`[属性绑定](#property-binding)中：
+makeExample('template-syntax/ts/app/app.component.html', 'Template-2')(format=".")
:marked
  Notice that the `[hero]="currentHero"` binding remains on the child `<hero-detail>`
  element inside the template.

  注意，`[hero]="currengHero"`绑定留在了模板中的子元素`<hero-detail>`上。

block remember-the-brackets
  .callout.is-critical
    header Remember the brackets!    
    header 别忘了括号！    
    :marked
      Don’t make the mistake of writing `ngIf="currentHero"`!
      That syntax assigns the *string* value "currentHero" to `ngIf`.
      In JavaScript a non-empty string is a truthy value, so `ngIf` would always be 
      `true` and Angular would always display the `hero-detail`
      ... even when there is no `currentHero`!

      不要误写为`ngIf="currentHero"`！
      这种语法会把一个字符串"currentHero"赋值给`ngIf`。
      在JavaScript中，非空的字符串是真值，所以`ngIf`总会是`true`，而Angular将永远显示`hero-detail`…… 即使根本没有`currentHero`！

:marked
  ### Expanding `*ngSwitch`
  ### 展开`*ngSwitch`
  A similar transformation applies to `*ngSwitch`. We can de-sugar the syntax ourselves.
  Here's an example, first with `*ngSwitchCase` and `*ngSwitchDefault` and then again with `<template>` tags:

  类似的转换也作用于`*ngSwitch`上。我们可以自己解开这个语法糖。
  这里是一个例子，首先是`*ngSwitchCase`和`*ngSwitchDefault`，然后再解出`<template>`标签：
+makeExample('template-syntax/ts/app/app.component.html', 'NgSwitch-expanded')(format=".")
:marked
  The `*ngSwitchCase` and `*ngSwitchDefault` expand in exactly the same manner as `*ngIf`,
  wrapping their former elements in `<template>` tags.

  `*ngSwitchWhen`和`*ngSwitchDefault`用和`*ngIf`完全相同的方式展开，把它们以前的元素包裹在`<template>`标签中。

  Now we can see why the `ngSwitch` itself is not prefixed with an asterisk (*).
  It does not define content. It's job is to control a collection of templates.

  现在，我们应该明白为什么`ngSwitch`本身不能用星号(*)前缀的原因了吧？
  它没有定义内容，它的工作是控制一组模板。

  In this case, it governs two sets of `NgSwitchCase` and `NgSwitchDefault` directives.
  We should expect it to display the values of the selected template twice,
  once for the (*) prefixed version and once for the expanded template version.
  That's exactly what we see in this example:
  
  上面这种情况下，它管理两组`NgSwitchCase`和`NgSwitchDefault`指令，一次是(*)前缀的版本，一次是展开模板后的版本。
  我们也期待它显示所选模板的值两次。这正是我们在这个例子中看到的：
  
figure.image-display
    img(src='/resources/images/devguide/template-syntax/ng-switch-anim.gif' alt="NgSwitch")
:marked
  ### Expanding `*ngFor`
  ### 展开`*ngFor`
  The `*ngFor` undergoes a similar transformation. We begin with an `*ngFor` example:

  `*ngFor`要经历类似的转换。我们从一个`*ngFor`的例子开始：
+makeExample('template-syntax/ts/app/app.component.html', 'Template-3a')(format=".")
:marked
  Here's the same example after transporting the `ngFor` to the `template` directive:

  这里是在把`ngFor`传进`template`指令后的同一个例子：
+makeExample('template-syntax/ts/app/app.component.html', 'Template-3')(format=".")
:marked
  And here it is expanded further into a `<template>` tag wrapping the original `<hero-detail>` element:

  这里，它被进一步扩展成了包裹着原始`<hero-detail>`元素的`<template>`标签：
+makeExample('template-syntax/ts/app/app.component.html', 'Template-4')(format=".")
:marked
  The `NgFor` code is a bit more complex than `NgIf` because a repeater has more moving parts to configure.
  In this case, we have to remember to create and assign the `NgForOf` directive that identifies the list and the `NgForTrackBy` directive.
  Using the `*ngFor` syntax is much easier than writing out this expanded HTML ourselves.
  
  `NgFor`的代码相对`NgIf`更复杂一点，因为一个重复器有更多活动部分需要配置。
  这种情况下，我们不得不记着为用于标记列表的`NgForOf`指令和`NgForTrackBy`指令的进行新建和赋值操作。
  使用`*ngFor`语法比直接写这些展开后的HTML本身要简单多了。

<a id="ref-vars"></a>
.l-main-section
:marked
  ## Template reference variables
  ## 模板引用变量

  A **template reference variable** is a reference to a DOM element or directive within a template.

  **模板引用变量**是模板中对DOM元素或指令的引用。

  It can be used with native DOM elements but also with Angular 2 components &mdash; in fact, it will work with any custom web component.
  
  它能在原生DOM元素中使用，也能用于Angular 2组件 —— 实际上，它可以和任何自定义Web组件协同工作。

:marked
  ### Referencing a template reference variable
  ### 引用一个模板引用变量

  We can reference a template reference variable on the same element, on a sibling element, or on
  any child elements.

  我们可以在同一元素、兄弟元素或任何子元素中引用模板引用变量。

  Here are two other examples of creating and consuming a Template reference variable:

  这里是关于创建和消费模板引用变量的另外两个例子：
+makeExample('template-syntax/ts/app/app.component.html', 'ref-phone')(format=".")
:marked
  The hash (`#`) prefix to "phone" means that we're defining a `phone` variable.

  "phone"的(`#`)前缀意味着我们将要定义一个`phone`变量。
.l-sub-section
  :marked
    Folks who don't like using the `#` character can use its canonical alternative,
    the `ref-` prefix. For example, we can declare the our `phone` variable using
    either `#phone` or `ref-phone`.

    有些人不喜欢使用`#`字符，而是使用它的规范形式：`ref-`前缀。例如，我们既能用`#phone`，也能用`ref-phone`来定义我们的`phone`变量。

:marked
  ### How a variable gets its value
  ### 如何获取变量的值

  Angular sets the variable's value to the element on which it was defined.
  We defined these variables on the `input` elements.
  We’re passing those `input` element objects across to the
  button elements, where they're used in arguments to the `call` methods in the event bindings.

  Angular把这种变量的值设置为它所在的那个元素。
  我们在这个`input`元素上定义了这些变量。
  我们把那些`input`元素对象传给button元素，在这里，它们被当做参数传给了事件绑定中的`call`方法。

:marked
  ### NgForm and template reference variables
  ### NgForm和模板引用变量
  Let's look at one final example: a form, the poster child for template reference variables.

  让我们看看最后一个例子：一个表单，使用模板引用变量的典范。

  The HTML for a form can be quite involved, as we saw in the [Forms](forms.html) chapter.
  The following is a *simplified* example &mdash; and it's not simple at all.

  正如我们在[表单](forms.html)一章中所见过的，此表单的HTML可以做得相当复杂。
  下面是一个*简化过的*范例 —— 虽然仍算不上多简单。
+makeExample('template-syntax/ts/app/app.component.html', 'ref-form')(format=".")
:marked
  A template reference variable, `theForm`, appears three times in this example, separated
  by a large amount of HTML.

  模板引用变量`theForm`在这个例子中出现了三次，中间隔着一大段儿HTML。
+makeExample('template-syntax/ts/app/app.component.html', 'ref-form-a')(format=".")
:marked
  What is the value of `theForm`?

  `theForm`变量的值是什么？

  It would be the [HTMLFormElement](https://developer.mozilla.org/en-US/docs/Web/API/HTMLFormElement)
  if Angular hadn't taken it over.
  It's actually `ngForm`, a reference to the Angular built-in `NgForm` directive that wraps the native `HTMLFormElement`
  and endows it with additional superpowers such as the ability to
  track the validity of user input.
  
  如果Angular没有接管它，那它可能是个[HTMLFormElement](https://developer.mozilla.org/en-US/docs/Web/API/HTMLFormElement)。
  实际上它是个`ngForm`，一个对Angular内建指令`NgForm`的引用。它包装了原生的`HTMLFormElement`并赋予它额外的“超能力”，比如跟踪用户输入的有效性。

  This explains how we can disable the submit button by checking `theForm.form.valid`
  and pass an object with rich information to the parent component's `onSubmit` method.
  
  这解释了我们该如何通过检查`theForm.form.valid`来禁用提交按钮，以及如何把一个信息量略大的对象传给父组件的`onSubmit`方法(译注：`onSubmit`方法可能会出发一个事件，被父组件监听，参见下面的`输入和输出属性`和[父组件监听子组件的事件](docs/ts/latest/cookbook/component-communication.html#!#child-to-parent)。)

<a id="inputs-outputs"></a>
.l-main-section
:marked
  ## Input and output properties
  ## 输入与输出属性
  So far, we’ve focused mainly on binding to component members within template expressions and statements
  that appear on the *right side of the binding declaration*.
  A member in that position is a data binding **source**.

  迄今为止，我们主要聚焦在绑定声明的右侧，学习如何在模板表达式和模板语句中绑定到组件成员上。
  当一个成员出现在这个位置上，则称之为数据绑定的**源**。

  This section concentrates on binding to **targets**, which are directive
  properties on the *left side of the binding declaration*.
  These directive properties must be declared as **inputs** or **outputs**.

  这一节则专注于绑定到的**目标**，它位于*绑定声明中的左侧*。
  这些指令的属性必须被声明成**输入**或**输出**。

.alert.is-important
  :marked
    Remember: All **components** are **directives**.

    记住：所有**组件**皆为**指令**。
:marked
.l-sub-section
  :marked
    We're drawing a sharp distinction between a data binding **target** and a data binding **source**.

    我们要重点突出下绑定**目标**和绑定**源**的区别。

    The *target* of a binding is to the *left* of the `=`.
    The *source* is on the *right* of the `=`.

    绑定的*目标*是在`=`*左侧*的部分，*源*则是在`=`*右侧*的部分。

    The *target* of a binding is the property or event inside the binding punctuation: `[]`, `()` or `[()]`.
    The *source* is either inside quotes (`" "`) or within an interpolation (`{{}}`).

    绑定的*目标*是绑定符：`[]`、`()`或`[()]`中的属性或事件名，*源*则是引号(`" "`)中的部分或插值符号(`{{}}`)中的部分。

    Every member of a **source** directive is automatically available for binding.
    We don't have to do anything special to access a directive member in a template expression or statement.

    **源**指令中的每个成员都会自动在绑定中可用。
    我们不需要特别做什么，就能在模板表达式或语句中访问指令的成员。

    We have *limited* access to members of a **target** directive.
    We can only bind to properties that are explicitly identified as *inputs* and *outputs*.

    访问**目标**指令中的成员则*受到限制*。
    我们只能绑定到那些显式标记为*输入*或*输出*的属性。
:marked
  In the following example, `iconUrl` and `onSave` are members of a component
  that are referenced within quoted syntax to the right of the `=`.

  在下面的例子中，`iconUrl`和`onSave`是组件的成员，它们在`=`右侧引号中的语法中被引用了。
+makeExample('template-syntax/ts/app/app.component.html', 'io-1')(format=".")
:marked
  They are *neither inputs nor outputs* of the component. They are data sources for their bindings.

  它们既不是组件的*输入*也不是*输出*。它们是绑定的数据源。

  Now look at `HeroDetailComponent` when it is the **target of a binding**.

  现在，看看`HeroDetailComponent`，它是**绑定的目标**。
+makeExample('template-syntax/ts/app/app.component.html', 'io-2')(format=".")
:marked
  Both `HeroDetailComponent.hero` and `HeroDetailComponent.deleteRequest` are on the **left side** of binding declarations.
  `HeroDetailComponent.hero` is inside brackets; it is the target of a property binding.
  `HeroDetailComponent.deleteRequest` is inside parentheses; it is the target of an event binding.

  `HeroDetailComponent.hero`和`HeroDetailComponent.deleteRequest`都在绑定声明的**左侧**。
  `HeroDetailComponent.hero`在方括号中，它是一个属性绑定的目标。
  `HeroDetailComponent.deleteRequest`在圆括号中，它是一个事件绑定的目标。

  ### Declaring input and output properties
  ### 声明输入和输出属性
  Target properties must be explicitly marked as inputs or outputs.

  目标属性必须被显式的标记为输入或输出。

  When we peek inside `HeroDetailComponent`, we see that these properties are marked
  with decorators as input and output properties.

  当我们深入`HeroDetailComponent`内部时，就会看到这些属性被装饰器标记成了输入和输出属性。
+makeExample('template-syntax/ts/app/hero-detail.component.ts', 'input-output-1')(format=".")

:marked
.l-sub-section
  :marked
    Alternatively, we can identify members in the `inputs` and `outputs` #{_array}s
    of the directive metadata, as in this example:

    另外，我们还可以在指令元数据的`inputs`或`outputs`数组中标记出这些成员。比如这个例子：
  +makeExample('template-syntax/ts/app/hero-detail.component.ts', 'input-output-2')(format=".")
  <br>
  :marked
    We can specify an input/output property either with a decorator or in a metadata #{_array}.
    Don't do both!

    我们既可以通过装饰器，又可以通过元数据数组来指定输入/输出属性。但别同时用！
:marked
  ### Input or output?
  ### 输入或输出？

  *Input* properties usually receive data values.
  *Output* properties expose event producers, such as `EventEmitter` objects.

  *输入*属性通常接收数据值。
  *输出*属性暴露事件生产者，比如`EventEmitter`对象。

  The terms _input_ and _output_ reflect the perspective of the target directive.

  _输入_和_输出_这两个词是从目标指令的视角来说的。
figure.image-display
    img(src='/resources/images/devguide/template-syntax/input-output.png' alt="输入和输出")
:marked
  `HeroDetailComponent.hero` is an **input** property from the perspective of `HeroDetailComponent`
  because data flows *into* that property from a template binding expression.

  `HeroDetailComponent.hero`是一个相对于`HeroDetailComponent`视角的**输入**属性，因为数据流从模板绑定表达式流向那个属性。

  `HeroDetailComponent.deleteRequest` is an **output** property from the perspective of `HeroDetailComponent`
  because events stream *out* of that property and toward the handler in a template binding statement.

  `HeroDetailComponent.deleteRequest`是一个相对于`HeroDetailComponent`视角的**输出**属性，因为事件流来自这个属性，并且被模板绑定语句所处理。

h3#aliasing-io Aliasing input/output properties
h3#aliasing-io 输入/输出属性别名
:marked
  Sometimes we want the public name of an input/output property to be different from the internal name.

  有时我们需要让输入/输出属性的公开名字不同于内部名字。

  This is frequently the case with [attribute directives](attribute-directives.html).
  Directive consumers expect to bind to the name of the directive.
  For example, when we apply a directive with a `myClick` selector to a `<div>` tag,
  we expect to bind to an event property that is also called `myClick`.

  这是使用[属性(Attribute)型指令](attribute-directives.html)时的常见情况。
+makeExample('template-syntax/ts/app/app.component.html', 'my-click')(format=".")
:marked
  However, the directive name is often a poor choice for the name of a property within the directive class.
  The directive name rarely describes what the property does.
  The `myClick` directive name is not a good name for a property that emits click messages.
  
  无论如何，在指令类中，直接用指令名作为自己的属性名通常都不是好的选择。
  指令名很少能描述这个属性是干嘛的。
  `myClick`这个指令名对于用来发出click消息的属性就算不上一个好名字。

  Fortunately, we can have a public name for the property that meets conventional expectations,
  while using a different name internally.
  In the example immediately above, we are actually binding *through the* `myClick` *alias* to
  the directive's own `clicks` property.
  
  幸运的是，我们可以使用一个约定俗成的公开名字，同时在内部使用一个不同的名字。
  在紧上面这个例子中，我们实际上是把`myClick`这个别名指向了指令自己的`clicks`属性。

  We can specify the alias for the property name by passing it into the input/output decorator like this:

  通过把别名传进@Input/@Output装饰器，我们可以为属性指定别名，就像这样：

+makeExample('template-syntax/ts/app/my-click.directive.ts', 'my-click-output-1')(format=".")

.l-sub-section
  :marked
    We can also alias property names in the `inputs` and `outputs` #{_array}s.
    We write a colon-delimited (`:`) string with
    the directive property name on the *left* and the public alias on the *right*:

    我们也能在`inputs`和`outputs`数组中为属性指定别名。
    我们可以写一个冒号(`:`)分隔的字符串，*左侧*是指令中的属性名，*右侧*则是公开的别名。
  +makeExample('template-syntax/ts/app/my-click.directive.ts', 'my-click-output-2')(format=".")

<a id="expression-operators"></a>
.l-main-section
:marked
  ## Template expression operators
  ## 模板表达式操作符
  The template expression language employs a subset of #{_JavaScript} syntax supplemented with a few special operators
  for specific scenarios. We'll cover two of these operators: _pipe_ and _safe navigation operator_.

  模板表达式语言使用了JavaScript语法的一个子集，并补充了几个用于特定场景的特殊操作符。
  这里我们讲其中的两个：_管道_和_安全导航操作符_。

:marked
  <a id="pipe"></a>
  ### The pipe operator ( | )
  ### 管道操作符( | )
  The result of an expression might require some transformation before we’re ready to use it in a binding.  For example, we might want to display a number as a currency, force text to uppercase, or filter a list and sort it.

  在用到绑定中之前，表达式的结果可能需要一些转换。比如，我们可能希望把一个数字显示成金额、强制文本变成大写，或者过滤一个列表以及排序它。

  Angular [pipes](./pipes.html) are a good choice for small transformations such as these.
  Pipes are simple functions that accept an input value and return a transformed value.
  They're easy to apply within template expressions, using the **pipe operator (`|`)**:

  Angular[管道](./pipes.html)对像这样的小型转换来说是个明智的选择。
  管道是一个简单的函数，它接受一个输入值，并返回转换结果。
  它们很容易用于模板表达式中，只要使用**管道操作符(`|`)**就行了。
+makeExample('template-syntax/ts/app/app.component.html', 'pipes-1')(format=".")
:marked
  The pipe operator passes the result of an expression on the left to a pipe function on the right.

  管道操作符会把它左侧的表达式结果传给它右侧的管道函数。

  We can chain expressions through multiple pipes:

  我们还可以通过多个管道串联出表达式：
+makeExample('template-syntax/ts/app/app.component.html', 'pipes-2')(format=".")
:marked
  And we can also [apply parameters](./pipes.html#parameterizing-a-pipe) to a pipe:

  我们还能对它们使用参数：
+makeExample('template-syntax/ts/app/app.component.html', 'pipes-3')(format=".")

block json-pipe
  :marked
    The `json` pipe is particularly helpful for debugging our bindings:

    `json`管道是特别设计来帮助我们调试绑定的：
  +makeExample('template-syntax/ts/app/app.component.html', 'pipes-json')(format=".")
  :marked
    The generated output would look something like this

    它生成的输出是类似于这样的：
  code-example(language="json").
    { "firstName": "Hercules", "lastName": "Son of Zeus",
      "birthdate": "1970-02-25T08:00:00.000Z",
      "url": "http://www.imdb.com/title/tt0065832/",
      "rate": 325, "id": 1 }

:marked
  <a id="safe-navigation-operator"></a>
  ### The safe navigation operator ( ?. ) and null property paths
  ### 安全导航操作符( ?. )和空属性路径

  The Angular **safe navigation operator (`?.`)** is a fluent and convenient way to guard against null and undefined values in property paths.
  Here it is, protecting against a view render failure if the `currentHero` is null.

  Angular的**安全导航操作符(`?.`)**是一种流畅而便利的方式，用来保护出现在属性路径中null和undefined值。
  这意味着，当`currentHero`为空时，保护视图渲染器，让它免于失败。
+makeExample('template-syntax/ts/app/app.component.html', 'safe-2')(format=".")

block dart-safe-nav-op
  //- N/A

:marked
  Let’s elaborate on the problem and this particular solution.

  我们来详细阐述一下这个问题和解决方案：

  What happens when the following data bound `title` property is null?

  如果下列数据绑定中`title`属性为空，会发生什么？
+makeExample('template-syntax/ts/app/app.component.html', 'safe-1')(format=".")
:marked
  The view still renders but the displayed value is blank; we see only "The title is" with nothing after it.
  That is reasonable behavior. At least the app doesn't crash.

  这个视图仍然被渲染出来，但是显示的值是空；我们只能看到“The title is”，它后面却没有任何东西。
  这是合理的行为。至少应用没有崩溃。

  Suppose the template expression involves a property path, as in this next example
  where we’re displaying the `firstName` of a null hero.

  假设模板表达式需要一个属性路径，在下一个例子中，我们要显示一个空(null)英雄的`firstName`。

code-example(language="html").
  The null hero's name is {{nullHero.firstName}}

block null-deref-example
  :marked
    JavaScript throws a null reference error, and so does Angular:

    JavaScript抛出了一个空引用错误，Angular也是如此：
  code-example(format="nocode").
    TypeError: Cannot read property 'firstName' of null in [null].

:marked
  Worse, the *entire view disappears*.

  晕，*整个视图都不见了*。

  We could claim that this is reasonable behavior if we believed that the `hero` property must never be null.
  If it must never be null and yet it is null,
  we've made a programming error that should be caught and fixed.
  Throwing an exception is the right thing to do.

  如果确信`hero`属性永远不可能为空，我们就可以声称这是一个合理的行为。
  如果它必须不能为空，但它仍然是空值，我们就制造了一个编程错误，以便它被捕获和修复。
  这种情况下，抛出一个异常正是我们应该做的。

  On the other hand, null values in the property path may be OK from time to time,
  especially when we know the data will arrive eventually.
  
  另一方面，属性路径中的空值可能会时常发生，特别是当我们知道这些数据最终总会到来的时候。

  While we wait for data, the view should render without complaint, and
  the null property path should display as blank just as the `title` property does.
  
  当我们等待数据的时候，视图渲染器不应该抱怨，而应该把这个空属性路径显示为空白，就像上面`title`属性所做的那样。

  Unfortunately, our app crashes when the `currentHero` is null.

  不幸的是，当`currentHero`为空的时候，我们的应用崩溃了。

  We could code around that problem with [NgIf](#ngIf).

  我们可以通过写[NgIf](#ngIf)代码来解决这个问题。
+makeExample('template-syntax/ts/app/app.component.html', 'safe-4')(format=".")

block safe-op-alt
  :marked
    Or we could try to chain parts of the property path with `&&`, knowing that the expression bails out
    when it encounters the first null.

    或者我们可以尝试通过`&&`来把属性路径的各部分串起来，让它在遇到第一个空值的时候，就返回空。
  +makeExample('template-syntax/ts/app/app.component.html', 'safe-5')(format=".")

:marked
  These approaches have merit but can be cumbersome, especially if the property path is long.
  Imagine guarding against a null somewhere in a long property path such as `a.b.c.d`.

  这些方法都有价值，但是会显得笨重，特别是当这个属性路径非常长的时候。
  想象一下在一个很长的属性路径(如`a.b.c.d`)中对空值提供保护。

:marked
  The Angular safe navigation operator (`?.`) is a more fluent and convenient way to guard against nulls in property paths.
  The expression bails out when it hits the first null value.
  The display is blank, but the app keeps rolling without errors.

  Angular安全导航操作符(`?.`)是在属性路径中保护空值的一个更加流畅、便利的方式。
  表达式会在它遇到第一个空值的时候跳出。
  显示是空的，但是应用正常工作，而没有发生错误。
+makeExample('template-syntax/ts/app/app.component.html', 'safe-6')(format=".")
:marked
  It works perfectly with long property paths such as `a?.b?.c?.d`.

  在像`a?.b?.c?.d`这样的长属性路径中，它工作得很完美。

.l-main-section
:marked
  ## Summary
  ## 小结
  We’ve completed our survey of template syntax. Now it's time to put that knowledge to work as we write our own components and directives.

  我们完成了模板语法的概述。现在，我们该把如何写组件和指令的知识投入到实际工作当中了。<|MERGE_RESOLUTION|>--- conflicted
+++ resolved
@@ -1436,14 +1436,9 @@
   :marked
     To remember that the parentheses go inside the brackets, visualize a *banana in a box*.
 
-<<<<<<< HEAD
     要记住“方括号中的圆括号”这种语法，就把它想象成 *盒子里的香蕉* 吧，是不是很形象？
     (译注：中国读者记起来更简单，方括号又叫中括号，圆括号又叫小括号，显然应该中的在外，小的在内)
-:marked
-  Alternatively, we can use the canonical prefix form:
-
-  另外，我们也可以使用规范前缀形式：
-=======
+
 .callout.is-important
   header FormsModule is Required to use ngModel
   :marked
@@ -1452,12 +1447,17 @@
     of external modules used by our application.
     <br>Learn more about the `FormsModule` and `ngModel` in the
     [Forms](../guide/forms.html#ngModel) chapter.
+    
+    要使用`ngModel`做双向数据绑定，得先把`FormsModule`导入我们的模块。只要把它加入`NgModule`装饰器的`imports`数组就可以了。
+    该数组是本应用中用到的外部模块列表。
+    要学习关于`FormsModule`和`ngModel`的更多知识，参见[表单](../guide/forms.html#ngModel)一章。
 
 +makeExample('template-syntax/ts/app/app.module.1.ts', '', 'app.module.ts (FormsModule import)')
 
 :marked
   Alternatively to using `[(ngModel)]`, we can use the canonical prefix form:
->>>>>>> 420b9ca5
+
+  除了用`[(ngModel)]`，我们也可以使用规范前缀形式：
 +makeExample('template-syntax/ts/app/app.component.html', 'NgModel-2')(format=".")
 :marked
   There’s a story behind this construction, a story that builds on the property and event binding techniques we learned previously.
