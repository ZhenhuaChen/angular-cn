--- conflicted
+++ resolved
@@ -1547,20 +1547,15 @@
   The community contributed many more, and countless private directives
   have been created for internal applications.
 
-<<<<<<< HEAD
   前一个版本的Angular中包含了超过70个内置指令。
   社区贡献了更多，这还没算为内部应用而创建的无数私有指令。
 
-  We don’t need many of those directives in Angular 2.
-  Quite often we can achieve the same results with the more capable and expressive Angular 2 binding system.
-=======
   We don’t need many of those directives in Angular.
   Quite often we can achieve the same results with the more capable and expressive Angular binding system.
->>>>>>> c348e833
   Why create a directive to handle a click when we can write a simple binding such as this?
 
-  在Angular 2中我们不需要那么多指令。
-  使用更强大、更富有表现力的Angular 2绑定系统，我们其实可以达到同样的效果。
+  在Angular中我们不需要那么多指令。
+  使用更强大、更富有表现力的Angular绑定系统，我们其实可以达到同样的效果。
   如果我们能用一个这样的简单绑定达到目的，为什么还需要创建一个指令来处理点击事件？
 +makeExample('template-syntax/ts/app/app.component.html', 'event-binding-1')(format=".")
 :marked
@@ -2074,15 +2069,11 @@
 
   A **template reference variable** is a reference to a DOM element or directive within a template.
 
-<<<<<<< HEAD
   **模板引用变量**是模板中对DOM元素或指令的引用。
 
-  It can be used with native DOM elements but also with Angular 2 components &mdash; in fact, it will work with any custom web component.
-  
-  它能在原生DOM元素中使用，也能用于Angular 2组件 —— 实际上，它可以和任何自定义Web组件协同工作。
-=======
   It can be used with native DOM elements but also with Angular components &mdash; in fact, it will work with any custom web component.
->>>>>>> c348e833
+  
+  它能在原生DOM元素中使用，也能用于Angular组件 —— 实际上，它可以和任何自定义Web组件协同工作。
 
 :marked
   ### Referencing a template reference variable
