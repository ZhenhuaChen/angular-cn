--- conflicted
+++ resolved
@@ -1737,13 +1737,9 @@
 
   这里有三个相互合作的指令：
   1. `ngSwitch`: bound to an expression that returns the switch value
-<<<<<<< HEAD
   1. `ngSwitch`：绑定到一个返回开关值的表达式
-  1. `ngSwitchWhen`: bound to an expression returning a match value
-  1. `ngSwitchWhen`：绑定到一个返回匹配值的表达式
-=======
   1. `ngSwitchCase`: bound to an expression returning a match value
->>>>>>> e7bddeb5
+  1. `ngSwitchCase`：绑定到一个返回匹配值的表达式
   1. `ngSwitchDefault`: a marker attribute on the default element
   1. `ngSwitchDefault`：一个用于标记出默认元素的Attribute
 
@@ -1751,16 +1747,12 @@
   :marked
     **Do *not*** put the asterisk (`*`) in front of `ngSwitch`. Use the property binding instead.
 
-<<<<<<< HEAD
     **不要**在`ngSwitch`的前面放星号(`*`)，而应该用属性绑定。
 
-    **Do** put the asterisk (`*`) in front of `ngSwitchWhen` and `ngSwitchDefault`.
-=======
     **Do** put the asterisk (`*`) in front of `ngSwitchCase` and `ngSwitchDefault`.
->>>>>>> e7bddeb5
     For more information, see [\* and &lt;template>](#star-template).
 
-    **要**把星号(`*`)放在`ngSwitchWhen`和`ngSwitchDefault`的前面。
+    **要**把星号(`*`)放在`ngSwitchCase`和`ngSwitchDefault`的前面。
     要了解更多信息，参见[\*与&lt;template>](#star-template)。
 
 <a id="ngFor"></a>
@@ -1991,14 +1983,10 @@
   ### Expanding `*ngSwitch`
   ### 展开`*ngSwitch`
   A similar transformation applies to `*ngSwitch`. We can de-sugar the syntax ourselves.
-<<<<<<< HEAD
-  Here's an example, first with `*ngSwitchWhen` and `*ngSwitchDefault` and then again with `<template>` tags:
+  Here's an example, first with `*ngSwitchCase` and `*ngSwitchDefault` and then again with `<template>` tags:
 
   类似的转换也作用于`*ngSwitch`上。我们可以自己解开这个语法糖。
-  这里是一个例子，首先是`*ngSwitchWhen`和`*ngSwitchDefault`，然后再解出`<template>`标签：
-=======
-  Here's an example, first with `*ngSwitchCase` and `*ngSwitchDefault` and then again with `<template>` tags:
->>>>>>> e7bddeb5
+  这里是一个例子，首先是`*ngSwitchCase`和`*ngSwitchDefault`，然后再解出`<template>`标签：
 +makeExample('template-syntax/ts/app/app.component.html', 'NgSwitch-expanded')(format=".")
 :marked
   The `*ngSwitchCase` and `*ngSwitchDefault` expand in exactly the same manner as `*ngIf`,
@@ -2009,20 +1997,17 @@
   Now we can see why the `ngSwitch` itself is not prefixed with an asterisk (*).
   It does not define content. It's job is to control a collection of templates.
 
-<<<<<<< HEAD
   现在，我们应该明白为什么`ngSwitch`本身不能用星号(*)前缀的原因了吧？
   它没有定义内容，它的工作是控制一组模板。
 
-  In this case, it governs two sets of `NgSwitchWhen` and `NgSwitchDefault` directives.
-=======
-  In this case, it governs two sets of `ngSwitchCase` and `NgSwitchDefault` directives.
->>>>>>> e7bddeb5
+  In this case, it governs two sets of `NgSwitchCase` and `NgSwitchDefault` directives.
   We should expect it to display the values of the selected template twice,
   once for the (*) prefixed version and once for the expanded template version.
   That's exactly what we see in this example:
   
-  上面这种情况下，它管理两组`NgSwitchWhen`和`NgSwitchDefault`指令，一次是(*)前缀的版本，一次是展开模板后的版本。
+  上面这种情况下，它管理两组`NgSwitchCase`和`NgSwitchDefault`指令，一次是(*)前缀的版本，一次是展开模板后的版本。
   我们也期待它显示所选模板的值两次。这正是我们在这个例子中看到的：
+  
 figure.image-display
     img(src='/resources/images/devguide/template-syntax/ng-switch-anim.gif' alt="NgSwitch")
 :marked
