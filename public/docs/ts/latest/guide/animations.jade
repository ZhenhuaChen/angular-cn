--- conflicted
+++ resolved
@@ -99,27 +99,19 @@
   Animations are defined inside `@Component` metadata. Before you can add animations, you need
   to import a few animation-specific functions:
 
-<<<<<<< HEAD
   动画会被定义在`@Component`元数据中。在添加动画之前，先引入一些与动画有关的函数：
 
-+makeExample('animations/ts/app/hero-list-basic.component.ts', 'imports')(format=".")
-=======
 +makeExample('animations/ts/src/app/hero-list-basic.component.ts', 'imports')(format=".")
->>>>>>> 747807e2
 
 :marked
   With these, you can define an *animation trigger* called `heroState` in the component
   metadata. It uses animations to transition between two states: `active` and `inactive`. When a
   hero is active, the element appears in a slightly larger size and lighter color.
 
-<<<<<<< HEAD
   通过这些，可以在组件元数据中定义一个名叫`heroState`的*动画触发器*。它在两个状态`active`和`inactive`之间进行转场。
   当英雄处于激活状态时，它会把该元素显示得稍微大一点、亮一点。
 
-+makeExample('animations/ts/app/hero-list-basic.component.ts', 'animationdef')(format=".")
-=======
 +makeExample('animations/ts/src/app/hero-list-basic.component.ts', 'animationdef')(format=".")
->>>>>>> 747807e2
 
 .alert.is-helpful
   :marked
@@ -132,13 +124,9 @@
   Now, using the `[@triggerName]` syntax, attach the animation that you just defined to
   one or more elements in the component's template.
 
-<<<<<<< HEAD
   我们刚刚定义了一个动画，但它还没有被用到任何地方。要想使用它，可以在模板中用`[@triggerName]`语法来把它附加到一个或多个元素上。
 
-+makeExample('animations/ts/app/hero-list-basic.component.ts', 'template')(format=".")
-=======
 +makeExample('animations/ts/src/app/hero-list-basic.component.ts', 'template')(format=".")
->>>>>>> 747807e2
 
 :marked
   Here, the animation trigger applies to every element repeated by an `ngFor`. Each of
@@ -151,13 +139,9 @@
   With this setup, an animated transition appears whenever a hero object changes state.
   Here's the full component implementation:
 
-<<<<<<< HEAD
   通过这些设置，一旦英雄对象的状态发生了变化，就会触发一个转场动画。下面是完整的组件实现：
 
-+makeExample('animations/ts/app/hero-list-basic.component.ts')
-=======
 +makeExample('animations/ts/src/app/hero-list-basic.component.ts')
->>>>>>> 747807e2
 
 :marked
   ## States and transitions
@@ -195,13 +179,9 @@
   After you define states, you can define *transitions* between the states. Each transition
   controls the timing of switching between one set of styles and the next:
 
-<<<<<<< HEAD
   定义完状态，就能定义在状态之间的各种*转场*了。每个转场都会控制一条在一组样式和下一组样式之间切换的时间线：
 
-+makeExample('animations/ts/app/hero-list-basic.component.ts', 'transitions')(format=".")
-=======
 +makeExample('animations/ts/src/app/hero-list-basic.component.ts', 'transitions')(format=".")
->>>>>>> 747807e2
 
 figure.image-display
   img(src="/resources/images/devguide/animations/ng_animate_transitions_inactive_active.png" alt="In Angular animations you define states and transitions between states" width="400")
@@ -210,25 +190,17 @@
   If several transitions have the same timing configuration, you can combine
   them into the same `transition` definition:
 
-<<<<<<< HEAD
   如果多个转场都有同样的时间线配置，就可以把它们合并进同一个`transition`定义中：
 
-+makeExample('animations/ts/app/hero-list-combined-transitions.component.ts', 'transitions')(format=".")
-=======
 +makeExample('animations/ts/src/app/hero-list-combined-transitions.component.ts', 'transitions')(format=".")
->>>>>>> 747807e2
 
 :marked
   When both directions of a transition have the same timing, as in the previous
   example, you can use the shorthand syntax `<=>`:
 
-<<<<<<< HEAD
   如果要对同一个转场的两个方向都使用相同的时间线（就像前面的例子中那样），就可以使用`<=>`这种简写语法：
 
-+makeExample('animations/ts/app/hero-list-twoway.component.ts', 'transitions')(format=".")
-=======
 +makeExample('animations/ts/src/app/hero-list-twoway.component.ts', 'transitions')(format=".")
->>>>>>> 747807e2
 
 :marked
   You can also apply a style during an animation but not keep it around
@@ -237,14 +209,10 @@
   When the transition finishes, none of these styles are kept because they're not
   defined in a `state`.
 
-<<<<<<< HEAD
   有时希望一些样式只在动画期间生效，但在结束后并不保留它们。这时可以把这些样式内联在`transition`中进行定义。
   在这个例子中，该元素会立刻获得一组样式，然后动态转场到下一个状态。当转场结束时，这些样式并不会被保留，因为它们并没有被定义在`state`中。
 
-+makeExample('animations/ts/app/hero-list-inline-styles.component.ts', 'transitions')(format=".")
-=======
 +makeExample('animations/ts/src/app/hero-list-inline-styles.component.ts', 'transitions')(format=".")
->>>>>>> 747807e2
 
 :marked
   ### The wildcard state `*`
@@ -312,13 +280,9 @@
 
   * Leave: `* => void`
 
-<<<<<<< HEAD
   * 离场：`* => void`
 
-+makeExample('animations/ts/app/hero-list-enter-leave.component.ts', 'animationdef')(format=".")
-=======
 +makeExample('animations/ts/src/app/hero-list-enter-leave.component.ts', 'animationdef')(format=".")
->>>>>>> 747807e2
 
 :marked
   Note that in this case the styles are applied to the void state directly in the
@@ -433,13 +397,9 @@
   In this example, the leave animation takes whatever height the element has before it
   leaves and animates from that height to zero:
 
-<<<<<<< HEAD
   这个例子中的“离场”动画会取得该元素在离场前的高度，并且把它从这个高度用动画转场到0高度：
 
-+makeExample('animations/ts/app/hero-list-auto.component.ts', 'animationdef')(format=".")
-=======
 +makeExample('animations/ts/src/app/hero-list-auto.component.ts', 'animationdef')(format=".")
->>>>>>> 747807e2
 
 :marked
   ## Animation timing
@@ -519,13 +479,9 @@
   200 milliseconds but they have different easings. The leave begins after a
   slight delay:
 
-<<<<<<< HEAD
   这里是两个自定义时间线的动态演示。“进场”和“离场”都持续200毫秒，但它们有不同的缓动函数。“离场”动画会在轻微的延迟之后开始：
 
-+makeExample('animations/ts/app/hero-list-timings.component.ts', 'animationdef')(format=".")
-=======
 +makeExample('animations/ts/src/app/hero-list-timings.component.ts', 'animationdef')(format=".")
->>>>>>> 747807e2
 
 :marked
   ## Multi-step animations with keyframes
@@ -550,13 +506,9 @@
   This example adds some "bounce" to the enter and leave animations with
   keyframes:
 
-<<<<<<< HEAD
   在这个例子中，我们使用关键帧来为进场和离场动画添加一些“反弹效果”：
 
-+makeExample('animations/ts/app/hero-list-multistep.component.ts', 'animationdef')(format=".")
-=======
 +makeExample('animations/ts/src/app/hero-list-multistep.component.ts', 'animationdef')(format=".")
->>>>>>> 747807e2
 
 :marked
   Note that the offsets are *not* defined in terms of absolute time. They are relative
@@ -594,14 +546,10 @@
   enter and leave allows for two different timing configurations. Both
   are applied to the same element in parallel, but run independently of each other:
 
-<<<<<<< HEAD
   这种情况下就可以用动画*组*来解决了。在这个例子中，我们同时在进场和离场时使用了组，以便能让它们使用两种不同的时间线配置。
   它们被同时应用到同一个元素上，但又彼此独立运行：
 
-+makeExample('animations/ts/app/hero-list-groups.component.ts', 'animationdef')(format=".")
-=======
 +makeExample('animations/ts/src/app/hero-list-groups.component.ts', 'animationdef')(format=".")
->>>>>>> 747807e2
 
 :marked
   One group animates the element transform and width; the other group animates the opacity.
