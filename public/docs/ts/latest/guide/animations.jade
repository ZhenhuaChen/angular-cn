include ../_util-fns

:marked
  Motion is an important aspect in the design of modern web applications. Good
  user interfaces transition smoothly between states with engaging animations
  that call attention where it's needed. Well-designed animations can make a UI not only
  more fun but also easier to use.

<<<<<<< HEAD
  动画是现代Web应用设计中一个很重要的方面。我们希望用户界面能在不同的状态之间更平滑的转场。如果需要，还可以用适当的动画来吸引注意力。
  设计良好的动画不但会让UI更有趣，还会让它更容易使用。

  Angular's animation system gives us what we need to make the kinds of animations we want.
  We can build animations that run with the same kind of native performance that we're used
  to with pure CSS animations. But we can also have our animation logic tightly integrated
  with the rest of our application code, where they can be easily triggered and controlled.
=======
  Angular's animation system lets you build animations that run with the same kind of native
  performance found in pure CSS animations. You can also tightly integrate your
  animation logic with the rest of your application code, for ease of control.
>>>>>>> c348e833

  Angular的动画系统赋予了制作各种动画效果的能力，以构建出与原生CSS动画性能相同的动画。
  我们也获得了额外的让动画逻辑与其它应用代码紧紧集成在一起的能力，这让动画可以被更容易的触发与控制。

.alert.is-helpful
  :marked
    Angular animations are built on top of the standard [Web Animations API](https://w3c.github.io/web-animations/)
    and run natively on [browsers that support it](http://caniuse.com/#feat=web-animation).

    Angular动画是基于标准的[Web动画API(Web Animations API)](https://w3c.github.io/web-animations/)构建的，它们在[支持此API的浏览器中](http://caniuse.com/#feat=web-animation)会用原生方式工作。

    For other browsers, a polyfill is required. Grab
    [`web-animations.min.js` from GitHub](https://github.com/web-animations/web-animations-js) and
    add it to your page.

<<<<<<< HEAD
    至于其它浏览器，就需要一个填充库(polyfill)了。你可以[从这里获取`web-animations.min.js`](https://github.com/web-animations/web-animations-js)，并把它加入你的页面中。

    A more lightweight polyfill maintained by the Angular team is coming soon.
=======
>>>>>>> c348e833

    Angular开发组还在开发另一个更加轻量级的填充库，预计不久就会完工。

:marked
<<<<<<< HEAD
  # Table of Contents

  # 目录

  * [Quickstart Example: Transitioning Between Two States](#example-transitioning-between-states)

  * [快速起步范例：在两个状态之间进行转场(Transition)](#example-transitioning-between-states)
  
  * [States and Transitions](#states-and-transitions)

  * [状态与转场](#states-and-transitions)

  * [Example: Entering and Leaving](#example-entering-and-leaving)

  * [范例：进场与离场](#example-entering-and-leaving)

  * [Example: Entering and Leaving from Different States](#example-entering-and-leaving-from-different-states)

  * [范例：从其它状态进场与离场](#example-entering-and-leaving-from-different-states)

  * [Animatable Properties and Units](#animatable-properties-and-units)

  * [可动的(Animatable)属性与单位](#animatable-properties-and-units)

  * [Automatic Property Calculation](#automatic-property-calculation)

  * [自动属性值计算](#automatic-property-calculation)

  * [Animation Timing](#animation-timing)

  * [动画时间线(Timing)](#animation-timing)

  * [Multi-Step Animations with Keyframes](#multi-step-animations-with-keyframes)

  * [基于关键帧(Keyframes)的多阶段动画](#multi-step-animations-with-keyframes)

  * [Parallel Animation Groups](#parallel-animation-groups)

  * [并行动画组(Group)](#parallel-animation-groups)
  
  * [Animation callbacks](#animation-callbacks)
  
  * [动画回调](#animation-callbacks)
=======
  # Contents

  * [Example: Transitioning between two states](#example-transitioning-between-states).
  * [States and transitions](#states-and-transitions).
  * [Example: Entering and leaving](#example-entering-and-leaving).
  * [Example: Entering and leaving from different states](#example-entering-and-leaving-from-different-states).
  * [Animatable properties and units](#animatable-properties-and-units).
  * [Automatic property calculation](#automatic-property-calculation).
  * [Animation timing](#animation-timing).
  * [Multi-step animations with keyframes](#multi-step-animations-with-keyframes).
  * [Parallel animation groups](#parallel-animation-groups).
  * [Animation callbacks](#animation-callbacks).
>>>>>>> c348e833

.l-sub-section
  :marked
      The examples in this page are available as a <live-example></live-example>.

      本章中引用的这个例子可以到<live-example>在线例子</live-example>去体验。

a(id="example-transitioning-between-states")
.l-main-section
:marked
<<<<<<< HEAD
  ## Quickstart Example: Transitioning Between Two States

  ## 快速起步范例：在两个状态间转场

=======
  ## Quickstart example: Transitioning between two states
>>>>>>> c348e833
figure
  img(src="/resources/images/devguide/animations/animation_basic_click.gif" alt="A simple transition animation" align="right" style="width:220px;margin-left:20px" )

:marked
  You can build a simple animation that transitions an element between two states
  driven by a model attribute.

<<<<<<< HEAD
  我们来构建一个简单的动画，它会让一个元素用模型驱动的方式在两个状态之间转场。

  Animations are defined inside `@Component` metadata. Before we can add some, we need
=======
  Animations are defined inside `@Component` metadata. Before you can add animations, you need
>>>>>>> c348e833
  to import a few animation-specific functions:

  动画会被定义在`@Component`元数据中。在添加动画之前，先引入一些与动画有关的函数：

+makeExample('animations/ts/app/hero-list-basic.component.ts', 'imports')(format=".")

:marked
  With these, you can define an *animation trigger* called `heroState` in the component
  metadata. It uses animations to transition between two states: `active` and `inactive`. When a
  hero is active, the element appears in a slightly larger size and lighter color.

  通过这些，可以在组件元数据中定义一个名叫`heroState`的*动画触发器*。它在两个状态`active`和`inactive`之间进行转场。
  当英雄处于激活状态时，它会把该元素显示得稍微大一点、亮一点。

+makeExample('animations/ts/app/hero-list-basic.component.ts', 'animationdef')(format=".")

.alert.is-helpful
  :marked
    In this example, you are defining animation styles (color and transform) inline in the
    animation metadata.

    在这个例子中，我们在元数据中用内联的方式定义了动画样式(`color`和`transform`)。在即将到来的一个Angular版本中，还将支持从组件的CSS样式表中提取样式。

:marked
  Now, using the `[@triggerName]` syntax, attach the animation that you just defined to
  one or more elements in the component's template.

  我们刚刚定义了一个动画，但它还没有被用到任何地方。要想使用它，可以在模板中用`[@triggerName]`语法来把它附加到一个或多个元素上。

+makeExample('animations/ts/app/hero-list-basic.component.ts', 'template')(format=".")

:marked
  Here, the animation trigger applies to every element repeated by an `ngFor`. Each of
  the repeated elements animates independently. The value of the
  attribute is bound to the expression `hero.state` and is always either `active` or `inactive`.

<<<<<<< HEAD
  这里，我们把该动画触发器添加到了由`ngFor`重复出来的每一个元素上。每个重复出来的元素都有独立的动画效果。
  然后把`@triggerName`属性(Attribute)的值设置成表达式`hero.state`。这个值应该或者是`inactive`或者是`active`，因为我们刚刚为它们俩定义过动画状态。

  With this setup, an animated transition is shown whenever a hero object changes state!
=======
  With this setup, an animated transition appears whenever a hero object changes state.
>>>>>>> c348e833
  Here's the full component implementation:

  通过这些设置，一旦英雄对象的状态发生了变化，就会触发一个转场动画。下面是完整的组件实现：

+makeExample('animations/ts/app/hero-list-basic.component.ts')

:marked
  ## States and transitions

<<<<<<< HEAD
  ## 状态与转场

  Angular animations are defined in terms of logical **states** and **transitions**
  between states.

  Angular动画是由**状态**和**状态之间的转场效果**所定义的。

  An animation state is a string value that we define in our application code. In the example
  above we used the states `'active'` and `'inactive'` based on the logical state of
  hero objects. The source of the state can be a simple object attribute as it was in this case,
  or it can be a value computed in a method. The important thing is that we can read it into the
  component's template.

  动画状态是一个由程序代码中定义的字符串值。在上面的例子中，基于英雄对象的逻辑状态,我们使用了`'active'`和`'inactive'`这两种状态。
  状态的来源可以是像本例中这样简单的对象属性，也可以是由方法计算出来的值。重点是，我们得能从组件模板中读取它。

  We can define *styles* for each animation state:
=======
  Angular animations are defined as logical **states** and **transitions**
  between states.

  An animation state is a string value that you define in your application code. In the example
  above, the states `'active'` and `'inactive'` are based on the logical state of
  hero objects. The source of the state can be a simple object attribute, as it was in this case,
  or it can be a value computed in a method. The important thing is that you can read it into the
  component's template.

  You can define *styles* for each animation state:
>>>>>>> c348e833

  我们可以为每个动画状态定义了*一组样式*：

+makeExample('animations/ts/app/hero-list-basic.component.ts', 'states')(format=".")

:marked
  These `state` definitions specify the *end styles* of each state.
  They are applied to the element once it has transitioned to that state, and stay
  *as long as it remains in that state*. In effect, you're defining what styles the element has in different states.

<<<<<<< HEAD
  这些`state`具体定义了每个状态的*最终样式*。一旦元素转场到那个状态，该样式就会被应用到此元素上，*当它留在此状态时*，这些样式也会一直保持着。
  从这个意义上讲，这里其实并不只是在定义动画，而是在定义该元素在不同状态时应该具有的样式。

  Once we have states, we can define *transitions* between the states. Each transition
=======
  After you define states, you can define *transitions* between the states. Each transition
>>>>>>> c348e833
  controls the timing of switching between one set of styles and the next:

  定义完状态，就能定义在状态之间的各种*转场*了。每个转场都会控制一条在一组样式和下一组样式之间切换的时间线：

+makeExample('animations/ts/app/hero-list-basic.component.ts', 'transitions')(format=".")

figure.image-display
  img(src="/resources/images/devguide/animations/ng_animate_transitions_inactive_active.png" alt="In Angular animations you define states and transitions between states" width="400")

:marked
  If several transitions have the same timing configuration, you can combine
  them into the same `transition` definition:

  如果多个转场都有同样的时间线配置，就可以把它们合并进同一个`transition`定义中：

+makeExample('animations/ts/app/hero-list-combined-transitions.component.ts', 'transitions')(format=".")

:marked
  When both directions of a transition have the same timing, as in the previous
  example, you can use the shorthand syntax `<=>`:

  如果要对同一个转场的两个方向都使用相同的时间线（就像前面的例子中那样），就可以使用`<=>`这种简写语法：

+makeExample('animations/ts/app/hero-list-twoway.component.ts', 'transitions')(format=".")

:marked
  You can also apply a style during an animation but not keep it around
  after the animation finishes. You can define such styles inline, in the `transition`. In this example,
  the element receives one set of styles immediately and is then animated to the next.
  When the transition finishes, none of these styles are kept because they're not
  defined in a `state`.

  有时希望一些样式只在动画期间生效，但在结束后并不保留它们。这时可以把这些样式内联在`transition`中进行定义。
  在这个例子中，该元素会立刻获得一组样式，然后动态转场到下一个状态。当转场结束时，这些样式并不会被保留，因为它们并没有被定义在`state`中。

+makeExample('animations/ts/app/hero-list-inline-styles.component.ts', 'transitions')(format=".")

:marked
  ### The wildcard state `*`

  ### `*`(通配符)状态

  The `*` ("wildcard") state matches *any* animation state. This is useful for defining styles and
  transitions that apply regardless of which state the animation is in. For example:

  `*`(通配符)状态匹配*任何*动画状态。当定义那些不需要管当前处于什么状态的样式及转场时，这很有用。比如：

  * The `active => *` transition applies when the element's state changes from `active` to anything else.

  * 当该元素的状态从`active`变成任何其它状态时，`active => *`转场都会生效。

  * The `* => *` transition applies when *any* change between two states takes place.

  * 当在*任意*两个状态之间切换时，`* => *`转场都会生效。

figure.image-display
  img(src="/resources/images/devguide/animations/ng_animate_transitions_inactive_active_wildcards.png" alt="The wildcard state can be used to match many different transitions at once" width="400")


:marked
  ### The `void` state

<<<<<<< HEAD
  ### `void`状态

  There's one special state called `void` that may apply to any animation. It applies
  when the element is *not* attached to a view. This may be because it has not yet been
  added or because it has been removed. The `void` state is useful for defining "enter" and
  "leave" animations.
=======
  The special state called `void` can apply to any animation. It applies
  when the element is *not* attached to a view, perhaps because it has not yet been
  added or because it has been removed. The `void` state is useful for defining enter and
  leave animations.
>>>>>>> c348e833

  有一种叫做`void`的特殊状态，它可以应用在任何动画中。它表示元素*没有*被附加到视图。这种情况可能是由于它尚未被添加进来或者已经被移除了。
  `void`状态在定义“进场”和“离场”的动画时会非常有用。

  For example the `* => void` transition applies when the element leaves the view,
  regardless of what state it was in before it left.

  比如当一个元素离开视图时，`* => void`转场就会生效，而不管它在离场以前是什么状态。

figure.image-display
  img(src="/resources/images/devguide/animations/ng_animate_transitions_void_in.png" alt="The void state can be used for enter and leave transitions" width="400")

:marked
  The wildcard state `*` also matches `void`.

<<<<<<< HEAD
  `*`通配符状态也能匹配`void`。

  ## Example: Entering and Leaving

  ## 例子：进场与离场
=======
  ## Example: Entering and leaving
>>>>>>> c348e833
figure
  img(src="/resources/images/devguide/animations/animation_enter_leave.gif" alt="Enter and leave animations" align="right" style="width:250px;" )

:marked
  Using the `void` and `*` states you can define transitions that animate the
  entering and leaving of elements:

  使用`void`和`*`状态，可以定义元素进场与离场时的转场动画：

  * Enter: `void => *`

  * 进场：`void => *`

  * Leave: `* => void`

  * 离场：`* => void`

+makeExample('animations/ts/app/hero-list-enter-leave.component.ts', 'animationdef')(format=".")

:marked
  Note that in this case the styles are applied to the void state directly in the
  transition definitions, and not in a separate `state(void)` definition. Thus, the transforms
  are different on enter and leave: the element enters from the left
  and leaves to the right.

<<<<<<< HEAD
  注意，在这个例子中，这些样式在转场定义中被直接应用到了`void`状态，但并没有一个单独的`state(void)`定义。
  这么做是因为希望在进场与离场时使用不一样的转换效果：元素从左侧进场，从右侧离开。

  ## Example: Entering and Leaving from Different States

  ## 范例：从不同的状态下进场和离场

=======
  ## Example: Entering and leaving from different states
>>>>>>> c348e833
figure
  img(src="/resources/images/devguide/animations/animation_enter_leave_states.gif" alt="Enter and leave animations combined with state animations" align="right" style="width:200px" )

:marked
  You can also combine this animation with the earlier state transition animation by
  using the hero state as the animation state. This lets you configure
  different transitions for entering and leaving based on what the state of the hero
  is:

  通过把英雄的状态用作动画的状态，还能把该动画跟以前的转场动画组合成一个复合动画。这让我们能根据该英雄的当前状态为其配置不同的进场与离场动画：

  * Inactive hero enter: `void => inactive`

  * 非激活英雄进场：`void => inactive`

  * Active hero enter: `void => active`

  * 激活英雄进场：`void => active`

  * Inactive hero leave: `inactive => void`

  * 非激活英雄离场：`inactive => void`

  * Active hero leave: `active => void`

<<<<<<< HEAD
  * 激活英雄离场：`active => void`

  We now have fine-grained control over each transition:
=======
  This gives you fine-grained control over each transition:
>>>>>>> c348e833

  现在就对每一种转场都有了细粒度的控制：

figure.image-display
  img(src="/resources/images/devguide/animations/ng_animate_transitions_inactive_active_void.png" alt="This example transitions between active, inactive, and void states" width="400")


+makeExample('animations/ts/app/hero-list-enter-leave-states.component.ts', 'animationdef')(format=".")

:marked
  ## Animatable properties and units

<<<<<<< HEAD
  ## 可动的(Animatable)属性与单位

  Since Angular's animation support builds on top of Web Animations, we can animate any property
=======
  Since Angular's animation support builds on top of Web Animations, you can animate any property
>>>>>>> c348e833
  that the browser considers *animatable*. This includes positions, sizes, transforms, colors,
  borders, and many others. The W3C maintains
  [a list of animatable properties](https://www.w3.org/TR/css3-transitions/#animatable-properties)
  on its [CSS Transitions page](https://www.w3.org/TR/css3-transitions).

<<<<<<< HEAD
  由于Angular的动画支持是基于Web Animations标准的，所以也能支持浏览器认为可以*参与动画*的任何属性。这些属性包括位置(position)、大小(size)、变换(transform)、颜色(color)、边框(border)等很多属性。W3C维护着
  [一个“可动”属性列表](https://www.w3.org/TR/css3-transitions/#animatable-properties)。

  For positional properties that have a numeric value, we can define a unit by providing
=======
  For positional properties that have a numeric value, you can define a unit by providing
>>>>>>> c348e833
  the value as a string with the appropriate suffix:

  尺寸类属性(如位置、大小、边框等)包括一个数字值和一个用来定义长度单位的后缀：

  * `'50px'`
  * `'3em'`
  * `'100%'`

  If you don't provide a unit when specifying dimension, Angular assumes the default of `px`:

  对大多数尺寸类属性而言，还能只定义一个数字，那就表示它使用的是像素(px)数：

  * `50` is the same as saying `'50px'`

<<<<<<< HEAD
  * `50`相当于`'50px'`

  ## Automatic Property Calculation

  ## 自动属性值计算

=======
  ## Automatic property calculation
>>>>>>> c348e833
figure
  img(src="/resources/images/devguide/animations/animation_auto.gif" alt="Animation with automated height calculation" align="right" style="width:220px;margin-left:20px" )

:marked
  Sometimes you don't know the value of a dimensional style property until runtime.
  For example, elements often have widths and heights that
  depend on their content and the screen size. These properties are often tricky
  to animate with CSS.

<<<<<<< HEAD
  有时候，我们想在动画中使用的尺寸类样式，它的值在开始运行之前都是不可知的。比如，元素的宽度和高度往往依赖于它们的内容和屏幕的尺寸。处理这些属性对CSS动画而言通常是相当棘手的。

  With Angular we can use a special `*` property value in these cases. What it means
  is that the value of this property will be computed at runtime and then plugged into
  the animation.

  如果用Angular动画，就可以用一个特殊的`*`属性值来处理这种情况。该属性的值将会在运行期被计算出来，然后插入到这个动画中。

  The "leave" animation in this example takes whatever height the element has before it
=======
  In these cases, you can use a special `*` property value so that the value of the
  property is computed at runtime and then plugged into the animation.

  In this example, the leave animation takes whatever height the element has before it
>>>>>>> c348e833
  leaves and animates from that height to zero:

  这个例子中的“离场”动画会取得该元素在离场前的高度，并且把它从这个高度用动画转场到0高度：

+makeExample('animations/ts/app/hero-list-auto.component.ts', 'animationdef')(format=".")

:marked
  ## Animation timing

<<<<<<< HEAD
  ## 动画时间线

  There are three timing properties we can tune for every animated transition:
  The duration, the delay, and the easing function. They are all combined into
=======
  There are three timing properties you can tune for every animated transition:
  the duration, the delay, and the easing function. They are all combined into
>>>>>>> c348e833
  a single transition *timing string*.

  对每一个动画转场效果，有三种时间线属性可以调整：持续时间(duration)、延迟(delay)和缓动(easing)函数。它们被合并到了一个单独的*转场时间线字符串*。

  ### Duration

  ### 持续时间

  The duration controls how long the animation takes to run from start to finish.
  You can define a duration in three ways:

  持续时间控制动画从开始到结束要花多长时间。可以用三种方式定义持续时间：

  * As a plain number, in milliseconds: `100`

  * 作为一个普通数字，以毫秒为单位，如：`100`

  * In a string, as milliseconds: `'100ms'`

  * 作为一个字符串，以毫秒为单位，如：`'100ms'`

  * In a string, as seconds: `'0.1s'`

  * 作为一个字符串，以秒为单位，如：`'0.1s'`

  ### Delay

<<<<<<< HEAD
  ### 延迟

  The delay controls how long to wait after an animation triggers before the
  transition actually begins. We can define one by adding it in the same string
=======
  The delay controls the length of time between the animation trigger and the beginning
  of the transition. You can define one by adding it to the same string
>>>>>>> c348e833
  following the duration. It also has the same format options as the duration:

  延迟控制的是在动画已经触发但尚未真正开始转场之前要等待多久。可以把它添加到字符串中的持续时间后面，它的选项格式也跟持续时间是一样的：

  * Wait for 100ms and then run for 200ms: `'0.2s 100ms'`

  * 等待100毫秒，然后运行200毫秒：`'0.2s 100ms'`。

  ### Easing

  ### 缓动函数

  The [easing function](http://easings.net/) controls how the animation accelerates
  and decelerates during its runtime. For example, an `ease-in` function causes
  the animation to begin relatively slowly but pick up speed as it progresses. You
  can control the easing by adding it as a *third* value in the string after the duration
  and the delay (or as the *second* value when there is no delay):

  [缓动函数](http://easings.net/)用于控制动画在运行期间如何加速和减速。比如：使用`ease-in`函数意味着动画开始时相对缓慢，然后在进行中逐步加速。可以通过在这个字符串中的持续时间和延迟后面添加*第三个*值来控制使用哪个缓动函数(如果没有定义延迟就作为*第二个*值)。

  * Wait for 100ms and then run for 200ms, with easing: `'0.2s 100ms ease-out'`

  * 等待100毫秒，然后运行200毫秒，并且带缓动：`'0.2s 100ms ease-out'`

  * Run for 200ms, with easing: `'0.2s ease-in-out'`

  * 运行200毫秒，并且带缓动：`'0.2s ease-in-out'`

figure
  img(src="/resources/images/devguide/animations/animation_timings.gif" alt="Animations with specific timings" align="right" style="width:220px;margin-left:20px" )

:marked
  ### Example

<<<<<<< HEAD
  ### 例子

  Here are a couple of custom timings in action. Both "enter" and "leave" last for
=======
  Here are a couple of custom timings in action. Both enter and leave last for
>>>>>>> c348e833
  200 milliseconds but they have different easings. The leave begins after a
  slight delay:

  这里是两个自定义时间线的动态演示。“进场”和“离场”都持续200毫秒，但它们有不同的缓动函数。“离场”动画会在轻微的延迟之后开始：

+makeExample('animations/ts/app/hero-list-timings.component.ts', 'animationdef')(format=".")

:marked
<<<<<<< HEAD
  ## Multi-Step Animations with Keyframes

  ## 基于关键帧(Keyframes)的多阶段动画

=======
  ## Multi-step animations with keyframes
>>>>>>> c348e833
figure
  img(src="/resources/images/devguide/animations/animation_multistep.gif" alt="Animations with some bounce implemented with keyframes" align="right" style="width:220px;margin-left:20px" )

:marked
  Animation *keyframes* go beyond a simple transition to a more intricate animation
  that goes through one or more intermediate styles when transitioning between two sets of styles.

<<<<<<< HEAD
  通过定义动画的*关键帧*，可以把两组样式之间的简单转场，升级成一种更复杂的动画，它会在转场期间经历一个或多个中间样式。

  For each keyframe, we can specify an *offset* that defines at which point
  in the animation that keyframe applies. The offset is a number between zero,
  which marks the beginning of the animation, and one, which marks the end.

  每个关键帧都可以被指定一个*偏移量*，用来定义该关键帧将被用在动画期间的哪个时间点。偏移量是一个介于0(表示动画起点)和1(表示动画终点)之间的数组。

  In this example we add some "bounce" to our enter and leave animations with
=======
  For each keyframe, you specify an *offset* that defines at which point
  in the animation that keyframe applies. The offset is a number between zero,
  which marks the beginning of the animation, and one, which marks the end.

  This example adds some "bounce" to the enter and leave animations with
>>>>>>> c348e833
  keyframes:

  在这个例子中，我们使用关键帧来为进场和离场动画添加一些“反弹效果”：

+makeExample('animations/ts/app/hero-list-multistep.component.ts', 'animationdef')(format=".")

:marked
  Note that the offsets are *not* defined in terms of absolute time. They are relative
  measures from zero to one. The final timeline of the animation is based on the combination
  of keyframe offsets, duration, delay, and easing.

<<<<<<< HEAD
  注意，这个偏移量并*不是*用绝对数字定义的时间段，而是在0到1之间的相对值（百分比）。动画的最终时间线会基于关键帧的偏移量、持续时间、延迟和缓动函数计算出来。

  Defining offsets for keyframes is optional. If we omit them, offsets with even
=======
  Defining offsets for keyframes is optional. If you omit them, offsets with even
>>>>>>> c348e833
  spacing are automatically assigned. For example, three keyframes without predefined
  offsets receive offsets `0`, `0.5`, and `1`.

  为关键帧定义偏移量是可选的。如果省略它们，偏移量会自动根据帧数平均分布出来。例如，三个未定义过偏移量的关键帧会分别获得偏移量：`0`、`0.5`和`1`。

:marked
<<<<<<< HEAD
  ## Parallel Animation Groups

  ## 并行动画组(Group)

=======
  ## Parallel animation groups
>>>>>>> c348e833
figure
  img(src="/resources/images/devguide/animations/animation_groups.gif" alt="Parallel animations with different timings, implemented with groups" align="right" style="width:220px;margin-left:20px" )

:marked
  You've seen how to animate multiple style properties at the same time:
  just put all of them into the same `style()` definition.

<<<<<<< HEAD
  我们已经知道该如何在同一时间段进行多个样式的动画了：只要把它们都放进同一个`style()`定义中就行了！

  But we may also want to configure different *timings* for animations that happen
  in parallel. For example, we may want to animate two CSS properties but use a
  different easing function for each one.

  但我们也可能会希望为同时发生的几个动画配置不同的*时间线*。比如，同时对两个CSS属性做动画，但又得为它们定义不同的缓动函数。

  For this we can use animation *groups*. In this example we use groups both on
  enter and leave so that we can use two different timing configurations. Both
  are applied to the same element in parallel, but run independent of each other:
=======
  But you may also want to configure different *timings* for animations that happen
  in parallel. For example, you may want to animate two CSS properties but use a
  different easing function for each one.

  For this you can use animation *groups*. In this example, using groups both on
  enter and leave allows for two different timing configurations. Both
  are applied to the same element in parallel, but run independently of each other:
>>>>>>> c348e833

  这种情况下就可以用动画*组*来解决了。在这个例子中，我们同时在进场和离场时使用了组，以便能让它们使用两种不同的时间线配置。
  它们被同时应用到同一个元素上，但又彼此独立运行：

+makeExample('animations/ts/app/hero-list-groups.component.ts', 'animationdef')(format=".")

:marked
  One group animates the element transform and width; the other group animates the opacity.

  其中一个动画组对元素的`transform`和`width`做动画，另一个组则对`opacity`做动画。

:marked
  ## Animation callbacks
  ## 动画回调

  A callback is fired when an animation is started and also when it is done.
  
  当动画开始和结束时，会触发一个回调。

<<<<<<< HEAD
  In the keyframes example, we have a `trigger` called `@flyInOut`. There we can hook
  those callbacks like:
  
  对于例子中的这个关键帧，我们有一个叫做`@flyInOut`的`trigger`。在那里我们可以挂钩到那些回调，比如：
=======
  In the keyframes example, you have a `trigger` called `@flyInOut`. There you can hook
  those callbacks like this:
>>>>>>> c348e833

+makeExample('animations/ts/app/hero-list-multistep.component.ts', 'template')(format=".")

:marked
  The callbacks receive an `AnimationTransitionEvent` which contains useful properties such as `fromState`,
  `toState` and `totalTime`.
  
  这些回调接收一个`AnimationTransitionEvent`参数，它包含一些有用的属性，例如`fromState`，`toState`和`totalTime`。

  Those callbacks will fire whether or not an animation is picked up.
  
  无论动画是否实际执行过，那些回调都会触发。<|MERGE_RESOLUTION|>--- conflicted
+++ resolved
@@ -6,19 +6,12 @@
   that call attention where it's needed. Well-designed animations can make a UI not only
   more fun but also easier to use.
 
-<<<<<<< HEAD
   动画是现代Web应用设计中一个很重要的方面。我们希望用户界面能在不同的状态之间更平滑的转场。如果需要，还可以用适当的动画来吸引注意力。
   设计良好的动画不但会让UI更有趣，还会让它更容易使用。
 
-  Angular's animation system gives us what we need to make the kinds of animations we want.
-  We can build animations that run with the same kind of native performance that we're used
-  to with pure CSS animations. But we can also have our animation logic tightly integrated
-  with the rest of our application code, where they can be easily triggered and controlled.
-=======
   Angular's animation system lets you build animations that run with the same kind of native
   performance found in pure CSS animations. You can also tightly integrate your
   animation logic with the rest of your application code, for ease of control.
->>>>>>> c348e833
 
   Angular的动画系统赋予了制作各种动画效果的能力，以构建出与原生CSS动画性能相同的动画。
   我们也获得了额外的让动画逻辑与其它应用代码紧紧集成在一起的能力，这让动画可以被更容易的触发与控制。
@@ -34,74 +27,52 @@
     [`web-animations.min.js` from GitHub](https://github.com/web-animations/web-animations-js) and
     add it to your page.
 
-<<<<<<< HEAD
-    至于其它浏览器，就需要一个填充库(polyfill)了。你可以[从这里获取`web-animations.min.js`](https://github.com/web-animations/web-animations-js)，并把它加入你的页面中。
-
-    A more lightweight polyfill maintained by the Angular team is coming soon.
-=======
->>>>>>> c348e833
-
-    Angular开发组还在开发另一个更加轻量级的填充库，预计不久就会完工。
-
-:marked
-<<<<<<< HEAD
-  # Table of Contents
+    至于其它浏览器，就需要一个填充库(polyfill)了。你可以[从这里获取`web-animations.min.js`](https://github.com/web-animations/web-animations-js)，并把它加入你的页面中。   
+
+:marked
+  # Contents
 
   # 目录
 
-  * [Quickstart Example: Transitioning Between Two States](#example-transitioning-between-states)
-
-  * [快速起步范例：在两个状态之间进行转场(Transition)](#example-transitioning-between-states)
-  
-  * [States and Transitions](#states-and-transitions)
+  * [Example: Transitioning between two states](#example-transitioning-between-states)
+
+  * [范例：在两个状态之间进行转场(Transition)](#example-transitioning-between-states)
+  
+  * [States and transitions](#states-and-transitions)
 
   * [状态与转场](#states-and-transitions)
-
-  * [Example: Entering and Leaving](#example-entering-and-leaving)
-
+  
+  * [Example: Entering and leaving](#example-entering-and-leaving).
+  
   * [范例：进场与离场](#example-entering-and-leaving)
 
-  * [Example: Entering and Leaving from Different States](#example-entering-and-leaving-from-different-states)
-
+  * [Example: Entering and leaving from different states](#example-entering-and-leaving-from-different-states).
+  
   * [范例：从其它状态进场与离场](#example-entering-and-leaving-from-different-states)
 
-  * [Animatable Properties and Units](#animatable-properties-and-units)
+  * [Animatable properties and units](#animatable-properties-and-units).  
 
   * [可动的(Animatable)属性与单位](#animatable-properties-and-units)
 
-  * [Automatic Property Calculation](#automatic-property-calculation)
+  * [Automatic property calculation](#automatic-property-calculation).  
 
   * [自动属性值计算](#automatic-property-calculation)
 
-  * [Animation Timing](#animation-timing)
+  * [Animation timing](#animation-timing).  
 
   * [动画时间线(Timing)](#animation-timing)
 
-  * [Multi-Step Animations with Keyframes](#multi-step-animations-with-keyframes)
+  * [Multi-step animations with keyframes](#multi-step-animations-with-keyframes).  
 
   * [基于关键帧(Keyframes)的多阶段动画](#multi-step-animations-with-keyframes)
 
-  * [Parallel Animation Groups](#parallel-animation-groups)
+  * [Parallel animation groups](#parallel-animation-groups).  
 
   * [并行动画组(Group)](#parallel-animation-groups)
   
-  * [Animation callbacks](#animation-callbacks)
+  * [Animation callbacks](#animation-callbacks).  
   
   * [动画回调](#animation-callbacks)
-=======
-  # Contents
-
-  * [Example: Transitioning between two states](#example-transitioning-between-states).
-  * [States and transitions](#states-and-transitions).
-  * [Example: Entering and leaving](#example-entering-and-leaving).
-  * [Example: Entering and leaving from different states](#example-entering-and-leaving-from-different-states).
-  * [Animatable properties and units](#animatable-properties-and-units).
-  * [Automatic property calculation](#automatic-property-calculation).
-  * [Animation timing](#animation-timing).
-  * [Multi-step animations with keyframes](#multi-step-animations-with-keyframes).
-  * [Parallel animation groups](#parallel-animation-groups).
-  * [Animation callbacks](#animation-callbacks).
->>>>>>> c348e833
 
 .l-sub-section
   :marked
@@ -112,14 +83,10 @@
 a(id="example-transitioning-between-states")
 .l-main-section
 :marked
-<<<<<<< HEAD
-  ## Quickstart Example: Transitioning Between Two States
+  ## Quickstart example: Transitioning between two states
 
   ## 快速起步范例：在两个状态间转场
-
-=======
-  ## Quickstart example: Transitioning between two states
->>>>>>> c348e833
+  
 figure
   img(src="/resources/images/devguide/animations/animation_basic_click.gif" alt="A simple transition animation" align="right" style="width:220px;margin-left:20px" )
 
@@ -127,13 +94,9 @@
   You can build a simple animation that transitions an element between two states
   driven by a model attribute.
 
-<<<<<<< HEAD
   我们来构建一个简单的动画，它会让一个元素用模型驱动的方式在两个状态之间转场。
 
-  Animations are defined inside `@Component` metadata. Before we can add some, we need
-=======
   Animations are defined inside `@Component` metadata. Before you can add animations, you need
->>>>>>> c348e833
   to import a few animation-specific functions:
 
   动画会被定义在`@Component`元数据中。在添加动画之前，先引入一些与动画有关的函数：
@@ -170,14 +133,10 @@
   the repeated elements animates independently. The value of the
   attribute is bound to the expression `hero.state` and is always either `active` or `inactive`.
 
-<<<<<<< HEAD
   这里，我们把该动画触发器添加到了由`ngFor`重复出来的每一个元素上。每个重复出来的元素都有独立的动画效果。
   然后把`@triggerName`属性(Attribute)的值设置成表达式`hero.state`。这个值应该或者是`inactive`或者是`active`，因为我们刚刚为它们俩定义过动画状态。
 
-  With this setup, an animated transition is shown whenever a hero object changes state!
-=======
   With this setup, an animated transition appears whenever a hero object changes state.
->>>>>>> c348e833
   Here's the full component implementation:
 
   通过这些设置，一旦英雄对象的状态发生了变化，就会触发一个转场动画。下面是完整的组件实现：
@@ -187,27 +146,12 @@
 :marked
   ## States and transitions
 
-<<<<<<< HEAD
   ## 状态与转场
 
-  Angular animations are defined in terms of logical **states** and **transitions**
-  between states.
-
-  Angular动画是由**状态**和**状态之间的转场效果**所定义的。
-
-  An animation state is a string value that we define in our application code. In the example
-  above we used the states `'active'` and `'inactive'` based on the logical state of
-  hero objects. The source of the state can be a simple object attribute as it was in this case,
-  or it can be a value computed in a method. The important thing is that we can read it into the
-  component's template.
-
-  动画状态是一个由程序代码中定义的字符串值。在上面的例子中，基于英雄对象的逻辑状态,我们使用了`'active'`和`'inactive'`这两种状态。
-  状态的来源可以是像本例中这样简单的对象属性，也可以是由方法计算出来的值。重点是，我们得能从组件模板中读取它。
-
-  We can define *styles* for each animation state:
-=======
   Angular animations are defined as logical **states** and **transitions**
   between states.
+
+  Angular动画是由**状态**和**状态之间的转场效果**所定义的。
 
   An animation state is a string value that you define in your application code. In the example
   above, the states `'active'` and `'inactive'` are based on the logical state of
@@ -215,8 +159,10 @@
   or it can be a value computed in a method. The important thing is that you can read it into the
   component's template.
 
-  You can define *styles* for each animation state:
->>>>>>> c348e833
+  动画状态是一个由程序代码中定义的字符串值。在上面的例子中，基于英雄对象的逻辑状态,我们使用了`'active'`和`'inactive'`这两种状态。
+  状态的来源可以是像本例中这样简单的对象属性，也可以是由方法计算出来的值。重点是，我们得能从组件模板中读取它。
+
+  We can define *styles* for each animation state:
 
   我们可以为每个动画状态定义了*一组样式*：
 
@@ -227,14 +173,10 @@
   They are applied to the element once it has transitioned to that state, and stay
   *as long as it remains in that state*. In effect, you're defining what styles the element has in different states.
 
-<<<<<<< HEAD
   这些`state`具体定义了每个状态的*最终样式*。一旦元素转场到那个状态，该样式就会被应用到此元素上，*当它留在此状态时*，这些样式也会一直保持着。
   从这个意义上讲，这里其实并不只是在定义动画，而是在定义该元素在不同状态时应该具有的样式。
 
-  Once we have states, we can define *transitions* between the states. Each transition
-=======
   After you define states, you can define *transitions* between the states. Each transition
->>>>>>> c348e833
   controls the timing of switching between one set of styles and the next:
 
   定义完状态，就能定义在状态之间的各种*转场*了。每个转场都会控制一条在一组样式和下一组样式之间切换的时间线：
@@ -297,19 +239,12 @@
 :marked
   ### The `void` state
 
-<<<<<<< HEAD
   ### `void`状态
 
-  There's one special state called `void` that may apply to any animation. It applies
-  when the element is *not* attached to a view. This may be because it has not yet been
-  added or because it has been removed. The `void` state is useful for defining "enter" and
-  "leave" animations.
-=======
   The special state called `void` can apply to any animation. It applies
   when the element is *not* attached to a view, perhaps because it has not yet been
   added or because it has been removed. The `void` state is useful for defining enter and
   leave animations.
->>>>>>> c348e833
 
   有一种叫做`void`的特殊状态，它可以应用在任何动画中。它表示元素*没有*被附加到视图。这种情况可能是由于它尚未被添加进来或者已经被移除了。
   `void`状态在定义“进场”和“离场”的动画时会非常有用。
@@ -325,15 +260,11 @@
 :marked
   The wildcard state `*` also matches `void`.
 
-<<<<<<< HEAD
   `*`通配符状态也能匹配`void`。
 
-  ## Example: Entering and Leaving
-
-  ## 例子：进场与离场
-=======
   ## Example: Entering and leaving
->>>>>>> c348e833
+
+  ## 例子：进场与离场  
 figure
   img(src="/resources/images/devguide/animations/animation_enter_leave.gif" alt="Enter and leave animations" align="right" style="width:250px;" )
 
@@ -359,17 +290,13 @@
   are different on enter and leave: the element enters from the left
   and leaves to the right.
 
-<<<<<<< HEAD
   注意，在这个例子中，这些样式在转场定义中被直接应用到了`void`状态，但并没有一个单独的`state(void)`定义。
   这么做是因为希望在进场与离场时使用不一样的转换效果：元素从左侧进场，从右侧离开。
 
-  ## Example: Entering and Leaving from Different States
+  ## Example: Entering and leaving from different states
 
   ## 范例：从不同的状态下进场和离场
-
-=======
-  ## Example: Entering and leaving from different states
->>>>>>> c348e833
+  
 figure
   img(src="/resources/images/devguide/animations/animation_enter_leave_states.gif" alt="Enter and leave animations combined with state animations" align="right" style="width:200px" )
 
@@ -395,13 +322,9 @@
 
   * Active hero leave: `active => void`
 
-<<<<<<< HEAD
   * 激活英雄离场：`active => void`
 
-  We now have fine-grained control over each transition:
-=======
   This gives you fine-grained control over each transition:
->>>>>>> c348e833
 
   现在就对每一种转场都有了细粒度的控制：
 
@@ -414,26 +337,18 @@
 :marked
   ## Animatable properties and units
 
-<<<<<<< HEAD
   ## 可动的(Animatable)属性与单位
 
-  Since Angular's animation support builds on top of Web Animations, we can animate any property
-=======
   Since Angular's animation support builds on top of Web Animations, you can animate any property
->>>>>>> c348e833
   that the browser considers *animatable*. This includes positions, sizes, transforms, colors,
   borders, and many others. The W3C maintains
   [a list of animatable properties](https://www.w3.org/TR/css3-transitions/#animatable-properties)
   on its [CSS Transitions page](https://www.w3.org/TR/css3-transitions).
 
-<<<<<<< HEAD
   由于Angular的动画支持是基于Web Animations标准的，所以也能支持浏览器认为可以*参与动画*的任何属性。这些属性包括位置(position)、大小(size)、变换(transform)、颜色(color)、边框(border)等很多属性。W3C维护着
   [一个“可动”属性列表](https://www.w3.org/TR/css3-transitions/#animatable-properties)。
 
-  For positional properties that have a numeric value, we can define a unit by providing
-=======
   For positional properties that have a numeric value, you can define a unit by providing
->>>>>>> c348e833
   the value as a string with the appropriate suffix:
 
   尺寸类属性(如位置、大小、边框等)包括一个数字值和一个用来定义长度单位的后缀：
@@ -448,16 +363,11 @@
 
   * `50` is the same as saying `'50px'`
 
-<<<<<<< HEAD
   * `50`相当于`'50px'`
 
-  ## Automatic Property Calculation
-
-  ## 自动属性值计算
-
-=======
   ## Automatic property calculation
->>>>>>> c348e833
+
+  ## 自动属性值计算  
 figure
   img(src="/resources/images/devguide/animations/animation_auto.gif" alt="Animation with automated height calculation" align="right" style="width:220px;margin-left:20px" )
 
@@ -467,22 +377,14 @@
   depend on their content and the screen size. These properties are often tricky
   to animate with CSS.
 
-<<<<<<< HEAD
   有时候，我们想在动画中使用的尺寸类样式，它的值在开始运行之前都是不可知的。比如，元素的宽度和高度往往依赖于它们的内容和屏幕的尺寸。处理这些属性对CSS动画而言通常是相当棘手的。
 
-  With Angular we can use a special `*` property value in these cases. What it means
-  is that the value of this property will be computed at runtime and then plugged into
-  the animation.
-
-  如果用Angular动画，就可以用一个特殊的`*`属性值来处理这种情况。该属性的值将会在运行期被计算出来，然后插入到这个动画中。
-
-  The "leave" animation in this example takes whatever height the element has before it
-=======
   In these cases, you can use a special `*` property value so that the value of the
   property is computed at runtime and then plugged into the animation.
 
+  如果用Angular动画，就可以用一个特殊的`*`属性值来处理这种情况。该属性的值将会在运行期被计算出来，然后插入到这个动画中。
+
   In this example, the leave animation takes whatever height the element has before it
->>>>>>> c348e833
   leaves and animates from that height to zero:
 
   这个例子中的“离场”动画会取得该元素在离场前的高度，并且把它从这个高度用动画转场到0高度：
@@ -492,15 +394,10 @@
 :marked
   ## Animation timing
 
-<<<<<<< HEAD
   ## 动画时间线
 
-  There are three timing properties we can tune for every animated transition:
-  The duration, the delay, and the easing function. They are all combined into
-=======
   There are three timing properties you can tune for every animated transition:
   the duration, the delay, and the easing function. They are all combined into
->>>>>>> c348e833
   a single transition *timing string*.
 
   对每一个动画转场效果，有三种时间线属性可以调整：持续时间(duration)、延迟(delay)和缓动(easing)函数。它们被合并到了一个单独的*转场时间线字符串*。
@@ -528,15 +425,10 @@
 
   ### Delay
 
-<<<<<<< HEAD
   ### 延迟
 
-  The delay controls how long to wait after an animation triggers before the
-  transition actually begins. We can define one by adding it in the same string
-=======
   The delay controls the length of time between the animation trigger and the beginning
   of the transition. You can define one by adding it to the same string
->>>>>>> c348e833
   following the duration. It also has the same format options as the duration:
 
   延迟控制的是在动画已经触发但尚未真正开始转场之前要等待多久。可以把它添加到字符串中的持续时间后面，它的选项格式也跟持续时间是一样的：
@@ -571,13 +463,9 @@
 :marked
   ### Example
 
-<<<<<<< HEAD
   ### 例子
 
-  Here are a couple of custom timings in action. Both "enter" and "leave" last for
-=======
   Here are a couple of custom timings in action. Both enter and leave last for
->>>>>>> c348e833
   200 milliseconds but they have different easings. The leave begins after a
   slight delay:
 
@@ -586,14 +474,10 @@
 +makeExample('animations/ts/app/hero-list-timings.component.ts', 'animationdef')(format=".")
 
 :marked
-<<<<<<< HEAD
-  ## Multi-Step Animations with Keyframes
+  ## Multi-step animations with keyframes
 
   ## 基于关键帧(Keyframes)的多阶段动画
-
-=======
-  ## Multi-step animations with keyframes
->>>>>>> c348e833
+  
 figure
   img(src="/resources/images/devguide/animations/animation_multistep.gif" alt="Animations with some bounce implemented with keyframes" align="right" style="width:220px;margin-left:20px" )
 
@@ -601,23 +485,15 @@
   Animation *keyframes* go beyond a simple transition to a more intricate animation
   that goes through one or more intermediate styles when transitioning between two sets of styles.
 
-<<<<<<< HEAD
   通过定义动画的*关键帧*，可以把两组样式之间的简单转场，升级成一种更复杂的动画，它会在转场期间经历一个或多个中间样式。
 
-  For each keyframe, we can specify an *offset* that defines at which point
-  in the animation that keyframe applies. The offset is a number between zero,
-  which marks the beginning of the animation, and one, which marks the end.
-
-  每个关键帧都可以被指定一个*偏移量*，用来定义该关键帧将被用在动画期间的哪个时间点。偏移量是一个介于0(表示动画起点)和1(表示动画终点)之间的数组。
-
-  In this example we add some "bounce" to our enter and leave animations with
-=======
   For each keyframe, you specify an *offset* that defines at which point
   in the animation that keyframe applies. The offset is a number between zero,
   which marks the beginning of the animation, and one, which marks the end.
 
+  每个关键帧都可以被指定一个*偏移量*，用来定义该关键帧将被用在动画期间的哪个时间点。偏移量是一个介于0(表示动画起点)和1(表示动画终点)之间的数组。
+
   This example adds some "bounce" to the enter and leave animations with
->>>>>>> c348e833
   keyframes:
 
   在这个例子中，我们使用关键帧来为进场和离场动画添加一些“反弹效果”：
@@ -629,27 +505,18 @@
   measures from zero to one. The final timeline of the animation is based on the combination
   of keyframe offsets, duration, delay, and easing.
 
-<<<<<<< HEAD
   注意，这个偏移量并*不是*用绝对数字定义的时间段，而是在0到1之间的相对值（百分比）。动画的最终时间线会基于关键帧的偏移量、持续时间、延迟和缓动函数计算出来。
 
-  Defining offsets for keyframes is optional. If we omit them, offsets with even
-=======
   Defining offsets for keyframes is optional. If you omit them, offsets with even
->>>>>>> c348e833
   spacing are automatically assigned. For example, three keyframes without predefined
   offsets receive offsets `0`, `0.5`, and `1`.
 
   为关键帧定义偏移量是可选的。如果省略它们，偏移量会自动根据帧数平均分布出来。例如，三个未定义过偏移量的关键帧会分别获得偏移量：`0`、`0.5`和`1`。
 
 :marked
-<<<<<<< HEAD
-  ## Parallel Animation Groups
-
-  ## 并行动画组(Group)
-
-=======
   ## Parallel animation groups
->>>>>>> c348e833
+
+  ## 并行动画组(Group)  
 figure
   img(src="/resources/images/devguide/animations/animation_groups.gif" alt="Parallel animations with different timings, implemented with groups" align="right" style="width:220px;margin-left:20px" )
 
@@ -657,27 +524,17 @@
   You've seen how to animate multiple style properties at the same time:
   just put all of them into the same `style()` definition.
 
-<<<<<<< HEAD
   我们已经知道该如何在同一时间段进行多个样式的动画了：只要把它们都放进同一个`style()`定义中就行了！
 
-  But we may also want to configure different *timings* for animations that happen
-  in parallel. For example, we may want to animate two CSS properties but use a
-  different easing function for each one.
-
-  但我们也可能会希望为同时发生的几个动画配置不同的*时间线*。比如，同时对两个CSS属性做动画，但又得为它们定义不同的缓动函数。
-
-  For this we can use animation *groups*. In this example we use groups both on
-  enter and leave so that we can use two different timing configurations. Both
-  are applied to the same element in parallel, but run independent of each other:
-=======
   But you may also want to configure different *timings* for animations that happen
   in parallel. For example, you may want to animate two CSS properties but use a
   different easing function for each one.
 
+  但我们也可能会希望为同时发生的几个动画配置不同的*时间线*。比如，同时对两个CSS属性做动画，但又得为它们定义不同的缓动函数。
+
   For this you can use animation *groups*. In this example, using groups both on
   enter and leave allows for two different timing configurations. Both
   are applied to the same element in parallel, but run independently of each other:
->>>>>>> c348e833
 
   这种情况下就可以用动画*组*来解决了。在这个例子中，我们同时在进场和离场时使用了组，以便能让它们使用两种不同的时间线配置。
   它们被同时应用到同一个元素上，但又彼此独立运行：
@@ -697,15 +554,10 @@
   
   当动画开始和结束时，会触发一个回调。
 
-<<<<<<< HEAD
-  In the keyframes example, we have a `trigger` called `@flyInOut`. There we can hook
-  those callbacks like:
-  
-  对于例子中的这个关键帧，我们有一个叫做`@flyInOut`的`trigger`。在那里我们可以挂钩到那些回调，比如：
-=======
   In the keyframes example, you have a `trigger` called `@flyInOut`. There you can hook
   those callbacks like this:
->>>>>>> c348e833
+  
+  对于例子中的这个关键帧，我们有一个叫做`@flyInOut`的`trigger`。在那里我们可以挂钩到那些回调，比如：  
 
 +makeExample('animations/ts/app/hero-list-multistep.component.ts', 'template')(format=".")
 
