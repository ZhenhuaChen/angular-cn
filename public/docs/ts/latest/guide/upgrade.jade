include ../_util-fns

:marked
  Having an existing Angular 1 application doesn't mean that we can't
  begin enjoying everything Angular 2 has to offer. That's because Angular 2
  comes with built-in tools for migrating Angular 1 projects over to the
  Angular 2 platform.

  已经有了一个Angular 1的程序并不表示我们就不能喜欢Angular 2提供的一切。
  这是因为Angular 2带来了一些内建工具帮助我们把Angular 1的项目迁移到Angular 2平台。

  Some applications will be easier to upgrade than others, and there are
  ways in which we can make it easier for ourselves. It is possible to
  prepare and align Angular 1 applications with Angular 2 even before beginning
  the upgrade process. These preparation steps are all about making the code
  more decoupled, more maintainable, and up to speed with modern development
  tools. That means the preparation work will not only make the eventual upgrade
  easier, but will also generally improve our Angular 1 applications.

  有些应用可能比其它的升级起来简单，还有一些方法能让我们自己把这项工作变得更简单。
  即使在正式开始升级过程之前，让Angular 1的程序提前做些准备，并向Angular 2看齐也是有可能的。
  这些准备步骤几乎都是关于如何让代码更加松耦合、更有可维护性，以及用现代开发工具提高速度的。
  这意味着，这种准备工作不仅能让最终的升级变得更简单，而且还能提升Angular 1程序的质量。

  One of the keys to a successful upgrade is to do it incrementally,
  by running the two frameworks side by side in the same application, and
  porting Angular 1 components to Angular 2 one by one. This makes it possible
  to upgrade even large and complex applications without disrupting other
  business, because the work can be done collaboratively and spread over
  a period of time. The `upgrade` module in Angular 2 has been designed to
  make incremental upgrading seamless.

  成功升级的关键之一是增量式的实现它，通过在同一个应用中一起运行这两个框架，并且逐个把Angular 1的组件迁移到Angular 2中。
  这意味着可以在不必打断其他业务的前提下，升级更大、更复杂的应用程序，因为这项工作可以多人协作完成，并能在一段时间内逐渐铺开。
  Angular 2 `upgrade`模块的设计目标就是让你渐进、无缝的完成升级。

  1. [Preparation](#preparation)
  1. [准备工作](#preparation)
      1. [Following The Angular Style Guide](#following-the-angular-style-guide)
      1. [遵循Angular风格指南](#following-the-angular-style-guide)
      2. [Using a Module Loader](#using-a-module-loader)
      2. [使用模块加载器](#using-a-module-loader)
      3. [Migrating to TypeScript](#migrating-to-typescript)
      3. [迁移到TypeScript](#migrating-to-typescript)
      4. [Using Component Directives](#using-component-directives)
      4. [使用组件型指令](#using-component-directives)
  2. [Upgrading with The Upgrade Adapter](#upgrading-with-the-upgrade-adapter)
  2. [通过升级适配器进行升级](#upgrading-with-the-upgrade-adapter)
      1. [How The Upgrade Adapter Works](#how-the-upgrade-adapter-works)
      1. [升级适配器如何工作](#how-the-upgrade-adapter-works)
      2. [Bootstrapping Hybrid Angular 1+2 Applications](#bootstrapping-hybrid-angular-1-2-applications)
      2. [引导Angular 1和2的混合(hybrid)应用](#bootstrapping-hybrid-angular-1-2-applications)
      3. [Using Angular 2 Components from Angular 1 Code](#using-angular-2-components-from-angular-1-code)
      3. [从Angular 1的代码中使用Angular 2的组件](#using-angular-2-components-from-angular-1-code)
      4. [Using Angular 1 Component Directives from Angular 2 Code](#using-angular-1-component-directives-from-angular-2-code)
      4. [从Angular 2的代码中使用Angular 1的组件](#using-angular-1-component-directives-from-angular-2-code)
      5. [Projecting Angular 1 Content into Angular 2 Components](#projecting-angular-1-content-into-angular-2-components)
      5. [把Angular 1的内容投影(project)进Angular 2组件中](#projecting-angular-1-content-into-angular-2-components)
      6. [Transcluding Angular 2 Content into Angular 1 Component Directives](#transcluding-angular-2-content-into-angular-1-component-directives)
      6. [把Angular 2的内容透传(transclude)到Angular 1的组件型指令中](#transcluding-angular-2-content-into-angular-1-component-directives)
      7. [Making Angular 1 Dependencies Injectable to Angular 2](#making-angular-1-dependencies-injectable-to-angular-2)
      7. [让Angular 1提供的依赖可以被注入到Angular 2](#making-angular-1-dependencies-injectable-to-angular-2)
      8. [Making Angular 2 Dependencies Injectable to Angular 1](#making-angular-2-dependencies-injectable-to-angular-1)
      8. [让Angular 2提供的依赖可以被注入到Angular 1](#making-angular-2-dependencies-injectable-to-angular-1)
  3. [PhoneCat Upgrade Tutorial](#phonecat-upgrade-tutorial)
  3. [PhoneCat准备工作教程](#phonecat-preparation-tutorial)
      1. [Switching to TypeScript](#switching-to-typescript)
      1. [切换到TypeScript](#switching-to-typescript)
      2. [Installing Angular 2](#installing-angular-2)
      2. [安装Angular 2](#installing-angular-2)
      3. [Bootstrapping A Hybrid 1+2 PhoneCat](#bootstrapping-a-hybrid-1-2-phonecat)
      3. [引导Angular 1+2的混合版PhoneCat](#bootstrapping-a-hybrid-1-2-phonecat)
      4. [Upgrading the Phone service](#upgrading-the-phone-service)
      4. [升级Phone服务](#upgrading-the-phone-service)
      5. [Upgrading Components](#upgrading-components)
      5. [升级组件](#upgrading-components)
      6. [Switching To The Angular 2 Router And Bootstrap](#switching-to-the-angular-2-router-and-bootstrap)
      6. [切换到Angular 2的路由器并引导](#switching-to-the-angular-2-router-and-bootstrap)
      7. [Saying Goodbye to Angular 1](#saying-goodbye-to-angular-1)
      7. [再见，Angular 1！](#saying-goodbye-to-angular-1)

.l-main-section
:marked
  # Preparation
  # 准备工作

  There are many ways to structure Angular 1 applications. When we begin
  to upgrade these applications to Angular 2, some will turn out to be
  much more easy to work with than others. There are a few key techniques
  and patterns that we can apply to future proof our apps even before we
  begin the migration.

  Angular 1应用程序的组织方式有很多种。当我们想把它们升级到Angular 2的时候，
  有些做起来会比其它的更容易些。即使在我们开始升级之前，也有一些关键的技术和模式可以让我们将来升级时更轻松。

  ## Following The Angular Style Guide
  ## 遵循Angular风格指南

  The [Angular 1 Style Guide](https://github.com/johnpapa/angular-styleguide/blob/master/a1/README.md#single-responsibility)
  collects patterns and practices that have been proven to result in
  cleaner and more maintainable Angular 1 applications. It contains a wealth
  of information about how to write and organize Angular code - and equally
  importantly - how **not** to write and organize Angular code.

  [Angular风格指南](https://github.com/johnpapa/angular-styleguide)收集了一些
  已证明能写出干净且可维护的Angular 1程序的模式与实践。
  它包含了很多关于如何书写和组织Angular代码的有价值信息，同样重要的是，**不应该**如何书写和组织Angular代码。

  Angular 2 is a reimagined version of the best parts of Angular 1. In that
  sense, its goals are the same as the Angular Style Guide's: To preserve
  the good parts of Angular 1, and to avoid the bad parts. There's a lot
  more to Angular 2 than just that of course, but this does mean that
  *following the style guide helps make your Angular 1 app more closely
  aligned with Angular 2*.

  Angular 2是一个基于Angular 1中最好的部分构思出来的版本。在这种意义上，它的目标和Angular风格指南是一样的：
  保留Angular 1中好的部分，去掉坏的部分。当然，Angular 2还做了更多。
  说这些的意思是：*遵循这个风格指南可以让你写出的Angular 1程序更接近Angular 2程序*。

  There are a few rules in particular that will make it much easier to do
  *an incremental upgrade* using the Angular 2 `upgrade` module:

  特别是某些规则会让使用Angular 2的`upgrade`模块进行*增量升级*变得更简单：

  * The [Rule of 1](https://github.com/johnpapa/angular-styleguide/blob/master/a1/README.md#single-responsibility)
    states that there should be one component per file. This not only makes
    components easy to navigate and find, but will also allow us to migrate
    them between languages and frameworks one at a time. In this example application,
    each controller, component, service, and filter is in its own source file.

  * [规则1](https://github.com/johnpapa/angular-styleguide/blob/master/a1/README.md#single-responsibility)
    规定应该每个文件中放一个组件。这不仅让组件更容易浏览和查找，而且还将允许我们逐个迁移它们的语言和框架。
    在这个范例程序中，每个控制器、工厂和过滤器都在它自己的源文件中。

  * The [Folders-by-Feature Structure](https://github.com/johnpapa/angular-styleguide/blob/master/a1/README.md#folders-by-feature-structure)
    and [Modularity](https://github.com/johnpapa/angular-styleguide/blob/master/a1/README.md#modularity)
    rules define similar principles on a higher level of abstraction: Different parts of the
    application should reside in different directories and Angular modules.

  * [按特性分目录的结构](https://github.com/johnpapa/angular-styleguide/blob/master/a1/README.md#folders-by-feature-structure)
    和[模块化](https://github.com/johnpapa/angular-styleguide/blob/master/a1/README.md#modularity)
    规则在较高的抽象层定义了一些相似的原则：应用程序中的不同部分应该被分到不同的目录和Angular模块中。

  When an application is laid out feature per feature in this way, it can also be
  migrated one feature at a time. For applications that don't already look like
  this, applying the rules in the Angular style guide is a highly recommended
  preparation step. And this is not just for the sake of the upgrade - it is just
  solid advice in general!

  如果应用程序能用这种方式把每个特性分到一个独立目录中，它也就能每次迁移一个特性。
  对于那些还没有这么做的程序，强烈建议把应用这条规则作为准备步骤。而且这也不仅仅对升级有价值，
  它还是一个通用的规则，可以让你的程序更“坚实”。

  ## Using a Module Loader
  ## 使用模块加载器

  When we break application code down into one component per file, we often end
  up with a project structure with a large number of relatively small files. This is
  a much neater way to organize things than a small number of large files, but it
  doesn't work that well if you have to load all those files to the HTML page with
<<<<<<< HEAD
  `&lt;script>` tags. Especially when you also have to maintain those tags in the correct
=======
  &lt;script&gt; tags. Especially when you also have to maintain those tags in the correct
>>>>>>> 885aa04c
  order. That's why it's a good idea to start using a *module loader*.

  当我们把应用代码分解成每个文件中放一个组件之后，我们通常会得到一个由大量相对较小的文件组成的项目结构。
  这比组织成少量大文件要整洁得多，但如果你不得不通过`&lt;script>`标签在HTML页面中加载所有这些文件，那就不好玩儿了。
  尤其是当你不得不按正确的顺序维护这些标签时更是如此。
  这就是为什么开始使用*模块加载器*是一个好主意了。

  Using a module loader such as [SystemJS](https://github.com/systemjs/systemjs),
  [Webpack](http://webpack.github.io/), or [Browserify](http://browserify.org/)
  allows us to use the built-in module systems of the TypeScript or ES2015 languages in our apps.
  We can use the `import` and `export` features that explicitly specify what code can
  and will be shared between different parts of the application. For ES5 applications
  we can use CommonJS style `require` and `module.exports` features. In both cases,
  the module loader will then take care of loading all the code the application needs
  in the correct order.

  使用模块加载器，比如[SystemJS](https://github.com/systemjs/systemjs)、
  [Webpack](http://webpack.github.io/)或[Browserify](http://browserify.org/)，
  可以让我们在程序中使用TypeScript或ES2015语言内置的模块系统。
  我们可以使用`import`和`export`特性来明确指定哪些代码应该以及将会被在程序的不同部分之间共享。
  对于ES5程序来说，我们可以改用CommonJS风格的`require`和`module.exports`特性代替。
  无是论哪种情况，模块加载器都会按正确的顺序加载程序中用到的所有代码。

  When we then take our applications into production, module loaders also make it easier
  to package them all up into production bundles with batteries included.

  当我们的应用程序投入生产环境时，模块加载器也会让把所有这些文件打成完整的产品包变得更容易。

:marked
  ## Migrating to TypeScript
  ## 迁移到TypeScript

  If part of our Angular 2 upgrade plan is to also take TypeScript into use, it makes
  sense to bring in the TypeScript compiler even before the upgrade itself begins.
  This means there's one less thing to learn and think about during the actual upgrade.
  It also means we can start using TypeScript features in our Angular 1 code.

  Angular 2升级计划的一部分是引入TypeScript，即使在开始升级之前，引入TypeScript编译器也是有意义的。
  这意味着等真正升级的时候需要学习和思考的东西更少。
  它还意味着我们可以在Angular 1代码中开始使用TypeScript的特性。

  Since TypeScript is a superset of ECMAScript 2015, which in turn is a superset
  of ECMAScript 5, "switching" to TypeScript doesn't necessarily require anything
  more than installing the TypeScript compiler and switching renaming files from
  `*.js` to `*.ts`. But just doing that is not hugely useful or exciting, of course.
  Additional steps like the following can give us much more bang for the buck:

  因为TypeScript是ECMAScript 2015的一个超集，而ES2015又是ECMAScript 5的一个超集。
  这意味着除了安装一个TypeScript编译器，并把文件名都从`*.js`改成`*.ts`之外，其实什么都不用做。
  当然，如果仅仅这样做也没什么大用，也没什么令人兴奋之处。
  下面这些额外步骤可以让我们抖擞起精神来：

  * For applications that use a module loader, TypeScript imports and exports
    (which are really ECMAScript 2015 imports and exports) can be used to organize
    code into modules.

  * 对那些使用了模块加载器的程序，TypeScript的导入和导出(这实际上是ECMAScript 2015导入和导出)可以把代码组织到模块中。

  * Type annotations can be gradually added to existing functions and variables
    to pin down their types and get benefits like build-time error checking,
    great autocompletion support and inline documentation.

  * 类型注解可以逐步添加到已存在的函数和变量上，以固定它们的类型，并获得其优点：比如编译期错误检查、更好的支持自动完成，以及内联式文档等。

  * JavaScript features new to ES2015, like arrow functions, `let`s and `const`s,
    default function parameters, and destructuring assignments can also be gradually
    added to make the code more expressive.

  * 那些ES2015中新增的特性，比如箭头函数、`let`、`const`、默认函数参数、解构赋值等也能逐渐添加进来，让代码更有表现力。

  * Services and controllers can be turned into *classes*. That way they'll be a step
    closer to becoming Angular 2 service and component classes, which will make our
    life easier once we do the upgrade.

  * 服务和控制器可以转成*类*。这样我们就能一步步接近Angular 2的服务和组件类了，这样等到我们开始升级时，也会更简单。

  ## Using Component Directives
  ## 使用组件型指令

  In Angular 2, components are the main primitive from which user interfaces
  are built. We define the different parts of our UIs as components, and then
  compose the UI by using components in our templates.

  在Angular 2中，组件是用来构建用户界面的主要元素。我们把UI中的不同部分定义成组件，然后通过在模板中使用这些组件最终合成为UI。

  You can also do this in Angular 1, using *component directives*. These are
  directives that define their own templates, controllers, and input/output bindings -
  the same things that Angular 2 components define. Applications built with
  component directives are much easier to migrate to Angular 2 than applications
  built with lower-level features like `ng-controller`,  `ng-include`, and scope
  inheritance.

  我们在Angular 1中也能这么做。那就是一种定义了自己的模板、控制器和输入/输出绑定的指令 —— 跟Angular 2中对组件的定义是一样的。
  要迁移到Angular 2，通过组件型指令构建的应用程序会比直接用`ng-controller`、`ng-include`和作用域继承等底层特性构建的要容易得多。

  To be Angular 2 compatible, an Angular 1 component directive should configure
  these attributes:

  要做成与Angular 2兼容的，Angular 1的组件型指令应该配置下列属性：

  * `restrict: 'E'`. Components are usually used as elements.

  * `restrict: 'E'`。组件通常会以元素的方式使用。

  * `scope: {}` - an isolate scope. In Angular 2, components are always isolated
    from their surroundings, and we should do this in Angular 1 too.

  * `scope: {}` - 一个独立作用域。在Angular 2中，组件永远是从它们的环境中被隔离出来的，在Angular 1中，我们也应该这么做。

  * `bindToController: {}`. Component inputs and outputs should be bound
    to the controller instead of using the `$scope`.

  * `bindToController: {}`。组件的输入和输出应该绑定到控制器，而不是`$scope`。

  * `controller` and `controllerAs`. Components have their own controllers.

  * `controller`和`controllerAs`。组件有它们自己的控制器。

  * `template` or `templateUrl`. Components have their own templates.

  * `template`或`templateUrl`。组件有它们自己的模板。

  Component directives may also use the following attributes:

  组件型指令还可能使用下列属性：

  * `transclude: true`, if the component needs to transclude content from elsewhere.

  * `transclude: true`：如果组件需要从其它地方透传内容，就设置它。

  * `require`, if the component needs to communicate with some parent component's
    controller.

  * `require`：如果组件需要和父组件的控制器通讯，就设置它。

  Component directives **may not** use the following attributes:

  组件型指令**不能**使用下列属性：

  * `compile`. This will not be supported in Angular 2.

  * `compile`。它在Angular 2中将不再被支持。

  * `replace: true`. Angular 2 never replaces a component element with the
    component template. This attribute is also deprecated in Angular 1.

  * `replace: true`。Angular永远不会用组件模板替换一个组件元素。这个特性在Angular 1中也同样不建议使用了。

  * `priority` and `terminal`. While Angular 1 components may use these,
    they are not used in Angular 2 and it is better not to write code
    that relies on them.

  * `priority`和`terminal`。虽然Angular 1的组件可能使用这些，但它们在Angular 2中已经没用了，并且最好不要再写依赖它们的代码。

  An Angular 1 component directive that is fully aligned with the Angular 2
  architecture may look something like this:

  Angular 1中一个完全向Angular 2架构看齐过的组件型指令看起来有点像这样：

+makeExample('upgrade-adapter/ts/app/hero-detail.directive.ts')

:marked
  Angular 1.5 introduces the [component API](https://docs.angularjs.org/api/ng/type/angular.Module)
  that makes it easier to define directives like these. It is a good idea to use
  this API for component directives for several reasons:

  Angular 1.5引入了[组件API](https://docs.angularjs.org/api/ng/type/angular.Module)，它让像这样定义指令变得更简单了。
  为组件型指令使用这个API是一个好主意，因为：

  * It requires less boilerplate code.

  * 它需要更少的样板代码。

  * It enforces the use of component best practices like `controllerAs`.

  * 它强制使用组件的最佳实践，比如`controllerAs`。

  * It has good default values for directive attributes like `scope` and `restrict`.

  * 对于指令中像`scope`和`restrict`这样的属性，它有良好的默认值。


  The component directive example from above looks like this when expressed
  using the component API:

  如果使用这个组件API进行快捷定义，那么上面看到的组件型指令就变成了这样：

+makeExample('upgrade-adapter/ts/app/upgrade-io/hero-detail.component.ts')

:marked
  Controller lifecycle hook methods `$onInit()`, `$onDestroy()`, and `$onChanges()`
  are another convenient feature that Angular 1.5 introduces. They all have nearly
  exact [equivalents in Angular 2](lifecycle-hooks.html), so organizing component lifecycle
  logic around them will ease the eventual Angular 2 upgrade process.

  控制器的生命周期钩子`$onInit()`、`$onDestroy()`和`$onChanges()`是Angular 1.5引入的另一些便利特性。
  它们都很接近于[Angular 2中的等价物](lifecycle-hooks.html)，所以，围绕它们组织组件生命周期的逻辑会更容易升级。

.l-main-section
:marked
  # Upgrading with The Upgrade Adapter
  # 使用升级适配器进行升级

  The `upgrade` module in Angular 2 is a very useful tool for upgrading
  anything but the smallest of applications. With it we can mix and match
  Angular 1 and 2 components in the same application and have them interoperate
  seamlessly. That means we don't have to do the upgrade work all at once,
  since there's a natural coexistence between the two frameworks during the
  transition period.

  不管要升级什么，Angular 2中的`upgrade`模块都会是一个非常有用的工具 —— 除非是小到没功能的应用。
  借助它，我们可以在同一个应用程序中混用并匹配Angular 1和2的组件，并让它们实现无缝的互操作。
  这意味着我们不用必须一次性做完所有升级工作，因为在整个演进过程中，这两个框架可以很自然的和睦相处。

  ## How The Upgrade Adapter Works
  ## 升级适配器如何工作

  The primary tool provided by the upgrade module is called the `UpgradeAdapter`.
  This is a service that can bootstrap and manage hybrid applications that support
  both Angular 2 and Angular 1 code.

  `upgrade`模块提供的主要工具叫做`UpgradeAdapter`。这是一个服务，它可以引导并管理同时支持Angular 2和Angular 1的混合式应用程序。

  When we use `UpgradeAdapter`, what we're really doing is *running both versions
  of Angular at the same time*. All Angular 2 code is running in the Angular 2
  framework, and Angular 1 code in the Angular 1 framework. Both of these are the
  actual, fully featured versions of the frameworks. There is no emulation going on,
  so we can expect to have all the features and natural behavior of both frameworks.

  当使用`UpgradeAdapter`时，我们实际做的是*同时运行两个版本的Angular*。所有Angular 2的代码运行在Angular 2框架中，
  而Angular 1的代码运行在Angular 1框架中。所有这些都是真实的、全功能的框架版本。
  没有进行任何仿真，所以我们可以期待同时存在这两个框架的所有特性和天生的行为。

  What happens on top of this is that components and services managed by one
  framework can interoperate with those from the other framework. This happens
  in three main areas: Dependency injection, the DOM, and change detection.

  所有这些事情的背后，本质上是一个框架中管理的组件和服务能和来自另一个中的进行互操作。
  这发生在三个主要的领域：依赖注入、DOM和变更检测。

  ### Dependency Injection
  ### 依赖注入

  Dependency injection is front and center in both Angular 1 and
  Angular 2, but there are some key differences between the two
  frameworks in how it actually works.

  无论是在Angular 1中还是在Angular 2中，依赖注入都处于前沿和中心的位置，但在两个框架的工作原理上，却存在着一些关键的不同之处。

table
  tr
    th Angular 1
    th Angular 2
  tr
    td
      :marked
        Dependency injection tokens are always strings

        依赖注入的令牌(Token)永远是字符串(译注：指服务名称)。
    td
      :marked
        Tokens [can have different types](../guide/dependency-injection.html).
        They are often classes. They may also be strings.

        令牌[可能有不同的类型](../guide/dependency-injection.html)。
        通常是类，也可能是字符串。
  tr
    td
      :marked
        There is exactly one injector. Even in multi-module applications,
        everything is poured into one big namespace.

        只有一个注入器。即使在多模块的应用程序中，每样东西也都被装入一个巨大的命名空间中。
    td
      :marked
        There is a [tree hierarchy of injectors](../guide/hierarchical-dependency-injection.html),
        with a root injector and an additional injector for each component.

        有一组[树状多层注入器](../guide/hierarchical-dependency-injection.html)，有一个根注入器，每个组件也有一个额外的注入器。

:marked
  Even accounting for these differences we can still have dependency injection
  interoperability. The `UpgradeAdapter` resolves the differences and makes
  everything work seamlessly:

  就算有这么多不同点，也并不妨碍我们在依赖注入时进行互操作。`UpgradeAdapter`解决了这些差异，并让它们无缝的对接：

  * We can make Angular 1 services available for injection to Angular 2 code
    by *upgrading* them. The same singleton instance of each service is shared
    between the frameworks. In Angular 2 these services will always be in the
    *root injector* and available to all components. They will always have
    *string tokens* - the same tokens that they have in Angular 1.

  * 通过升级它们，我们就能让那些在Angular 1中能被注入的服务在Angular 2的代码中可用。
    在框架之间共享的是服务的同一个单例对象。在Angular 2中，这些外来服务总是被放在*根注入器*中，并可用于所有组件。
    它们总是具有*字符串令牌* —— 跟它们在Angular 1中的令牌相同。

  * We can also make Angular 2 services available for injection to Angular 1 code
    by *downgrading* them. Only services from the Angular 2 root injector can
    be downgraded. Again, the same singleton instances are shared between the frameworks.
    When we register a downgrade, we explicitly specify a *string token* that we want to
    use in Angular 1.

  * 通过降级它们，我们也能让那些在Angular 2中能被注入的服务在Angular 1的代码中可用。
    只有那些来自Angular 2根注入器的服务才能被降级。同样的，在框架之间共享的是同一个单例对象。
    当我们注册一个要降级的服务时，要明确指定一个打算在Angular 1中使用的*字符串令牌*。

figure.image-display
  img(src="/resources/images/devguide/upgrade/injectors.png" alt="The two injectors in a hybrid application" width="700")

:marked
  ### Components and the DOM
  ### 组件与DOM

  What we'll find in the DOM of a hybrid application are components and
  directives from both Angular 1 and Angular 2. These components
  communicate with each other by using the input and output bindings
  of their respective frameworks, which the `UpgradeAdapter` bridges
  together. They may also communicate through shared injected dependencies,
  as described above.

  在混合式应用中，我们能同时发现那些来自Angular 1和Angular 2中组件和指令的DOM。
  这些组件通过它们各自框架中的输入和输出绑定来互相通讯，它们由`UpgradeAdapter`桥接在一起。
  它们也能通过共享被注入的依赖彼此通讯，就像前面所说的那样。

  There are two key things to understand about what happens in the DOM
  of a hybrid application:

  要弄明白在一个混合式应用的DOM中发生了什么，有两点很关键：

  1. Every element in the DOM is owned by exactly one of the two
     frameworks. The other framework ignores it. If an element is
     owned by Angular 1, Angular 2 treats it as if it didn't exist,
     and vice versa.

  1. DOM中的每个元素都只能被两个框架之一拥有。另一个框架会忽略它。
     如果一个元素被Angular 1拥有，Angular 2就会当它不存在。反之亦然。

  2. The root of the application *is always an Angular 1 template*.

  2. 应用的根节点*总是来自Angular 1中的模板*。

  So a hybrid application begins life as an Angular 1 application,
  and it is Angular 1 that processes its root template. Angular 2 then steps
  into the picture when an Angular 2 component is used somewhere in
  the application templates. That component's view will then be managed
  by Angular 2, and it may use any number of Angular 2 components and
  directives.

  所以，混合式应用总是像Angular 1程序那样启动，处理根模板的也是Angular 1.
  然后，当这个应用的模板中使用到了Angular 2的组件时，Angular 2才开始参与。
  这个组件的视图由Angular 2进行管理，而且它还可以使用一系列的Angular 2组件和指令。

  Beyond that, we may interleave the two frameworks as much as we need to.
  We always cross the boundary between the two frameworks by one of two
  ways:

  更进一步说，我们可以按照需要，任意穿插使用这两个框架。
  使用下面的两种方式之一，我们可以自由穿梭于这两个框架的边界：

  1. By using a component from the other framework: An Angular 1 template
     using an Angular 2 component, or an Angular 2 template using an
     Angular 1 component.

  1. 通过使用来自另一个框架的组件：Angular 1的模板中用到了Angular 2的组件，或者Angular 2的模板中使用了Angular 1的组件。

  2. By transcluding or projecting content from the other framework. The
    `UpgradeAdapter` bridges the related concepts of  Angular 1 transclusion
     and Angular 2 content projection together.

  2. 通过透传(transclude)或投影(project)来自另一个框架的内容。`UpgradeAdapter`牵线搭桥，把Angular 1的透传概念和Angular 2的内容投影概念关联起来。

figure.image-display
 img(src="/resources/images/devguide/upgrade/dom.png" alt="DOM element ownership in a hybrid application" width="500")

:marked
  Whenever we use a component that belongs to the other framework, a
  switch between framework boundaries occurs. However, that switch only
  happens to the *children* of the component element. Consider a situation
  where we use an Angular 2 component from Angular 1 like this:

  无论什么时候，只要我们用到了来自另一个框架的组件，就会发生框架边界的切换。然而，这种切换只会发生在组件元素的*子节点*上。
  考虑一个场景，我们从Angular 1中像这样使用Angular 2的组件：

  ```
  <ng2-component></ng2-component>
  ```

  The DOM element `<ng2-component>` will remain to be an Angular 1 managed
  element, because it's defined in an Angular 1 template. That also
  means you can apply additional Angular 1 directives to it, but *not*
  Angular 2 directives. It is only in the template of the `Ng2Component`
  component where Angular 2 steps in. This same rule also applies when you
  use Angular 1 component directives from Angular 2.

  此时，`<ng2-component>`这个DOM元素仍然由Angular 1管理，因为它是在Angular 1的模板中定义的。
  这也意味着你可以往它上面添加额外的Angular 1指令，却*不能*添加Angular 2的指令。
  只有在`Ng2Component`组件的模板中才是Angular 2的天下。同样的规则也适用于在Angular 2中使用Angular 1组件型指令的情况。

:marked
  ### Change Detection
  ### 变更检测

  Change detection in Angular 1 is all about `scope.$apply()`. After every
  event that occurs, `scope.$apply()` gets called. This is done either
  automatically by the framework, or in some cases manually by our own
  code. It is the point in time when change detection occurs and data
  bindings get updated.

  Angular 1中的变更检测全是关于`scope.$apply()`的。在每个事件发生之后，`scope.$apply()`就会被调用。
  这或者由框架自动调用，或者在某些情况下由我们自己的代码手动调用。它是发生变更检测以及更新数据绑定的时间点。

  In Angular 2 things are different. While change detection still
  occurs after every event, no one needs to call `scope.$apply()` for
  that to happen. This is because all Angular 2 code runs inside something
  called the [Angular zone](../api/core/NgZone-class.html). Angular always
  knows when the code finishes, so it also knows when it should kick off
  change detection. The code itself doesn't have to call `scope.$apply()`
  or anything like it.

  在Angular 2中，事情有点不一样。虽然变更检测仍然会在每一个事件之后发生，却不再需要每次调用`scope.$apply()`了。
  这是因为所有Angular 2代码都运行在一个叫做[Angular zone](../api/core/NgZone-class.html)的地方。
  Angular总是知道什么时候代码执行完了，也就知道了它什么时候应该触发变更检测。代码本身并不需要调用`scope.$apply()`或其它类似的东西。

  In the case of hybrid applications, the `UpgradeAdapter` bridges the
  Angular 1 and Angular 2 approaches. Here's what happens:

  在这种混合式应用的案例中，`UpgradeAdapter`在Angular 1的方法和Angular 2的方法之间建立了桥梁。发生了什么呢？

  * Everything that happens in the application runs inside the Angular 2 zone.
    This is true whether the event originated in Angular 1 or Angular 2 code.
    The zone triggers Angular 2 change detection after every event.

  * 应用中发生的每件事都运行在Angular 2的zone里。
    无论事件发生在Angular 1还是Angular 2的代码中，都是如此。

  * The `UpgradeAdapter` will invoke the Angular 1 `$rootScope.$apply()` after
    every turn of the Angular zone. This also triggers Angular 1 change
    detection after every event.

  * `UpgradeAdapter`将在每一次离开Angular zone时调用Angular 1的`$rootScope.$apply()`。这样也就同样会在每个事件之后触发Angular 1的变更检测。

figure.image-display
  img(src="/resources/images/devguide/upgrade/change_detection.png" alt="Change detection in a hybrid application" width="600")

:marked
  What this means in practice is that we do not need to call `$apply()` in
  our code, regardless of whether it is in Angular 1 on Angular 2. The
  `UpgradeAdapter` does it for us. We *can* still call `$apply()` so there
  is no need to remove such calls from existing code. Those calls just don't
  have any effect in a hybrid application.

  在实践中，这意味着我们不用在自己的代码中调用`$apply()`，而不用管这段代码是在Angular 1还是Angular 2中。
  `UpgradeAdapter`都替我们做了。我们仍然*可以*调用`$apply()`，以便可以不必从现有代码中移除此调用。
  在混合式应用中，那些调用只是没有任何效果而已。

:marked
  When we downgrade an Angular 2 component and then use it from Angular 1,
  the component's inputs will be watched using Angular 1 change detection.
  When those inputs change, the corresponding properties in the component
  are set. We can also hook into the changes by implementing the
  [OnChanges](../api/core/OnChanges-interface.html) interface in the component,
  just like we could if it hadn't been downgraded.

  当我们降级一个Angular 2组件，然后把它用于Angular 1中时，组件的输入属性就会被Angular 1的变更检测体系监视起来。
  当那些输入属性发生变化时，组件中相应的属性就会被设置。我们也能通过实现[OnChanges](../api/core/OnChanges-interface.html)
  接口来挂钩到这些更改，就像它未被降级时一样。

  Correspondingly, when we upgrade an Angular 1 component and use it from Angular 2,
  all the bindings defined for the component directive's `scope` (or `bindToController`)
  will be hooked into Angular 2 change detection. They will be treated
  as regular Angular 2 inputs and set onto the scope (or controller) when
  they change.

  相应的，当我们把Angular 1的组件升级给Angular 2使用时，在这个组件型指令的`scope`(或`bindToController`)中定义的所有绑定
  都将被挂钩到Angular 2的变更检测体系中。它们将和标准的Angular 2输入属性被同等对待，并当它们发生变化时设置回scope(或控制器)上。

  ## Bootstrapping Hybrid Angular 1+2 Applications
  ## 引导Angular 1+2的混合式应用程序

  The first step to upgrading an application using the `UpgradeAdapter` is
  always to bootstrap it as a hybrid that supports both Angular 1 and
  Angular 2.

  使用`UpgradeAdapter`升级应用的第一步总是把它引导成一个同时支持Angular 1和Angular 2的混合式应用。

  Pure Angular 1 applications can be bootstrapped in two ways: By using an `ng-app`
  directive somewhere on the HTML page, or by calling
  [angular.bootstrap](https://docs.angularjs.org/api/ng/function/angular.bootstrap)
  from JavaScript. In Angular 2, only the second method is possible - there is
  no `ng-app` in Angular 2. This is also the case for hybrid applications.
  Therefore, it is a good preliminary step to switch Angular 1 applications to use the
  JavaScript bootstrap method even before switching them to hybrid mode.

  纯粹的Angular 1应用可以用两种方式引导：在HTML页面中的某处使用`ng-app`指令，或者从JavaScript中调用
  [angular.bootstrap](https://docs.angularjs.org/api/ng/function/angular.bootstrap)。
  在Angular 2中，只有第二种方法是可行的，因为它没有`ng-app`指令。在混合式应用中也同样只能用第二种方法。
  所以，即使在把Angular 1应用切换到混合模式之前，把它改为用JavaScript引导的方式也是一个不错的起点。

  Say we have an `ng-app` driven bootstrap such as this one:

  比如说我们有个由`ng-app`驱动的引导过程，就像这个：

+makeExample('upgrade-adapter/ts/index-ng-app.html', null, null, {otl: /(ng-app.*ng-strict-di)/})

:marked
  We can remove the `ng-app` and `ng-strict-di` directives from the HTML
  and instead switch to calling `angular.bootstrap` from JavaScript, which
  will result in the same thing:

  我们可以从HTML中移除`ng-app`和`ng-strict-di`指令，改为从JavaScript中调用`angular.bootstrap`，它能达到同样效果：

+makeExample('upgrade-adapter/ts/app/1-bootstrap/app.module.ts', 'bootstrap')

:marked
  To then switch the application into hybrid mode, we must first
  install Angular 2 to the project. Follow the instructions in
  [the QuickStart](../quickstart.html) for some pointers on this.
  When we have Angular 2 installed, we can import and instantiate
  the `UpgradeAdapter`, and then call its `bootstrap` method. It
  is designed to take the exact same arguments as
  [angular.bootstrap](https://docs.angularjs.org/api/ng/function/angular.bootstrap)
  so that it is easy to make the switch:

  要把这个应用切换到混合模式，我们得先把Angular 2安装到项目中。遵循[“快速起步”](../quickstart.html)中给出的步骤完成它。
  安装完Angular 2之后，我们可以导入和实例化`UpgradeAdapter`类，然后调用它的`bootstrap`方法。
  它被设计成接受与[angular.bootstrap](https://docs.angularjs.org/api/ng/function/angular.bootstrap)完全相同的参数。
  所以，做这种切换很简单：

+makeExample('upgrade-adapter/ts/app/1-2-hybrid-bootstrap/app.module.ts', 'bootstrap')

:marked
  At this point we'll be running a hybrid Angular 1+2 application! All the
  existing Angular 1 code will work as it always did, but we are now ready
  to run Angular 2 code as well.

  这时，我们就要开始运行Angular 1+2的混合式应用程序了！所有现存的Angular 1代码会像以前一样正常工作，但是我们现在也同样可以运行Angular 2代码了。

.alert.is-helpful
  :marked
    One notable difference between `angular.bootstrap` and
    `upgradeAdapter.bootstrap` is that the latter works *asynchronously*.
    This means that we cannot assume that the application has been instantiated
    immediately after the bootstrap call returns.

    在`angular.bootstrap`和`upgradeAdapter.bootstrap`之间一个显著的不同点是：后者是*异步*工作的。
    这意味着当这次`bootstrap`调用刚刚返回时，我们不能假设应用程序已经被初始化过了。

:marked
  As we begin to migrate components to Angular 2, we'll be using the
  `UpgradeAdapter` for more than just bootstrapping. It'll be important
  to use the **same** instance of the adapter across the whole application,
  because it stores internal information about what's going on in the application.
  It'll be useful to have a module for a shared `UpgradeAdapter` instance in
  the project:

  当我们开始把组件移植到Angular 2时，我们还将使用`UpgradeAdapter` —— 不止是进行引导。
  在整个应用程序中使用此适配器的**同一个**实例是非常重要的，因为它保存了关于该应用程序当前状态的内部信息：

+makeExample('upgrade-adapter/ts/app/1-2-hybrid-shared-adapter-bootstrap/upgrade_adapter.ts', null, 'upgrade_adapter.ts')

:marked
  This shared instance can then be pulled in to all the modules that need it:

  然后这个共享的实例就能被所有需要它的模块获取到：

+makeExample('upgrade-adapter/ts/app/1-2-hybrid-shared-adapter-bootstrap/app.module.ts', 'bootstrap')

:marked
  ## Using Angular 2 Components from Angular 1 Code
  ## 在Angular 1的代码中使用Angular 2的组件
figure
  img(src="/resources/images/devguide/upgrade/a1-to-a2.png" alt="Using an Angular 2 component from Angular 1 code" align="left" style="width:250px; margin-left:-40px;margin-right:10px" )
:marked
  Once we're running a hybrid app, we can start the gradual process of upgrading
  code. One of the more common patterns for doing that is to use an Angular 2 component
  in an Angular 1 context. This could be a completely new component or one that was
  previously Angular 1 but has been rewritten for Angular 2.

  一旦我们开始运行混合式应用，我们就可以开始逐渐升级代码了。做这件事的一种更常见的模式就是在Angular 1的上下文中使用Angular 2的组件。
  该组件可能是全新的，也可能是把原本Angular 1的组件用Angular 2重写而成的。

  Say we have a simple Angular 2 component that shows information about a hero:

  假设我们有一个简单的用来显示英雄信息的Angular 2组件：

+makeExample('upgrade-adapter/ts/app/downgrade-static/hero-detail.component.ts', null, 'hero-detail.component.ts')

:marked
  If we want to use this component from Angular 1, we need to *downgrade* it
  using the upgrade adapter. What we get when we do that is an Angular 1
  *directive*, which we can then register into our Angular 1 module:

  如果我们想在Angular 1中使用这个组件，我们就得用“升级适配器”把它*降级*。如果我们这么做，就会得到一个Angular 1的*指令*，
  我们可以把它注册到Angular 1的模块中：

+makeExample('upgrade-adapter/ts/app/downgrade-static/app.module.ts', 'downgradecomponent')

:marked
  What we have here is an Angular 1 directive called `heroDetail`, which we can
  use like any other directive in our Angular 1 templates.

  这里我们得到的是一个叫做`heroDetail`的Angular 1指令，我们可以像用其它指令一样把它用在Angular 1模板中。


+makeExample('upgrade-adapter/ts/index-downgrade-static.html', 'usecomponent')

.alert.is-helpful
  :marked
    Note that since Angular 1 directives are matched based on their name,
    *the selector metadata of the Angular 2 component is not used in Angular 1*.
    It is matched as an element directive (`restrict: 'E'`) called `heroDetail`.

    注意，由于Angular 1的指令是基于它们的名字进行匹配的，*Angular 2组件元数据中的`selector`不会被用在Angular 1中*。
    它会像一个名叫`heroDetail`的元素型指令(`restrict: 'E'`)一样被匹配。

:marked
  Most components are not quite this simple, of course. Many of them
  have *inputs and outputs* that connect them to the outside world. An
  Angular 2 hero detail component with inputs and outputs might look
  like this:

  当然，大多数组件都不像这个这么简单。它们中很多都有*输入属性和输出属性*，来把它们连接到外部世界。
  Angular 2的英雄详情组件带有像这样的输入属性与输出属性：

+makeExample('upgrade-adapter/ts/app/downgrade-io/hero-detail.component.ts', null, 'hero-detail.component.ts')

:marked
  These inputs and outputs can be supplied from the Angular 1 template, and the
  `UpgradeAdapter` takes care of bridging them over:

  这些输入属性和输出属性的值来自于Angular 1的模板，而`UpgradeAdapter`负责桥接它们：

+makeExample('upgrade-adapter/ts/index-downgrade-io.html', 'usecomponent')

:marked
  Note that even though we are in an Angular 1 template, **we're using Angular 2
  attribute syntax to bind the inputs and outputs**. This is a requirement for downgraded
  components. The expressions themselves are still regular Angular 1 expressions.

  注意，虽然我们正在Angular 1的模板中，**但却在使用Angular 2的属性(Attribute)语法来绑定到输入属性与输出属性**。
  这是降级的组件本身要求的。而表达式本身仍然是标准的Angular 1表达式。

.callout.is-important
  header Use kebab-case for downgraded component attributes
  header 在降级过的组件属性中使用中线命名法
  :marked
    There's one notable exception to the rule of using Angular 2 attribute syntax
    for downgraded components. It has to do with input or output names that consist
    of multiple words. In Angular 2 we would bind these attributes using camelCase:

    为降级过的组件使用Angualr 2的属性(Attribute)语法规则时有一个值得注意的例外。
    它适用于由多个单词组成的输入或输出属性。在Angular 2中，我们要使用小驼峰命名法绑定这些属性：
  code-example(format="").
    [myHero]="hero"
  :marked
    But when using them from Angular 1 templates, we need to use kebab-case:

    但是从Angular 1的模板中使用它们时，我们得使用中线命名法：

  code-example(format="").
    [my-hero]="hero"

:marked
  The `$event` variable can be used in outputs to gain access to the
  object that was emitted. In this case it will be the `Hero` object, because
  that is what was passed to `this.deleted.emit()`.

  `$event`变量能被用在输出属性里，以访问这个事件所发出的对象。这个案例中它是`Hero`对象，因为`this.deleted.emit()`函数曾把它传了出来。

  Since this is an Angular 1 template, we can still use other Angular 1
  directives on the element, even though it has Angular 2 binding attributes on it.
  For  example, we can easily make multiple copies of the component using `ng-repeat`:

  由于这是一个Angular 1模板，虽然它已经有了Angular 2中绑定的属性(Attribute)，我们仍可以在这个元素上使用其它Angular 1指令。
  例如，我们可以用`ng-repeat`简单的制作该组件的多份拷贝：

+makeExample('upgrade-adapter/ts/index-downgrade-io.html', 'userepeatedcomponent')

:marked
  ## Using Angular 1 Component Directives from Angular 2 Code
  ## 从Angular 2代码中使用Angular 1组件型指令
figure
  img(src="/resources/images/devguide/upgrade/a2-to-a1.png" alt="Using an Angular 1 component from Angular 2 code" align="left" style="width:250px; margin-left:-40px;margin-right:10px" )
:marked
  So, we can write an Angular 2 component and then use it from Angular 1
  code. This is very useful when we start our migration from lower-level
  components and work our way up. But in some cases it is more convenient
  to do things in the opposite order: To start with higher-level components
  and work our way down. This too can be done using the `UpgradeAdapter`.
  We can *upgrade* Angular 1 component directives and then use them from
  Angular 2.

  现在，我们已经能在Angular 2中写一个组件，并把它用于Angular 1代码中了。
  当我们从低级组件开始移植，并往上走时，这非常有用。但在另外一些情况下，从相反的方向进行移植会更加方便：
  从高级组件开始，然后往下走。这也同样能用`UpgradeAdapter`完成。
  我们可以*升级*Angular 1组件型指令，然后从Angular 2中用它们。

  Not all kinds of Angular 1 directives can be upgraded. The directive
  really has to be a *component directive*, with the characteristics
  [described in the preparation guide above](#using-component-directives).
  Our safest bet for ensuring compatibility is using the
  [component API](https://docs.angularjs.org/api/ng/type/angular.Module)
  introduced in Angular 1.5.

  不是所有种类的Angular 1指令都能升级。该指令必须是一个严格的*组件型指令*，具有[上面的准备指南中描述的](#using-component-directives)那些特征。
  确保兼容性的最安全的方式是ANgular 1.5中引入的[组件API](https://docs.angularjs.org/api/ng/type/angular.Module)。

  A simple example of an upgradable component is one that just has a template
  and a controller:

  可升级组件的简单例子是只有一个模板和一个控制器的指令：

+makeExample('upgrade-adapter/ts/app/upgrade-static/hero-detail.component.ts', null, 'hero-detail.component.ts')

:marked
  We can *upgrade* this component to Angular 2 using the `UpgradeAdapter`'s
  `upgradeNg1Component` method. It takes the name of an Angular 1 component
  directive and returns an Angular 2 **component class**. When we then
  want to use it from an Angular 2 component, we list it the in the `directives`
  metadata of the component and then just use it in the Angular 2 template:

  我们可以使用`UpgradeAdapter`的`upgradeNg1Component`方法来把这个组件*升级*到Angular 2。
  它接受Angular 1组件型指令的名字，并返回一个Angular 2**组件类**。
  当我们以后想从Angular 2组件中用它时，只要把它列在组件的`directives`元数据中，然后直接在Angular 2模板中用它就可以了：

+makeExample('upgrade-adapter/ts/app/upgrade-static/container.component.ts', null, 'container.component.ts')

.alert.is-helpful
  :marked
    Upgraded components always have an element selector, which is based
    on the original name of the original Angular 1 component directive.

    升级后的组件总会有一个元素选择器，它就是原Angular 1组件型指令的原始名字。

:marked
  An upgraded component may also have inputs and outputs, as defined by
  the scope/controller bindings of the original Angular 1 component
  directive. When we use the component from an Angular 2 template,
  we provide the inputs and outputs using **Angular 2 template syntax**,
  with the following rules:

  升级后的组件也可能有输入属性和输出属性，它们是在原Angular 1组件型指令的scope/controller绑定中定义的。
  当我们从Angular 2模板中使用该组件时，我们要使用**Angular 2模板语法**来提供这些输入属性和输出属性，但要遵循下列规则：

table
  tr
    th
    th
      p Binding definition
      p 绑定定义
    th
      p Template syntax
      p 模板语法
  tr
    th
      p Attribute binding
      p 属性(Attribute)绑定
    td
      :marked
        `myAttribute: '@myAttribute'`
    td
      :marked
        `<my-component myAttribute="value">`
  tr
    th
      p Expression binding
      p 表达式绑定
    td
      :marked
        `myOutput: '&myOutput'`
    td
      :marked
        `<my-component (myOutput)="action()">`
  tr
    th
      p Two-way binding
      p 双向绑定
    td
      :marked
        `myValue: '=myValue'`
    td
      :marked
        As input: `<my-component [myValue]="anExpression">` or
        as two-way binding: `<my-component [(myValue)]="anExpression"`

        用作输入：`<my-component [myValue]="anExpression">` 或
        用作双向绑定：`<my-component [(myValue)]="anExpression"`

:marked
  As an example, say we have a hero detail Angular 1 component directive
  with one input and one output:

  举个例子，假设我们在Angular 1中有一个表示“英雄详情”的组件型指令，它带有一个输入属性和一个输出属性：

+makeExample('upgrade-adapter/ts/app/upgrade-io/hero-detail.component.ts', null, 'hero-detail.component.ts')

:marked
  We can upgrade this component to Angular 2, and then provide the input
  and output using Angular 2 template syntax:

  我们可以把这个组件升级到Angular 2，然后使用Angular 2的模板语法提供这个输入属性和输出属性：

+makeExample('upgrade-adapter/ts/app/upgrade-io/container.component.ts', null, 'container.component.ts')


:marked
  ## Projecting Angular 1 Content into Angular 2 Components
  ## 把Angular 1的内容投影到Angular 2组件中
figure
  img(src="/resources/images/devguide/upgrade/a1-to-a2-with-projection.png" alt="Projecting Angular 1 content into Angular 2" align="left" style="width:250px; margin-left:-40px;margin-right:10px" )
:marked
  When we are using a downgraded Angular 2 component from an Angular 1
  template, the need may arise to *transclude* some content into it. This
  is also possible. While there is no such thing as transclusion in Angular 2,
  there is a very similar concept called *content projection*. The `UpgradeAdapter`
  is able to make these two features interoperate.

  如果我们正在从Angular 1模板中使用降级后的Angular 2组件，可能会需要把模板中的一些内容投影进那个组件。
  这也是可能的，虽然在Angular 2中并没有透传(transclude)这样的东西，但它有一个非常相似的概念，叫做*内容投影*。
  `UpgradeAdapter`也能让这两个特性实现互操作。

  Angular 2 components that support content projection make use of an `<ng-content>`
  tag within them. Here's an example of such a component:

  Angular 2的组件通过使用`<ng-content>`标签来支持内容投影。下面是这类组件的一个例子：

+makeExample('upgrade-adapter/ts/app/1-to-2-projection/hero-detail.component.ts', null, 'hero-detail.component.ts')

:marked
  When using the component from Angular 1, we can supply contents for it. Just
  like they would be transcluded in Angular 1, they get projected to the location
  of the `<ng-content>` tag in Angular 2:

  当从Angular 1中使用该组件时，我们可以为它提供内容。正如它们将在Angular 1中被透传一样，
  它们也在Angular 2中被投影到了`<ng-content>`标签所在的位置：

+makeExample('upgrade-adapter/ts/index-1-to-2-projection.html', 'usecomponent')

.alert.is-helpful
  :marked
    When Angular 1 content gets projected inside an Angular 2 component, it still
    remains in "Angular 1 land" and is managed by the Angular 1 framework.

    当Angular 1的内容被投影到Angular 2组件中时，它仍然留在“Angular 1王国”中，并被Angular 1框架管理着。

:marked
  ## Transcluding Angular 2 Content into Angular 1 Component Directives
  ## 把Angular 2的内容透传进Angular 1的组件型指令
figure
  img(src="/resources/images/devguide/upgrade/a2-to-a1-with-transclusion.png" alt="Projecting Angular 2 content into Angular 1" align="left" style="width:250px; margin-left:-40px;margin-right:10px" )
:marked
  Just like we can project Angular 1 content into Angular 2 components,
  we can *transclude* Angular 2 content into Angular 1 components, whenever
  we are using upgraded versions from them.

  就像我们能把Angular 1的内容投影进Angular 2组件一样，我们也能把Angular 2的内容*透传*进Angular 1的组件，
  但不管怎样，我们都要使用它们升级过的版本。

  When an Angular 1 component directive supports transclusion, it may use
  the `ng-transclude` directive in its template to mark the transclusion
  point:

  如果一个Angular 1组件型指令支持透传，它就会在自己的模板中使用`ng-transclude`指令标记出透传到的位置：

+makeExample('upgrade-adapter/ts/app/2-to-1-transclusion/hero-detail.component.ts', null, 'hero-detail.component.ts')

.alert.is-helpful
  :marked
    The directive also needs to have the `transclude: true` option enabled.
    It is on by default for component directives defined with the
    1.5 component API.

    该指令还需要启用一个`transclude: true`选项。当用Angular 1.5中的组件API定义组件型指令时，该选项默认是开启的。

:marked
  If we upgrade this component and use it from Angular 2, we can populate
  the component tag with contents that will then get transcluded:

  如果我们升级这个组件，并把它用在Angular 2中，我们就能把准备透传的内容放进这个组件的标签中。

+makeExample('upgrade-adapter/ts/app/2-to-1-transclusion/container.component.ts', null, 'container.component.ts')

:marked
  ## Making Angular 1 Dependencies Injectable to Angular 2
  ## 让Angular 1中的依赖可被注入到Angular 2

  When running a hybrid app, we may bump into situations where we need to have
  some Angular 1 dependencies to be injected to Angular 2 code. This may be
  because we have some business logic still in Angular 1 services, or because
  we need some of Angular 1's built-in services like `$location` or `$timeout`.

  当运行一个混合式应用时，我们可能会遇到这种情况：我们需要把某些Angular 1的依赖注入到Angular 2代码中。
  这可能是因为某些业务逻辑仍然在Angular 1服务中，或者需要某些Angular 1的内建服务，比如`$location`或`$timeout`。

  In these situations, it is possible to *upgrade* an Angular 1 provider to
  Angular 2. This makes it possible to then inject it somewhere in Angular 2
  code. For example, we might have a service called `HeroesService` in Angular 1:

  在这些情况下，把一个Angular 1供应商*升级到*Angular 2也是有可能的。这就让它将来有可能被注入到Angular 2代码中的某些地方。
  比如，我们可能在Angular 1中有一个名叫`HeroesService`的服务：

+makeExample('upgrade-adapter/ts/app/1-to-2-providers/heroes.service.ts', null, 'heroes.service.ts')

:marked
  We can upgrade the service using the `UpgradeAdapter`'s `upgradeNg1Provider` method
  by giving it the name of the service. This adds the service into Angular 2's root injector.

  我们可以用`UpgradeAdapter`的`upgradeNg1Provider`方法来升级该服务，只要给它传入服务的名字就行了。
  这会把该服务加到Angular 2的根注入器中。

+makeExample('upgrade-adapter/ts/app/1-to-2-providers/app.module.ts', 'register', 'app.module.ts')

:marked
  We can then inject it in Angular 2 using a string token that matches
  its original name in Angular 1:

  然后我们可以使用与它在Angular 1中的原始名字相同的字符串型令牌，把它注入到Angular 2中：

+makeExample('upgrade-adapter/ts/app/1-to-2-providers/hero-detail.component.ts', null, 'hero-detail.component.ts')

.alert.is-helpful
  :marked
    In this example we upgraded a service class, which has the added benefit that
    we can use a TypeScript type annotation when we inject it. While it doesn't
    affect how the dependency is handled, it enables the benefits of static type
    checking. This is not required though, and any Angular 1 service, factory, or
    provider can be upgraded.

    在这个例子中，我们升级了服务类。当我们注入它时，我们可以使用TypeScript类型注解来获得这些额外的好处。
    它没有影响该依赖的处理过程，同时还得到了启用静态类型检查的好处。
    任何Angular 1中的服务、工厂和供应商都能被升级 —— 尽管这不是必须的。

:marked
  ## Making Angular 2 Dependencies Injectable to Angular 1
  ## 让Angular 2的依赖能被注入到Angular 1中

  In addition to upgrading Angular 1 dependencies, we can also *downgrade*
  Angular 2 dependencies, so that we can use them from Angular 1. This can be
  useful when we start migrating services to Angular 2 or creating new services
  in Angular 2 while we still have components written in Angular 1.

  除了能升级Angular 1依赖之外，我们还能*降级*Angular 2的依赖，以便我们能在Angular 1中使用它们。
  当我们已经开始把服务移植到Angular 2或在Angular 2中创建新服务，但同时还有一些用Angular 1写成的组件时，这会非常有用。

  For example, we might have an Angular 2 service called `Heroes`:

  例如，我们可能有一个Angular 2的`Heroes`服务：

+makeExample('upgrade-adapter/ts/app/2-to-1-providers/heroes.ts', null, 'heroes.ts')

:marked
  We can again use the `UpgradeAdapter` for this, but first we need to register `Heroes`
  to the Angular 2 injector itself. In a pure Angular 2 application we would do this
  when we bootstrap the app, as described in the [dependency injection guide](dependency-injection.html#!#providers).
  But since hybrid applications are bootstrapped using the `UpgradeAdapter`, we also
  need to register our Angular 2 providers using `UpgradeAdapter`. It has a method
  called `addProvider` for this purpose.

  我们又能使用`UpgradeAdapter`处理它了，但首先我们需要把`Heroes`服务注册到Angular 2自身的注入器。
  在纯Angular 2应用中，我们会在引导应用时这么做，就像[依赖注入指南](dependency-injection.html#!#providers)中描述的那样。
  但是因为混合式应用是使用`UpgradeAdapter`引导的，所以我们还得用`UpgradeAdapter`注册Angular 2的供应商。
  它有一个`addProvider`方法就是用来做这个的。

  Once we've registered the Angular 2 provider, we can turn `Heroes` into an *Angular 1
  factory function* using `upgradeAdapter.downgradeNg2Provider()`. We can
  then plug the factory into an Angular 1 module, at which point we also choose what the
  name of the dependency will be in Angular 1:

  一旦我们注册了Angular 2的供应商，就能用`upgradeAdapter.downgradeNg2Provider()`把`Heroes`转变成一个*Angular 1的工厂函数*。
  然后我们就能把这个工厂插入到Angular 1模块中，那时，我们可以选择该依赖要在Angular 1中用的名字：

+makeExample('upgrade-adapter/ts/app/2-to-1-providers/app.module.ts', 'register', 'app.module.ts')

:marked
  After this, the service is injectable anywhere in our Angular 1 code:

  此后，该服务就能被注入到Angular 1代码中的任何地方了：

+makeExample('upgrade-adapter/ts/app/2-to-1-providers/hero-detail.component.ts', null, 'hero-detail.component.ts')





.l-main-section
:marked
  # PhoneCat Upgrade Tutorial

  # PhoneCat升级教程

  In this section and we will look at a complete example of
  preparing and upgrading an application using the `upgrade` module. The app
  we're going to work on is [Angular PhoneCat](https://github.com/angular/angular-phonecat)
  from [the original Angular 1 tutorial](https://docs.angularjs.org/tutorial),
  which is where many of us began our Angular adventures. Now we'll see how to
  bring that application to the brave new world of Angular 2.

  在本节和下节中，我们将看一个完整的例子，它使用`upgrade`模块准备和升级了一个应用程序。
  该应用就是来自[原Angular 1教程](https://docs.angularjs.org/tutorial)中的[Angular PhoneCat](https://github.com/angular/angular-phonecat)。
  那是我们很多人当初开始Angular探险之旅的起点。
  现在，我们来看看如何把该应用带入Angular 2的美丽新世界。

  During the process we'll learn how to apply the steps outlined in the
  [preparation guide](#preparation) in practice: We'll align the application
  with Angular 2 and also take TypeScript into use.

  这期间，我们将学到如何在实践中应用[准备指南](#preparation)中列出的那些重点步骤：
  我们先让该应用向Angular 2看齐，然后为它引入SystemJS模块加载器和TypeScript。

  To follow along with the tutorial, clone the
  [angular-phonecat](https://github.com/angular/angular-phonecat) repository
  and apply the steps as we go.

  要跟随本教程，请先把[angular-phonecat](https://github.com/angular/angular-phonecat)仓库clone到本地，并跟我们一起应用这些步骤。

  In terms of project structure, this is where our work begins:

  在项目结构方面，我们工作的起点是这样的：

.filetree
  .file angular-phonecat
  .children
    .file bower.json
    .file karma.conf.js
    .file package.json
    .file app
    .children
      .file core
      .children
        .file checkmark
        .children
          .file checkmark.filter.js
          .file checkmark.filter.spec.js
        .file phone
        .children
          .file phone.module.js
          .file phone.service.js
          .file phone.service.spec.js
        .file core.module.js
      .file phone-detail
      .children
        .file phone-detail.component.js
        .file phone-detail.component.spec.js
        .file phone-detail.module.js
        .file phone-detail.template.html
      .file phone-list
      .children
        .file phone-list.component.js
        .file phone-list.component.spec.js
        .file phone-list.module.js
        .file phone-list.template.html
      .file img
      .children
        .file  ...
      .file phones
      .children
        .file  ...
      .file app.animations.js
      .file app.config.js
      .file app.css
      .file app.module.js
      .file index.html
    .file e2e-tests
    .children
      .file protractor-conf.js
      .file scenarios.js

:marked
  This is actually a pretty good starting point. The code uses the Angular 1.5
  component API and the organization follows the
  [Angular 1 Style Guide](https://github.com/johnpapa/angular-styleguide/blob/master/a1/README.md),
  which is an important [preparation step](#following-the-angular-style-guide) before
  a successful upgrade.

  这确实是一个很好地起点。特别是，该结构遵循了[Angular Style Guide](https://github.com/johnpapa/angular-styleguide)，
  要想成功升级，这是一个很重要的[准备步骤](#following-the-angular-style-guide)。

  * Each component, service, and filter is in its own source file, as per the
  [Rule of 1](https://github.com/johnpapa/angular-styleguide/blob/master/a1/README.md#single-responsibility).

  * 每个组件、服务和过滤器都在它自己的源文件中 —— 就像[规则1](https://github.com/johnpapa/angular-styleguide#single-responsibility)所要求的。

  * The `core`, `phone-detail`, and `phone-list` modules are each in their
    own subdirectory. Those subdirectories contain the JavaScript code as well as
    the HTML templates that go with each particular feature. This is in line with the
    [Folders-by-Feature Structure](https://github.com/johnpapa/angular-styleguide/blob/master/a1/README.md#style-y152)
    and [Modularity](https://github.com/johnpapa/angular-styleguide/blob/master/a1/README.md#modularity)
    rules.

  * `core`、`phone-detail`和`phone-list`模块都在它们自己的子目录中。那些子目录除了包含HTML模板之外，还包含JavaScript代码，它们共同完成一个特性。
    这是[按特性分目录的结构](https://github.com/johnpapa/angular-styleguide#style-y152)
    和[模块化](https://github.com/johnpapa/angular-styleguide#modularity)规则所要求的。

  * Unit tests are located side-by-side with application code where they are easily
    found, as described in the rules for
    [Organizing Tests](https://github.com/johnpapa/angular-styleguide/blob/master/a1/README.md#style-y197).

  * 单元测试都和应用代码在一起，它们很容易找到。就像规则
    [组织测试文件](https://github.com/johnpapa/angular-styleguide/blob/master/a1/README.md#style-y197)中要求的那样。

:marked
  ## Switching to TypeScript

  ## 切换到TypeScript

  Since we're going to be writing our Angular 2 code in TypeScript, it makes sense to
  bring in the TypeScript compiler even before we begin upgrading.

  We will also start to gradually phase out the Bower package manager in favor
  of NPM. We'll install all new dependencies using NPM, and will eventually be
  able to remove Bower from the project.

  我们还将开始逐步淘汰Bower包管理器，换成我们更喜欢的NPM。后面我们将使用NPM来安装新的依赖包，并最终从项目中移除Bower。

  Let's begin by installing TypeScript to the project. While we're at it, let's also
  install the [Typings type definition manager](https://github.com/typings/typings).
  It will allow us to install type definitions for libraries that don't come with
  prepackaged types.

  让我们从把TypeScript包安装到项目中开始。同时我们还将安装[typings类型定义管理器](https://github.com/typings/typings)。
  它将允许我们为那些没有提供内置类型信息的库文件安装类型定义。

code-example(format="").
  npm i typescript typings --save-dev

:marked
  Let's also add run scripts for the `tsc` TypeScript compiler and the `typings`
  tool to `package.json`:

  我们还要把用来运行TypeScript编译器`tsc`和`typings`工具的脚本添加到`package.json`中：

+makeJson('upgrade-phonecat-1-typescript/ts/package.json', {paths: 'scripts.tsc, scripts.tsc:w, scripts.typings'}, 'package.json')


:marked
  We can now use Typings to install type definitions for the existing libraries that
  we're using: Angular 1 and the Jasmine unit test framework.

  现在我们可以使用typings工具来安装Angular 1和Jasmine单元测试框架的类型定义文件。

code-example(format="").
  npm run typings install dt~jquery dt~angular dt~angular-route \
    dt~angular-resource dt~angular-mocks dt~angular-animate \
    dt~jasmine -- --save --global

:marked
  This will add these typings into a `typings.json` configuration file as well as
  download them into the `typings directory`.

  这会把这些类型定义文件加到配置文件`typings.json`中，并把它们下载到`typings`目录下。

  We should also configure the TypeScript compiler so that it can understand our
  project. We'll add a `tsconfig.json` file to the project directory, just like we do
  in the [Quickstart](../quickstart.html). It instructs the TypeScript compiler how
  to interpret our source files.

  我们还应该配置TypeScript编译器，以便它能理解我们的项目结构。我们要往项目目录下添加一个`tsconfig.json`文件，
  就像在[“快速起步”](../quickstart.html)中做过的那样。它将告诉TypeScript编译器，该如何解释我们的源文件。

+makeJson('upgrade-phonecat-1-typescript/ts/tsconfig.ng1.json', null, 'tsconfig.json')

:marked
  We are telling the TypeScript compiler to turn our TypeScript files to ES5 code
  bundled into CommonJS modules.

  我们正在告诉TypeScript编译器如何把TypeScript文件转换成打包进CommonJS模块中的ES5代码。

  We can now launch the TypeScript compiler from the command line. It will watch
  our `.ts` source files and compile them to JavaScript on the fly. Those compiled
  `.js` files are then loaded into the browser by SystemJS. This is a process we'll
  want to have continuously running in the background as we go along.

  我们现在可以从命令行启动TypeScript编译器。它将监控`.ts`源码文件，并随时把它们编译成JavaScript。
  然后这些编译出的`.js`文件被SystemJS加载到浏览器中。当我们继续往前走的时候，这个过程能在后台持续运行。

code-example(format="").
  npm run tsc:w

:marked
  The next thing we'll do is convert our JavaScript files to TypeScript. Since
  TypeScript is a superset of ECMAScript 2015, which in turn is a superset
  of ECMAScript 5, we can simply switch the file extensions from `.js` to `.ts`
  and everything will work just like it did before. As the TypeScript compiler
  runs, it emits the corresponding `.js` file for every `.ts` file and the
  compiled JavaScript is what actually gets executed. If you start
  the project HTTP server with `npm start`, you should see the fully functional
  application in your browser.

  我们要做的下一件事是把JavaScript文件转换成TypeScript文件。
  由于TypeScript是ECMAScript 2015的一个超集，而ES2015又是ECMAScript 5的超集，所以我们可以简单的把文件的扩展名从`.js`换成`.ts`，
  它们就还会像以前一样工作。由于TypeScript编译器仍在运行，它会为每一个`.ts`文件生成对应的`.js`文件，而真正运行的是编译后的`.js`文件。
  如果你用`npm start`开启了本项目的HTTP服务器，你会在浏览器中看到一个功能完好的应用。

  Now that we have TypeScript though, we can start benefiting from some of its
  features. There's a lot of value the language can provide to Angular 1 applications.

  有了TypeScript，我们就可以从它的一些特性中获益了。此语言可以为Angular 1应用提供很多价值。

  For one thing, TypeScript is a superset of ES2015. Any app that has previously
  been written in ES5 - like the PhoneCat example has - can with TypeScript
  start incorporating all of the JavaScript features that are new to ES2015.
  These include things like `let`s and `const`s, arrow functions, default function
  parameters, and destructuring assignments.

  首先，TypeScript是一个ES2015的超集。任何以前用ES5写的程序（就像PhoneCat范例）都可以开始通过TypeScript
  纳入那些添加到ES2015中的新特性。
  这包括`let`、`const`、箭头函数、函数默认参数以及解构(destructure)赋值。

  Another thing we can do is start adding *type safety* to our code. This has
  actually partially already happened because of the Angular 1 typings we installed.
  TypeScript are checking that we are calling Angular 1 APIs correctly when we do
  things like register components to Angular modules.

  我们能做的另一件事就是把*类型安全*添加到代码中。这实际上已经部分完成了，因为我们已经安装了Angular 1的类型定义。
  当我们正确调用Angular 1的API时，TypeScript会帮我们检查它 —— 比如王Angular模块中添加组件。

  But we can also start adding *type annotations* for our own code to get even more
  out of TypeScript's type system. For instance, we can annotate the checkmark
  filter so that it explicitly expects booleans as arguments. This makes it clearer
  what the filter is supposed to do.

  我们还能开始把*类型注解*添加到自己的代码中，来从TypeScript的类型系统中获得更多帮助。
  比如，我们可以给`checkmark`过滤器加上注解，表明它期待一个`boolean`类型的参数。
  这可以更清楚的表明此过滤器打算做什么

+makeExample('upgrade-phonecat-1-typescript/ts/app/core/checkmark/checkmark.filter.ts', null, 'app/core/checkmark/checkmark.filter.ts')

:marked
  In the `Phone` service we can explicitly annotate the `$resource` service dependency
  as an `angular.resource.IResourceService` - a type defined by the Angular 1 typings.

  在`Phone`服务中，我们可以明确的把`$resource`服务声明为`angular.resource.IResourceService`一个在Angular 1类型定义中提供的类型。

+makeExample('upgrade-phonecat-1-typescript/ts/app/core/phone/phone.service.ts', null, 'app/core/phone/phone.service.ts')

:marked
  We can apply the same trick to the application's route configuration file in `app.config.ts`,
  where we are using the location and route services. By annotating them accordingly TypeScript
  can verify we're calling their APIs with the correct kinds of arguments.

  我们可以在应用的路由配置中使用同样的技巧，那里我们用到了location和route服务。
  一旦给它们提供了类型信息，TypeScript就能检查我们是否在用类型正确的参数来调用它们了。

+makeExample('upgrade-phonecat-1-typescript/ts/app/app.config.ts', null, 'app/app.config.ts')

.l-sub-section
  :marked
    The [Angular 1.x type definitions](https://github.com/DefinitelyTyped/DefinitelyTyped/tree/master/angularjs)
    we installed with Typings are not officially maintained by the Angular team,
    but are quite comprehensive. It is possible to make an Angular 1.x application
    fully type-annotated with the help of these definitions.

    我们用typings工具安装的这个[Angular 1.x类型定义文件](https://github.com/DefinitelyTyped/DefinitelyTyped/tree/master/angularjs)
    并不是由Angular开发组维护的，但它也已经足够全面了。借助这些类型定义的帮助，它可以为Angular 1.x程序加上全面的类型注解。

    If this is something we wanted to do, it would be a good idea to enable
    the `noImplicitAny` configuration option in `tsconfig.json`. This would
    cause the TypeScript compiler to display a warning when there's any code that
    does not yet have type annotations. We could use it as a guide to inform
    us about how close we are to having a fully annotated project.

    如果我们想这么做，那么在`tsconfig.json`中启用`noImplicitAny`配置项就是一个好主意。
    这样，如果遇到什么还没有类型注解的代码，TypeScript编译器就会显示一个警告。
    我们可以用它作为指南，告诉我们现在离得到一个完全类型化的项目还有多远。

:marked
  Another TypeScript feature we can make use of is *classes*. In particular, we
  can turn our component controllers into classes. That way they'll be a step
  closer to becoming Angular 2 component classes, which will make our life
  easier once we do the upgrade.

  我们能用的另一个TypeScript特性是*类*。特别是，我们可以把控制器转换成类。
  这种方式下，我们离成为Angular 2组件类就又近了一步，它会令我们的升级之路变得更简单。

  Angular 1 expects controllers to be constructor functions. That's exactly what
  ES2015/TypeScript classes are under the hood, so that means we can just plug in a
  class as a component controller and Angular 1 will happily use it.

  Angular 1期望控制器是一个构造函数。这实际上就是ES2015/TypeScript中的类，
  这也就意味着只要我们把一个类注册为组件控制器，Angular 1就会愉快的使用它。

  Here's what our new class for the phone list component controller looks like:

  新的“电话列表(phone list)”组件控制器类看起来是这样的：

+makeExample('upgrade-phonecat/ts/classes/app/js/phone_list/phone_list.controller.ts', null, 'app/js/phone_list/phone_list.controller.ts')

:marked
  What was previously done in the controller function is now done in the class
  constructor function. The dependency injection annotations are attached
  to the class using a static property `$inject`. At runtime this becomes the
  `PhoneListController.$inject` property.

  以前在控制器函数中实现的一切现在都改由类的构造函数来实现了。类型注入注解通过静态属性`$inject`
  被附加到了类上。在运行时，它们变成了`PhoneListController.$inject`。

  The class additionally declares three members: The array of phones, the name of
  the current sort key, and the search query. These are all things we have already
  been attaching to the controller but that weren't explicitly declared anywhere.
  The last one of these isn't actually used in the TypeScript code since it's only
  referred to in the template, but for the sake of clarity we want to define all the
  members our controller will have.

  该类额外声明了三个成员：电话列表、当前排序键的名字，以及搜索条件。
  这些东西我们以前就加到了控制器上，只是从来没有在任何地方显式定义过它们。最后一个成员从未真正在TypeScript代码中用过，
  因为它只是在模板中被引用过。但为了清晰起见，我们还是该定义出此控制器应有的所有成员。

  In the Phone detail controller we'll have two members: One for the phone
  that the user is looking at and another for the URL of the currently displayed image:

  在电话详情控制器中，我们有两个成员：一个是用户正在查看的电话，另一个是正在显示的图像：

+makeExample('upgrade-phonecat-1-typescript/ts/app/phone-detail/phone-detail.component.ts', null, 'app/phone-detail/phone-detail.component.ts')

:marked
  This makes our controller code look a lot more like Angular 2 already. We're
  all set to actually introduce Angular 2 into the project.

  这已经让我们的控制器代码看起来更像Angular 2了。我们所做的这些事情实际上都是在把Angular 2导入项目中。

  If we had any Angular 1 services in the project, those would also be
  a good candidate for converting to classes, since like controllers,
  they're also constructor functions. But we only have the `Phone` factory
  in this project, and that's a bit special since it's an `ngResource`
  factory. So we won't be doing anything to it in the preparation stage.
  We'll instead turn it directly into an Angular 2 service.

  如果项目中有任何Angular 1的服务，它们也是转换成类的优秀候选人，像控制器一样，它们也有构造函数。
  但是在本项目中，我们只有一个`Phone`工厂，这有点特别，因为它是一个`ngResource`工厂。
  所以我们不会在准备阶段中处理它，而是在下一节中直接把它转换成Angular 2服务。

  ## Installing Angular 2

  Having completed our preparation work, let's get going with the Angular 2
  upgrade of PhoneCat. We'll do this incrementally with the help of the
  [upgrade module](#upgrading-with-the-upgrade-adapter) that comes with Angular 2.
  By the time we're done, we'll be able to remove Angular 1 from the project
  completely, but the key is to do this piece by piece without breaking the application.

  我们已经完成了准备工作，接下来就开始把PhoneCat升级到Angular 2。
  我们将在Angular 2 [`upgrade`模块](#upgrading-with-the-upgrade-adapter)的帮助下增量式的完成此项工作。
  等我们完成的那一刻，就能把Angular 1从项目中完全移除了，但其中的关键是在不破坏此程序的前提下一小块儿一小块儿的完成它。

.alert.is-important The project also contains some animations, which we are not yet upgrading in this version of the guide. This will change in a later release.
.alert.is-important 该项目还包含一些动画，在此指南的当前版本我们先不升级它，等到后面的发行版再改。

:marked
  Let's install Angular 2 into the project, along with the SystemJS module loader. Take a look into the
  [Quickstart](../quickstart.html) guide and get the following configurations from there:

  我们来使用SystemJS模块加载器把Angular 2安装到项目中。
  看看[“快速起步”](../quickstart.html)中的指南，并从那里获得如下配置：

  * Add Angular 2 and the other new dependencies to `package.json`

  * 把添加Angular 2和其它新依赖添加到`package.json`中

  * Add the new typings into `typings.json`

  * 把这些新的类型定义添加到`typings.json`中

  * The SystemJS configuration file `systemjs.config.js` to the project root directory.

  * 把SystemJS的配置文件`systemjs.config.js`添加到项目的根目录。

  Once these are done, run:

  这些完成之后，就运行：

code-example(format="").
  npm install
  npm run typings install

:marked
  We can soon load Angular 2 dependencies into the application via `index.html`,
  but first we need to do some directory path adjustments. This is because we're going
  to need to load files from `node_modules` and the project root, whereas so far
  in this project everything has been loaded from the `/app` directory.

  我们可以通过`index.html`来把Angular 2的依赖快速加载到应用中，
  但首先，我们得做一些目录结构调整。这是因为我们正准备从`node_modules`中加载文件，然而目前项目中的每一个文件都是从`/app`目录下加载的。

  Move the `app/index.html` file to the project root directory. Then change the
  development server root path in `package.json` to also point to the project root
  instead of `app`:

  把`app/index.html`移入项目的根目录，然后把`package.json`中的开发服务器根目录也指向项目的根目录，而不再是`app`目录：

+makeJson('upgrade-phonecat-2-hybrid/ts/package.ng1.json', {paths: 'scripts.start'}, 'package.json')

:marked
  Now we're able to serve everything from the project root to the web browser. But we do *not*
  want to have to change all the image and data paths used in the application code to match
  our development setup. For that reason, we'll add a `<base>` tag to `index.html`, which will
  cause relative URLs to be resolved back to the `/app` directory:

  现在，我们能把项目根目录下的每一样东西发给浏览器了。但我们并不想修改在应用代码中用到的每一个图片和数据的路径，
  以适应我们开发环境中的设置。因此，我们往`index.html`中添加一个`<base>`标签，它将导致各种相对路径被解析回`/app`目录：

+makeExample('upgrade-phonecat-2-hybrid/ts/index.html', 'base', 'index.html')

:marked
  Now we can load Angular 2 via SystemJS. We'll add the Angular 2 polyfills and the
  SystemJS config to the end of the `<head>` section, and then we'll use `System.import`
  to load the actual application:

  现在我们可以通过SystemJS加载Angular 2了。我们将把Angular 2的填充库(polyfills)
  和SystemJS的配置加到`<head>`区的末尾，然后，我们就用`System.import`来加载实际的应用：

+makeExample('upgrade-phonecat-2-hybrid/ts/index.html', 'ng2', 'index.html')

:marked
  In the `systemjs.config.js` file we got from the Quickstart we also need to make a couple
  of adjustments because of our project structure. We want to point the browser to the project
  root when loading things through SystemJS, instead of using the  `<base>` URL:

  在我们从“快速起步”中拿来的`systemjs.config.js`文件中，我们还需要做一些调整，以适应我们的项目结构。
  在使用SystemJS而不是`<base>` URL加载时，我们需要把浏览器指向项目的根目录。

+makeExample('upgrade-phonecat-2-hybrid/ts/systemjs.config.1.js', 'paths', 'systemjs.config.js')

:marked
  ## Bootstrapping A Hybrid 1+2 PhoneCat
  ## 引导PhoneCat的1+2混合式应用

  What we'll do next is bootstrap the application as a *hybrid application*
  that supports both Angular 1 and Angular 2 components. Once we've done that
  we can start converting the individual pieces to Angular 2.

  我们后面将做的就是把该应用程序引导为一个同时支持Angular 1和Angular 2的*混合式应用*。
  一旦我们做完了，就能开始把这些不可分割的小块儿转换到Angular 2了.

  To bootstrap a hybrid application, we first need to initialize an `UpgradeAdapter`,
  which [provides the glue](#upgrading-with-the-upgrade-adapter) that joins the two
  versions of the framework together. Let's import the `UpgradeAdapter` class into a
  new file `app/main.ts`. This file has been configured as the application entrypoint
  in `systemjs.config.js`, so it is already being loaded by the browser.

  要引导一个混合式应用，我们首先得初始化一个`UpgradeAdapter`，它[提供了胶水](#upgrading-with-the-upgrade-adapter)
  来把框架的两个不同版本粘在一起。我们在一个新文件`app/main.ts`中导入`UpgradeAdapter`类。
  这个文件已经在`systemjs.config.js`文件中被配置成了应用的入口点，所以它已经被浏览器加载了。

+makeExample('upgrade-phonecat-2-hybrid/ts/app/main.ts', 'import-adapter', 'app/main.ts')

:marked
  We can then make an adapter by instantiating the class:

  然后我们可以制作一个适配器来实例化这个类：

+makeExample('upgrade-phonecat-2-hybrid/ts/app/main.ts', 'init-adapter')

:marked
  Our application is currently bootstrapped using the Angular 1 `ng-app` directive
  attached to the `<html>` element of the host page. This will no longer work with
  Angular 2. We should switch to a JavaScript-driven bootstrap instead. So, remove the
  `ng-app` attribute from `index.html`, and instead add this to `main.ts`:

  我们的应用现在是使用宿主页面中附加到`<html>`元素上的`ng-app`指令引导的。
  但在Angular 2中，它不再工作了。我们得切换成JavaScript驱动的引导方式。
  所以，从`index.html`中移除`ng-app`属性，并把这些加载`main.ts`中：

+makeExample('upgrade-phonecat-2-hybrid/ts/app/main.ts', 'bootstrap')

:marked
  The arguments used here are the root element of the application (which is
  the same element we had `ng-app` on earlier), and the Angular 1.x modules
  that we want to load. Since we're bootstrapping the app through
  an `UpgradeAdapter`, we're actually now running the app as a hybrid Angular 1+2
  app.

  这里使用的参数是应用的根元素(也就是以前我们放`ng-app`的元素)，和我们准备加载的Angular 1.x模块。
  由于我们是通过`UpgradeAdapter`引导应用的，所以实际在运行的应用实际上是一个Angular 1+2的混合体。

  This means we are now running both Angular 1 and 2 at the same time. That's pretty
  exciting! We're not running any actual Angular 2 components yet though,
  so let's do that next.

  我们现在同时运行着Angular 1和Angular 2。漂亮！不过我们还没有运行人和实际的Angular 2组件，接下来我们就做这件事。
:marked
  ## Upgrading the Phone service
  ## 升级`Phone`服务

  The first piece we'll port over to Angular 2 is the `Phone` service, which
  resides in `app/core/phone/phone.service.ts` and makes it possible for components
  to load phone information from the server. Right now it's implemented with
  ngResource and we're using it for two things:

  我们要移植到Angular 2的第一块儿是`Phone`工厂(位于`app/js/core/phones.factory.ts`)，
  并且让它能帮助控制器从服务器上加载电话信息。目前，它是用`ngResource`实现的，我们用它做两件事：

  * For loading the list of all phones into the phone list component
  * 把所有电话的列表加载到电话列表组件中。
  * For loading the details of a single phone into the phone detail component.
  * 把一台电话的详情加载到电话详情组件中。

  We can replace this implementation with an Angular 2 service class, while
  keeping our controllers in Angular 1 land. In the new version we'll just use
  the `Http` service from Angular 2 instead of ngResource.

  我们可以用Angular 2的服务类来替换这个实现，而把控制器继续留在Angular 1的地盘上。
  在新版本中，我们将用来自Angular 2的`Http`服务代替`ngResource`。

  Before the `Http` service is available for injection, we need to register
  it into our application's dependency injector. We should import the `HTTP_PROVIDERS`
  constant in `main.ts`:

  要让`Http`服务在注入时可用，我们得先把它注册进我们应用程序的依赖注入器中。我们要把`HTTP_PROVIDERS`常量导入到`app.module.ts`中：

+makeExample('upgrade-phonecat-2-hybrid/ts/app/main.ts', 'import-http')

:marked
  In a regular Angular 2 application we would now pass `HTTP_PROVIDERS` into
  the application bootstrap function. But we can't do that in a hybrid
  application such as the one we're working on. That's because the `bootstrap`
  method of  `UpgradeAdapter` expects Angular 1 modules as dependencies,
  not Angular 2 providers.

  在标准的Angular 2应用中，我们可以把`HTTP_PROVIDERS`传给应用程序的`bootstrap`函数。
  但是在混合式应用中我们不能这么做 —— 比如现在这个。这是因为`UpgradeAdapter`的`bootstrap`方法
  希望以Angular 1模块作为依赖，而不是Angular 2供应商。

  What we must do instead is register `HTTP_PROVIDERS` into the `UpgradeAdapter`
  separately. It has a method called `addProvider` for that purpose:

  这就是为什么我们必须单独把`HTTP_PROVIDERS`注册进`UpgradeAdapter`。为此，它提供了一个叫做`addProvider`的方法：

+makeExample('upgrade-phonecat-2-hybrid/ts/app/main.ts', 'add-http')

:marked
  Now we're ready to upgrade the Phone service itself. We replace the ngResource-based
  service in `phone.service.ts` with a TypeScript class decorated as `@Injectable`:

  现在，我们已经准备好了升级`Phones`服务本身。我们将为`phone.service.ts`文件中基于ngResource的服务加上`@Injectable`装饰器：

+makeExample('upgrade-phonecat-2-hybrid/ts/app/core/phone/phone.service.ts', 'classdef', 'app/core/phone/phone.service.ts')

:marked
  The `@Injectable` decorator will attach some dependency injection metadata
  to the class, letting Angular 2 know about its dependencies. As described
  by our [Dependency Injection Guide](../guide/dependency-injection.html),
  this is a marker decorator we need to use for classes that have no other
  Angular 2 decorators but still need to have their dependencies injected.

  `@Injectable`装饰器将把一些依赖注入相关的元数据附加到该类上，让Angular 2知道它的依赖信息。
  就像在[依赖注入指南](../guide/dependency-injection.html)中描述过的那样，
  这是一个标记装饰器，我们要把它用在那些没有其它Angular 2装饰器但仍然有依赖需要被注入进来的类上。


  In its constructor the class expects to get the `Http` service. It will
  be injected to it and it is stored as a private field. The service is then
  used in the two instance methods, one of which loads the list of all phones,
  and the other the details of a particular phone:

  在它的构造函数中，该类期待一个`Http`服务。`Http`服务将被注入进来并存入一个私有字段。
  然后该服务在两个实例方法中被使用到，一个加载所有电话的列表，另一个加载一台指定电话的详情：

+makeExample('upgrade-phonecat-2-hybrid/ts/app/core/phone/phone.service.ts', 'fullclass')

:marked
  The methods now return Observables of type `PhoneData` and `PhoneData[]`. This is
  a type we don't have yet, so let's add a simple interface for it:

  该方法现在返回一个`Phone`类型或`Phone[]`类型的可观察对象(Observable)。
  这是一个我们从未用过的类型，因此我们得为它新增一个简单的接口：

+makeExample('upgrade-phonecat-2-hybrid/ts/app/core/phone/phone.service.ts', 'phonedata-interface', 'app/core/phone/phone.service.ts')

:marked
  Here's the full, final code for the service:

  最终，该类的全部代码如下：

+makeExample('upgrade-phonecat-2-hybrid/ts/app/core/phone/phone.service.ts', null, 'app/core/phone/phone.service.ts')

:marked
  Notice that we're importing the `map` operator of the RxJS `Observable` separately.
  We need to do this for all RxJS operators that we want to use, since Angular 2
  does not load all of them by default.

  注意，我们单独导入了RxJS `Observable`中的`map`操作符。
  我们需要对想用的所有RxJS操作符这么做，因为Angular 2默认不会加载所有RxJS操作符。

  The new `Phone` service now has the same features that the original, ngResource based
  service did. Now we just need to register the new service into the application, so that
  our Angular 1 components will be able to use it.

  这个新的`Phones`服务现在有了和原来基于`ngResource`的服务相同的特性。
  现在只要把这个新服务注册进应用程序，我们的Angular 1控制器就能使用它了。


  `UpgradeAdapter` has a `downgradeNg2Provider` method for the purpose of making
  Angular 2 services available to Angular 1 code. We can use it to plug in our
  `Phone` service:

  `UpgradeAdapter`有个`downgradeNg2Provider`方法就是用来让Angular 2的服务在Angular 1的代码中可用的。
  我们可以使用它来插入我们的`Phone`服务：

+makeExample('upgrade-phonecat-2-hybrid/ts/app/main.ts', 'phone-service', 'app/main.ts')

:marked
  Note that we actually needed to do two registrations here:

  注意，我们实际上做了两次注册：

  1. Register `Phone` as an **Angular 2 provider** with the `addProvider`
     method. That's the same method that we used earlier for `HTTP_PROVIDERS`.

  1. 用`addProvider`方法注册了一个名叫`Phone`的**Angular 2供应商**。这和我们以前使用`HTTP_PROVIDERS`的方法一样。

  2. Register an **Angular 1 factory** called `phone`, which will be a *downgraded*
     version of the `Phone` Angular 2 service.

  2. 注册了一个名叫`phone`的**Angular 1工厂**，它是一个`Phones`服务的*降级*版。

  Now that we are loading `phone.service.ts` through an import that is resolved
  by SystemJS, we should **remove the &lt;script&gt; tag** for the service from `index.html`.
  This is something we'll do to all our components as we upgrade them. Simultaneously
  with the Angular 1 to 2 upgrade we're also migrating our code from scripts to modules.

  现在，我们正在用SystemJS加载`phone.service.ts`，我们应该从`index.html`中**移除该服务的`<script>`标签**。
  这也是我们在升级所有组件时将会做的事。在从Angular 1向2升级的同时，我们也把代码从脚本移植为模块。

  At this point we can switch our two components to use the new service
  instead of the old one. We `$inject` it as the downgraded `phone` factory,
  but it's really an instance of the `Phone` class and we can annotate its type
  accordingly:

  这时，我们可以把两个控制器从使用老的服务切换成使用新的。我们像降级过的`phones`工厂一样`$inject`它，
  但它实际上是一个`Phones`类的实例，并且我们可以据此注解它的类型：

+makeExample('upgrade-phonecat-2-hybrid/ts/app/phone-list/phone-list.component.ng1.ts', null, 'app/phone-list/phone-list.component.ts')

+makeExample('upgrade-phonecat-2-hybrid/ts/app/phone-detail/phone-detail.component.ng1.ts', null, 'app/phone-detail/phone-detail.component.ts')


:marked
  What we have here are two Angular 1 components using an Angular 2 service!
  The components don't need to be aware of this, though the fact that the
  service returns Observables and not Promises is a bit of a giveaway.
  In any case, what we've achieved is a migration of a service to Angular 2
  without having to yet migrate the controllers that use it.

  这里的两个Angular 1控制器在使用Angular 2的服务！控制器不需要关心这一点，尽管实际上该服务返回的是可观察对象(Observable)，而不是承诺(Promise)。
  无论如何，我们达到的效果都是把服务移植到Angular 2，而不用被迫移植组件来使用它。

.alert.is-helpful
  :marked
    We could also use the `toPromise` method of `Observable` to turn those
    Observables into Promises in the service. This can in many cases further
    reduce the amount of changes needed in the component controllers.

    我们也能使用`Observable`的`toPromise`方法来在服务中把这些可观察对象转变成承诺，以进一步减小组件控制器中需要修改的代码量。

:marked
  ## Upgrading Components

  ## 升级组件

  Next, let's upgrade our Angular 1 components to Angular 2 components. We'll
  do it one at a time, while still keeping the application in hybrid mode.
  As we make these conversions, we'll also be defining our first Angular 2 *pipes*.

  接下来，我们把Angular 1的控制器升级成Angular 2的组件。我们每次升级一个，同时仍然保持应用运行在混合模式下。
  在做转换的同时，我们还将自定义首个Angular 2*管道*。


  Let's look at the phone list component first. Right now it contains a TypeScript
  controller class and a component definition object. We can morph this into
  an Angular 2 component by just renaming the controller class and turning the
  Angular 1 component definition object into an Angular 2 `@Component` decorator.
  We can then also remove the static `$inject` property from the class:

+makeExample('upgrade-phonecat-2-hybrid/ts/app/phone-list/phone-list.component.ts', 'initialclass', 'app/phone-list/phone-list.component.ts')

:marked
  The `selector` attribute is a CSS selector that defines where on the page the component
  should go. In Angular 1 we do matching based on component names, but in Angular 2 we
  have these explicit selectors. This one will match elements with the name `phone-list`,
  just like the Angular 1 version did.

  We now also need to convert the template of this component into Angular 2 syntax.
  In the search controls we need to use Angular 2 syntax for the two `ngModel`s.
  We should also no longer use the `$ctrl` prefix in expressions:

+makeExample('upgrade-phonecat-2-hybrid/ts/app/phone-list/phone-list.template.html', 'controls', 'app/phone-list/phone-list.template.html')

:marked
  In the list we need to replace the `ng-repeat` with an `*ngFor` and the
  `let var of iterable` syntax, which is [described in our
  Template Syntax guide](../guide/template-syntax.html#directives).
  For the images, we can replace `ng-src` with a binding to the standard `src` property.

  在列表中，我们需要把`ng-repeat`替换为`*ngFor`以及它的`let var of iterable`语法，
  该语法在[模板语法指南中讲过](../guide/template-syntax.html#directives)。
  对于图片，我们可以把`ng-src`替换为一个标准的`src`属性(property)绑定。

+makeExample('upgrade-phonecat-2-hybrid/ts/app/phone-list/phone-list.template.html', 'list', 'app/phone-list/phone-list.template.html')

:marked
  Another thing that we've done here is that we've removed the use of `filter` and `orderBy` filters,
  and replaced them with a call to the `getPhones()` controller method.
  The built-in Angular filters `filter` and `orderBy` do not exist in Angular 2,
  so we need to do the filtering and sorting ourselves. We could define our own Angular 2
  pipes for this purpose, but in this case it is more convenient to just implement the filtering
  and ordering logic in the component itself. We expect the `getPhones()` method to return a collection
  where the current filtering and ordering has been applied.

  我们在这里做的另一件事就是移除了`filter`和`orderBy`过滤器的使用，并把它们换成对控制器中`getPhones()`方法的调用。
  内建的`filter`和`orderBy`在Angular 2中已经不存在了，所以我们得自己进行过滤和排序。
  我们可以为此定义自己的Angular 2管道，但是在这个案例中，在组件本身实现过滤和排序逻辑反倒更方便。
  我们希望`getPhones()`方法直接返回一个应用过当前过滤和排序规则的集合。

+makeExample('upgrade-phonecat-2-hybrid/ts/app/phone-list/phone-list.component.ts', 'getphones', 'app/phone-list/phone-list.component.ts')

:marked
  In the entrypoint file `main.ts` we're going to plug this component into our application. Instead
  of registering a component, we register a `phoneList` *directive*.
  The directive is a downgraded version of our Angular 2 component, and the `UpgradeAdapter`
  handles the bridging between the two:

  在模块文件中，我们将把这个组件插入到程序中。我们不再注册控制器，而是注册一个`pcPhoneList`指令。
  该指令是我们那个组件的降级版本，`UpgradeAdapter`负责桥接它们：

+makeExample('upgrade-phonecat-2-hybrid/ts/app/main.ts', 'phone-list', 'app/main.ts')

:marked
  The `<angular.IDirectiveFactory>` type annotation here is to let the TypeScript compiler
  know that the return value of the downgrade method call will be something that can be
  used as a directive factory.

<<<<<<< HEAD
  这里的`<angular.IDirectiveFactory>`类型注解是为了让TypeScript编译器知道这个
  降级方法(`downgradeNg2Component`)的返回值能作为指令工厂使用。

  At this point, also remove the `<script>` tag for the phone list component from `index.html`.
=======
  At this point, also remove the &lt;script&gt; tag for the phone list component from `index.html`.
>>>>>>> 885aa04c

  这时，也从`index.html`中移除电话列表组件的`<script>`标签。

  Now we can start looking at our other component, which is the one for
  the phone details. Set the contents of `phone-detail.component.ts` as follows:

  现在我们可以开始看看另一个组件，那就是电话详情。把`phone-detail.component.ts`的内容设置为这样：

+makeExample('upgrade-phonecat-2-hybrid/ts/app/phone-detail/phone-detail.component.ts', 'initialclass', 'app/phone-detail/phone-detail.component.ts')

:marked
  This is pretty similar to what we did with the phone list. The one new change
  here is the use of `@Inject` for the `$routeParams` dependency. It tells the
  Angular 2 injector what this dependency should map to. We have a dependency called
  `$routeParams` in the Angular 1 injector, where it is provided by the Angular 1 router.
  That is what we were already using when `PhoneDetails` was still an Angular 1 controller.

  这和我们对电话列表所做的很相似。这里的一个新的更改是使用`@Inject`来获取`$routeParams`依赖。
  它告诉Angular 2的注入器这个依赖该被映射成什么。我们在Angular 1的注入器中有一个名叫`$routeParams`的依赖，
  它是由Angular 1路由器提供的。
  它也是当`PhoneDetails`还是Angular 1控制器的时候我们用过的那个。

  The things is though, Angular 1 dependencies are not made automatically available to
  Angular 2 components, so if we were to run this now, it would not work. We need to explicitly
  tell the `UpgradeAdapter` to upgrade `$routeParams` so that it is available for injection in
  Angular 2. We can do it in `main.ts`:

  问题是，Angular 1的依赖不会自动对Angular 2的组件可用，所以如果我们现在运行它，它将无法工作。
  我们得显式的告诉`UpgradeAdapter`去升级`$routeParams`，以便它能被注入到Angular 2中。
  我们可以在`main.ts`中这么做：

+makeExample('upgrade-phonecat-2-hybrid/ts/app/main.ts', 'routeparams', 'app/main.ts')



:marked
  We now also need to convert the template of this component into Angular 2 syntax.
  Here is the new template in its entirety:

  我们现在也要把该组件的模板转变成Angular 2的语法。
  这里是它完整的新模板：

+makeExample('upgrade-phonecat-2-hybrid/ts/app/phone-detail/phone-detail.template.html', null, 'app/phone-detail/phone-detail.template.html')

:marked
  There are several notable changes here:

  这里有几个值得注意的改动：

  * We've removed the `$ctrl.` prefix from all expressions.

  * 我们从所有表达式中移除了`$ctrl.`前缀。

  * Just like we did in the phone list, we've replaced `ng-src` with property
  bindings for the standard `src` property.

  * 正如我们在电话列表中做过的那样，我们把`ng-src`替换成了标准的`src`属性绑定。

  * We're using the property binding syntax around `ng-class`. Though Angular 2
    does have [a very similar `ngClass`](../guide/template-syntax.html#directives)
    as Angular 1 does, its value is not magically evaluated as an expression.
    In Angular 2 we always specify  in the template when an attribute's value is
    a property expression, as opposed to a literal string.

  * 我们在`ng-class`周围使用了属性绑定语法。虽然Angular 2中有一个
    和Angular 1中[非常相似的`ngClass`](../guide/template-syntax.html#directives)指令，
    但是它的值不会神奇的作为表达式进行计算。在Angular 2中，模板中的属性(Attribute)值总是被作为
    属性(Property)表达式计算，而不是作为字符串字面量。

  * We've replaced `ng-repeat`s with `*ngFor`s.

  * 我们把`ng-repeat`替换成了`*ngFor`。

  * We've replaced `ng-click` with an event binding for the standard `click`.

  * 我们把`ng-click`替换成了一个到标准`click`事件的绑定。

  * We've wrapped the whole template in an `ngIf` that causes it only to be
    rendered when there is a phone present. We need this because when the component
    first loads, we don't have `phone` yet and the expressions will refer to a
    non-existing value. Unlike in Angular 1, Angular 2 expressions do not fail silently
    when we try to refer to properties on undefined objects. We need to be explicit
    about cases where this is expected.

  * 我们把整个模板都包裹进了一个`ngIf`中，这导致只有当存在一个电话时它才会渲染。我们必须这么做，
    是因为组件首次加载时我们还没有`phone`变量，这些表达式就会引用到一个不存在的值。
    和Angular 1不同，当我们尝试引用未定义对象上的属性时，Angular 2中的表达式不会默默失败。
    我们必须明确指出这种情况是我们所期望的。

:marked
  In `main.ts` we'll now register a `phoneDetail` directive instead of a
  component. The directive is a downgraded version of the `PhoneDetail` Angular 2
  component.

  在`main.ts`中，我们现在会注册一个`pcPhoneDetail`指令，而不再是组件。该指令是`PhoneDetail`组件的一个降级版。

+makeExample('upgrade-phonecat-2-hybrid/ts/app/main.ts', 'phone-detail', 'app/main.ts')

:marked
  We should now also remove the phone detail component &lt;script&gt; tag from `index.html`.

  在`app.module.ts`中的路由器配置中，我们同样把详情路由改成实例化一个组件：

  There's one additional step we need to take, which is to upgrade the
  `checkmark` filter that the template is using. We need an Angular 2
  pipe instead of an Angular 1 filter.

  我们还有一个额外的步骤要做，那就是升级模板中用到的那个`checkmark`过滤器。我们需要用一个Angular 2管道替换Angular 1过滤器。

  While there is no upgrade method in the upgrade adapter for filters, we
  can just turn the filter function into a class that fulfills
  the contract for Angular 2 Pipes. The implementation is the same as before.
  It just comes in a different kind of packaging. While changing it, also
  rename the file to `checkmark.pipe.ts`:

  在升级适配器中并没有哪个方法可用于升级过滤器，但我们只要把过滤器函数转变成一个能满足Angular 2管道契约的类就可以了。
  它的实现方式和前面一样。它只是到了一个不同类型的包而已。修改它的同时，也把它的文件名改为`checkmark.pipe.ts`：

+makeExample('upgrade-phonecat-2-hybrid/ts/app/core/checkmark/checkmark.pipe.ts', null, 'app/core/checkmark/checkmark.pipe.ts')

:marked
  In the component we should now import and declare our newly created pipe (as well as
  remove the filter &lt;script&gt; tag from `index.html`):

  当我们做这个修改时，也要同时从`core`模块文件中移除对该过滤器的注册。该模块的内容变成了：

+makeExample('upgrade-phonecat-2-hybrid/ts/app/phone-detail/phone-detail.component.ts', 'checkmark-pipe', 'app/phone-detail/phone-detail.component.ts')

:marked
  ## Switching To The Angular 2 Router And Bootstrap
  ## 切换到Angular 2路由器和引导程序

  At this point we've replaced all our Angular 1 application components with
  their Angular 2 counterparts. The application is still bootstrapped as a hybrid,
  but there isn't really any need for that anymore, and we can begin to
  pull out the last remnants of Angular 1.

  此时，我们已经把所有的Angular 1程序的各部件替换成了它们在Angular 2中的对应物。该应用仍然是作为混合应用进行引导的，
  但实际上我们已经不需要它了，我们这就彻底移除Angular 1的残余势力。

  There are just two more things to do: We need to switch the router to
  the Angular 2 one, and then bootstrap the app as a pure Angular 2 app.

  接下来只有两件事要做：我们要把路由器切换成Angular 2的，然后把该程序作为纯粹的Angular 2应用进行引导。

  Let's do the routing part first. Angular 2 comes with an [all-new router](router.html)
  that we can use for this.

  我们先来处理路由部分。Angular 2自带了一个[全新的路由](router.html)可以用来做这件事。

  Angular 2 applications all have a *root component*, which, among other
  things, is where we should plug in the router. We don't yet have such a root
  component, because our app is still managed as an Angular 1 app.
  Let's change this now and add an `AppComponent` class into a new file
  `app.component.ts`:

  Angular 2应用全都有一个*根组件*，除具有其它功能外，它还是我们插入路由器的地方。
  我们现在还不需要根组件，因为我们的程序还是被当做Angular 1的应用进行管理的。
  我们这就改变这一点，并且把`AppComponent`类填加到一个叫`app.component.ts`的新文件中：

+makeExample('upgrade-phonecat-3-final/ts/app/app.component.ts', null, 'app/app.component.ts')

:marked
  This is a component that plugs in to an `<phonecat-app>` element on the page,
  and has a simple template that only includes the router outlet component
  of the Angular router. This means that the component just renders the contents
  of the current route and nothing else. The `@RouteConfig` decorator defines
  the Angular 2 counterparts of our two routes. They refer directly to the
  two components.

  这个组件将被插入到页面中一个`<pc-app>`元素中，并且其模板是只包含一个“路由器出口(router outlet)”组件。
  这意味着该组件将只会渲染当前路由的内容，没别的。`@RouteConfig`装饰器定义了两个原有路由在Angular 2中的对应物。
  它们直接引用了这两个组件。

  We should put this `<phonecat-app>` element in the HTML so that the root component
  has something to attach to. It replaces the old Angular 1 `ng-view` directive:

  我们还要把这个`<pc-app>`元素放进HTML中，以便这个根组件可以附加上去。它代替了Angular 1中原来的`ng-view`指令：

+makeExample('upgrade-phonecat-3-final/ts/index.html', 'appcomponent', 'index.html')

:marked
  In the `PhoneDetail` component we now need to change how the phone id parameter
  is received. There will be no more `$routeParams` injection available, because
  that comes from the Angular 1 router. Instead, what we have is a `RouteParams`
  object provided by the Angular 2 router. We use it to obtain the `phoneId` from
  the params:

  在`PhoneDetail`组件中，我们现在需要修改电话id参数的接收方式。再也没有`$routeParams`可被注入了，
  因为它来自Angular 1路由器。Angular 2路由器提供了一个`RouteParams`对象。我们使用它来从参数中获得`phoneId`。

+makeExample('upgrade-phonecat-3-final/ts/app/phone-detail/phone-detail.component.ts', null, 'app/phone-detail/phone-detail.component.ts')

:marked
  With that, we're ready to switch the bootstrap method of the application from that
  of the `UpgradeAdapter` to the main Angular 2 `bootstrap`. Let's import it together
  with the router, the new app component, and everything else in `main.ts`

  使用它，我们就可以把来自`UpgradeAdapter`中的`bootstrap`方法切换到Angular 2自己的`bootstrap`了。
  通过路由器和`main.ts`中新的应用组件，我们把它们导入到一起：

+makeExample('upgrade-phonecat-3-final/ts/app/main.ts', 'imports')

:marked
  We'll now use the regular Angular 2 `bootstrap` function to bootstrap the app
  instead of using `UpgradeAdapter`. The first argument to `bootstrap` is the
  application's root component `AppComponent`, and the second
  is an array of the Angular 2 providers that we want to make available for
  injection. In that array we include all the things we have been registering
  with  `upgradeAdapter.addProvider` until now, as well as the providers and
  directives of the router:

  我们现在就改用Angular 2中标准的`bootstrap`函数来引导本应用，而不再用`UpgradeAdapter`。
  `bootstrap`的第一个参数是应用程序的根组件`AppComponent`，第二个参数是一个由Angular 2中希望被注入的
  供应商构成的数组。这个数组中，我们包含了至今用`upgradeAdapter.addProvider`注册过的所有东西，
  比如各种供应商以及路由器中的指令：

+makeExample('upgrade-phonecat-3-final/ts/app/main.ts', 'bootstrap')

:marked
  We also configure a couple of things for the router here so that the application
  URL paths match exactly those we had in the Angular 1 app: We want the
  hash location strategy with the `!` prefix: `#!/phones`.

  这里我们还为路由器配置了一组东西，以便应用的URL路径和我们在Angular 1应用中用过的完全匹配：
  我们希望hash地址策略使用`!`前缀：`#!/phones`。

  At this point we are running a pure Angular 2 application!

  此时，我们就在运行一个纯Angular 2应用了。

  But there's actually one more cool thing we can do with the new router.
  We no longer have to hardcode the links to phone details from the phone
  list, because the Angular 2 router is able to generate them for us with
  its `routerLink` directive. We just need to refer to the route names we
  used in the `@RouteConfig`:

  但是，基于新的路由，我们还能做一些更酷的事情。
  在电话列表页中，我们不需要再把到电话详情页的链接硬编码进去，因为Angular 2可以通过`routerLink`指令帮我们生成它。
  我们只需要引用`@RouteConfig`中用过的路由名称：

+makeExample('upgrade-phonecat-3-final/ts/app/phone-list/phone-list.template.html', 'list', 'app/phone-list/phone-list.template.html')

:marked
  For this to work the directive just needs to be declared in the component:

  要让该指令能够工作，我们只需要把它在组件中声明一下：

+makeExample('upgrade-phonecat-3-final/ts/app/phone-list/phone-list.component.ts', 'top')

:marked
  ## Saying Goodbye to Angular 1
  ## 再见，Angular 1

  It is time to take off the training wheels and let our application begin
  its new life as a pure, shiny Angular 2 app. The remaining tasks all have to
  do with removing code - which of course is every programmer's favorite task!

  是时候把辅助训练的轮子摘下来了！让我们的应用作为一个纯粹、闪亮的Angular 2程序开始它的新生命吧。
  剩下的所有任务就是移除代码 —— 这当然是每个程序员最喜欢的任务！

  If you haven't already, remove all references to the `UpgradeAdapter` from `main.ts`.
  Also remove the Angular 1 bootstrap code.

  请从`main.ts`中移除所有到`UpgradeAdapter`的引用，并移除Angular 1的引导代码。

  When you're done, this is what `main.ts` should look like:

  都完成了之后，`main.ts`看起来应该像这样：

+makeExample('upgrade-phonecat-3-final/ts/app/main.ts', null, 'app/main.ts')

:marked
  You may also completely remove the following files. They are Angular 1
  module configuration files and not needed in Angular 2:

  我们还要完全移除了下列文件。它们是Angular 1的模块配置文件和类型定义文件，在Angular 2中不需要了：

  * `app/app.module.ts`
  * `app/app.config.ts`
  * `app/core/core.module.ts`
  * `app/core/phone/phone.module.ts`
  * `app/phone-detail/phone-detail.module.ts`
  * `app/phone-list/phone-list.module.ts`

  The external typings for Angular 1 may be uninstalled as well. The only ones
  we still need are for Jasmine and Angular 2 polyfills.

  Angular 1的外部类型定义文件还需要被反安装。我们现在只需要Jasmine的那些。

code-example(format="").
  npm run typings uninstall jquery -- --save --global
  npm run typings uninstall angular -- --save --global
  npm run typings uninstall angular-route -- --save --global
  npm run typings uninstall angular-resource -- --save --global
  npm run typings uninstall angular-mocks -- --save --global
  npm run typings uninstall angular-animate -- --save --global

:marked
  Finally, from `index.html`, remove all references to
  Angular 1 scripts, the Angular 2 upgrade module, and jQuery. When we're done,
  this is what it should look like:

  最后，从`index.html`和`karma.conf.js`中，移除所有到Angular 1脚本的引用，比如jQuery。
  当这些全部做完时，`index.html`看起来应该是这样的：

+makeExample('upgrade-phonecat-3-final/ts/index.html', 'full', 'index.html')

:marked
  That is the last we'll see of Angular 1! It has served us well but now
  it's time to say goodbye.

  这是我们最后一次看到Angular 1了！它曾经带给我们很多帮助，不过现在，是时候说再见了。

.l-main-section
:marked
  # Appendix: Upgrading PhoneCat Tests

  # 附录：升级PhoneCat的测试

  Tests can not only be retained through an upgrade process, but they can also be
  used as a valuable safety measure when ensuring that the application does not
  break during the upgrade. E2E tests are especially useful for this purpose.

  测试不仅要在升级过程中被保留，它还是确保应用在升级过程中不会被破坏的一个安全指示器。
  要达到这个目的，E2E测试尤其有用。

  ## E2E Tests
  ## E2E测试

  The PhoneCat project has both E2E Protractor tests and some Karma unit tests in it.
  Of these two, E2E tests can be dealt with much more easily: By definition,
  E2E tests access our application from the *outside* by interacting with
  the various UI elements the app puts on the screen. E2E tests aren't really that
  concerned with the internal structure of the application components. That
  also means that although we modify our project quite a bit during the upgrade, the E2E
  test suite should keep passing with just minor modifications. This is because
  we don't change how the application behaves from the user's point of view.

  PhoneCat项目中同时有基于Protractor的E2E测试和一些基于Karma的单元测试。
  对这两者来说，E2E测试的转换要容易得多：根据定义，E2E测试通过与应用中显示的这些UI元素互动，从*外部*访问我们的应用来进行测试。
  E2E测试实际上并不关心这些应用中各部件的内部结构。这也意味着，虽然我们已经修改了一点儿此应用程序，
  但是E2E测试套件仍然应该能像以前一样全部通过。因为从用户的角度来说，我们并没有改变应用的行为。

  During TypeScript conversion, there is nothing we have to do to keep E2E tests
  working. It is only when we start to upgrade components and their template to Angular 2
  that we need to make some changes. This is because the E2E tests have matchers
  that are specific to Angular 1. For PhoneCat we need to make the following changes
  in order to make things work with Angular 2:

  在转成TypeScript期间，我们不用做什么就能让E2E测试正常工作。
  只有当我们想做些修改而把组件及其模板升级到Angular 2时才需要做些处理。
  这是因为E2E测试有一些匹配器是Angular 1中特有的。对于PhoneCat来说，为了让它能在Angular 2下工作，我们得做下列修改：

table
  tr
    th
      p Previous code
      p 老代码
    th
      p New code
      p 新代码
    th
      p Notes
      p 说明
  tr
    td
      :marked
        `by.repeater('phone in $ctrl.phones').column('phone.name')`
    td
      :marked
        `by.css('.phones .name')`
    td
      :marked
        The repeater matcher relies on Angular 1 `ng-repeat`

        repeater匹配器依赖于Angular 1中的`ng-repeat`
  tr
    td
      :marked
        `by.repeater('phone in $ctrl.phones')`
    td
      :marked
        `by.css('.phones li')`
    td
      :marked
        The repeater matcher relies on Angular 1 `ng-repeat`

        repeater匹配器依赖于Angular 1中的`ng-repeat`
  tr
    td
      :marked
        `by.model('$ctrl.query')`
    td
      :marked
        `by.css('input')`
    td
      :marked
        The model matcher relies on Angular 1 `ng-model`

        model匹配器依赖于Angular 1中的`ng-model`
  tr
    td
      :marked
        `by.model('$ctrl.orderProp')`
    td
      :marked
        `by.css('select')`
    td
      :marked
        The model matcher relies on Angular 1 `ng-model`

        model匹配器依赖于Angular 1中的`ng-model`
  tr
    td
      :marked
        `by.binding('$ctrl.phone.name')`
    td
      :marked
        `by.css('h1')`
    td
      :marked
        The binding matcher relies on Angular 1 data binding

        binding匹配器依赖于Angular 1的数据绑定

:marked
  When the bootstrap method is switched from that of `UpgradeAdapter` to
  pure Angular 2, Angular 1 ceases to exist on the page completely.
  At this point we need to tell Protractor that it should not be looking for
  an Angular 1 app anymore, but instead it should find *Angular 2 apps* from
  the page. The following change is then needed in `protractor-conf.js`:

  当引导方式从`UpgradeAdapter`切换到纯Angular 2的时，Angular 1就从页面中完全消失了。
  此时，我们需要告诉Protractor，它不用再找Angular 1应用了，而是从页面中查找*Angular 2*应用。
  于是在`protractor-conf.js`中做下列修改：

code-example(format="").
  useAllAngular2AppRoots: true,

:marked
  Also, there are a couple of Protractor API calls in the PhoneCat test code that
  are using the Angular 1 `$location` service under the hood. As that
  service is no longer there after the upgrade, we need to replace those calls with ones
  that use WebDriver's generic URL APIs instead. The first of these is
  the redirection spec:

  同样，我们的测试代码中有两个Protractor API调用内部使用了`$location`。该服务没有了，
  我们就得把这些调用用一个WebDriver的通用URL API代替。第一个API是“重定向(redirect)”规约：

+makeExample('upgrade-phonecat-3-final/e2e-spec.ts', 'redirect', 'e2e-tests/scenarios.ts')

:marked
  And the second is the phone links spec:

  第二个是“电话链接(phone links)”规约：

+makeExample('upgrade-phonecat-3-final/e2e-spec.ts', 'links', 'e2e-tests/scenarios.ts')



:marked
  ## Unit Tests

  ## 单元测试

  For unit tests, on the other hand, more conversion work is needed. Effectively
  they need to be *upgraded* along with the production code.

  另一方面，对于单元测试来说，需要更多的转化工作。实际上，它们需要随着产品代码一起升级。

  During TypeScript conversion no changes are strictly necessary. But it may be
  a good idea to convert the unit test code into TypeScript as well, as the same
  benefits we from TypeScript in production code also applies to tests.

  在转成TypeScript期间，严格来讲没有什么改动是必须的。但把单元测试代码转成TypeScript仍然是个好主意，
  产品代码从TypeScript中获得的那些增益也同样适用于测试代码。

  For instance, in the phone detail component spec we can use not only ES2015
  features like arrow functions and block-scoped variables, but also type
  definitions for some of the Angular 1 services we're consuming:

  比如，在这个电话详情组件的规约中，我们不仅用到了ES2015中的箭头函数和块作用域变量这些特性，还为所用的一些
  Angular 1服务提供了类型定义。

+makeExample('upgrade-phonecat-1-typescript/ts/app/phone-detail/phone-detail.component.spec.ts', null, 'app/phone-detail/phone-detail.component.spec.ts')

:marked
  Once we start the upgrade process and bring in SystemJS, configuration changes
  are needed for Karma. We need to let SystemJS load all the new Angular 2 code,
  which can be done with the following kind of shim file:

  一旦我们开始了升级过程并引入了SystemJS，还需要对Karma进行配置修改。
  我们需要让SystemJS加载所有的Angular 2新代码，

+makeExample('upgrade-phonecat-2-hybrid/ts/karma-test-shim.1.js', null, 'karma-test-shim.js')

:marked
  The shim first loads the SystemJS configuration, then Angular 2's test support libraries,
  and then the application's spec files themselves.

  这个shim文件首先加载了SystemJS的配置，然后是Angular 2的测试支持库，然后是应用本身的规约文件。

  Karma configuration should then be changed so that it uses the application root dir
  as the base directory, instead of `app`.

  然后需要修改Karma配置，来让它使用本应用的根目录作为基础目录(base directory)，而不是`app`。

+makeExample('upgrade-phonecat-2-hybrid/ts/karma.conf.ng1.js', 'basepath', 'karma.conf.js')

:marked
  Once this is done, we can load SystemJS and other dependencies, and also switch the configuration
  for loading application files so that they are *not* included to the page by Karma. We'll let
  the shim and SystemJS load them.

  一旦这些完成了，我们就能加载SystemJS和其它依赖，并切换配置文件来加载那些应用文件，而*不用*在Karma页面中包含它们。
  我们要让这个shim文件和SystemJS去加载它们。

+makeExample('upgrade-phonecat-2-hybrid/ts/karma.conf.ng1.js', 'files', 'karma.conf.js')

:marked
  Since the HTML templates of Angular 2 components will be loaded as well, we need to help
  Karma out a bit so that it can route them to the right paths:

  由于Angular 2组件中的HTML模板也同样要被加载，所以我们得帮Karma一把，帮它在正确的路径下找到这些模板：

+makeExample('upgrade-phonecat-2-hybrid/ts/karma.conf.ng1.js', 'html', 'karma.conf.js')

:marked
  The unit test files themselves also need to be switched to Angular 2 when their production
  counterparts are switched. The specs for the checkmark pipe are probably the most straightforward,
  as the pipe has no dependencies:

  如果产品代码被切换到了Angular 2，单元测试文件本身也需要切换过来。对勾儿(checkmark)管道的规约可能是最简单的，因为它没有任何依赖：

+makeExample('upgrade-phonecat-2-hybrid/ts/app/core/checkmark/checkmark.pipe.spec.ts', null, 'app/core/checkmark/checkmark.pipe.spec.ts')

:marked
  The unit test for the phone service is a bit more involved. We need to switch from the mocked-out
  Angular 1 `$httpBackend` to a mocked-out Angular 2 Http backend.

  `Phone`服务的测试会牵扯到一点别的。我们需要把模拟版的Angular 1 `$httpBackend`服务切换到模拟板的Angular 2 Http后端。

+makeExample('upgrade-phonecat-2-hybrid/ts/app/core/phone/phone.service.spec.ts', null, 'app/core/phone/phone.service.spec.ts')

:marked
  For the component specs we can mock out the `Phone` service itself, and have it provide
  canned phone data. We use Angular's component unit testing APIs for both components.

  对于组件的规约，我们可以模拟出`Phone`服务本身，并且让它提供电话的数据。我们可以对这些组件使用Angular的组件单元测试API。

+makeExample('upgrade-phonecat-2-hybrid/ts/app/phone-detail/phone-detail.component.spec.ts', null, 'app/phone-detail/phone-detail.component.spec.ts')

+makeExample('upgrade-phonecat-2-hybrid/ts/app/phone-list/phone-list.component.spec.ts', null, 'app/phone-list/phone-list.component.spec.ts')


:marked
  Finally, we need to revisit both of the component tests when we switch to the Angular 2
  router. For the details component we need to provide an Angular 2 `RouteParams` object
  instead of using the Angular 1 `$routeParams`.

  最后，当我们切换到Angular 2路由时，我们需要重新过一遍这些组件测试。对详情组件来说，我们需要提供一个Angular 2的
  `RouteParams`对象，而不再用Angular 1的`$routeParams`。

+makeExample('upgrade-phonecat-3-final/ts/app/phone-detail/phone-detail.component.spec.ts', 'routeparams', 'app/phone-detail/phone-detail.component.spec.ts')

:marked
  And for the phone list component we need to set up a few things for the router itself so that
  the route link directive will work.

  对于电话列表组件来说，我们需要为路由器本身略作设置，以便它的路由链接(`routerLink`)指令能够正常工作。

+makeExample('upgrade-phonecat-3-final/ts/app/phone-list/phone-list.component.spec.ts', 'routestuff', 'app/phone-list/phone-list.component.spec.ts')<|MERGE_RESOLUTION|>--- conflicted
+++ resolved
@@ -158,11 +158,7 @@
   up with a project structure with a large number of relatively small files. This is
   a much neater way to organize things than a small number of large files, but it
   doesn't work that well if you have to load all those files to the HTML page with
-<<<<<<< HEAD
-  `&lt;script>` tags. Especially when you also have to maintain those tags in the correct
-=======
   &lt;script&gt; tags. Especially when you also have to maintain those tags in the correct
->>>>>>> 885aa04c
   order. That's why it's a good idea to start using a *module loader*.
 
   当我们把应用代码分解成每个文件中放一个组件之后，我们通常会得到一个由大量相对较小的文件组成的项目结构。
@@ -1894,14 +1890,10 @@
   know that the return value of the downgrade method call will be something that can be
   used as a directive factory.
 
-<<<<<<< HEAD
   这里的`<angular.IDirectiveFactory>`类型注解是为了让TypeScript编译器知道这个
   降级方法(`downgradeNg2Component`)的返回值能作为指令工厂使用。
 
-  At this point, also remove the `<script>` tag for the phone list component from `index.html`.
-=======
   At this point, also remove the &lt;script&gt; tag for the phone list component from `index.html`.
->>>>>>> 885aa04c
 
   这时，也从`index.html`中移除电话列表组件的`<script>`标签。
 
