--- conflicted
+++ resolved
@@ -1,15 +1,5 @@
 include ../_util-fns
 
-<<<<<<< HEAD
-.alert.is-important
-  :marked
-    This guide is still in the process of being updated to RC5 and it's samples
-    may not work correctly.
-
-    我们正在为RC5更新本指南，目前本指南中的例子暂时不会正常运行。
-
-=======
->>>>>>> 66c567be
 :marked
   Having an existing Angular 1 application doesn't mean that we can't
   begin enjoying everything Angular 2 has to offer. That's because Angular 2
@@ -45,13 +35,9 @@
   Angular 2 `upgrade`模块的设计目标就是让你渐进、无缝的完成升级。
 
   1. [Preparation](#preparation)
-<<<<<<< HEAD
   1. [准备工作](#preparation)
-      1. [Following The Angular Style Guide](#following-the-angular-style-guide)
-      1. [遵循Angular风格指南](#following-the-angular-style-guide)
-=======
       1. [Follow the Angular Style Guide](#follow-the-angular-style-guide)
->>>>>>> 66c567be
+      1. [遵循Angular风格指南](#follow-the-angular-style-guide)
       2. [Using a Module Loader](#using-a-module-loader)
       2. [使用模块加载器](#using-a-module-loader)
       3. [Migrating to TypeScript](#migrating-to-typescript)
@@ -61,13 +47,9 @@
   2. [Upgrading with The Upgrade Adapter](#upgrading-with-the-upgrade-adapter)
   2. [通过升级适配器进行升级](#upgrading-with-the-upgrade-adapter)
       1. [How The Upgrade Adapter Works](#how-the-upgrade-adapter-works)
-<<<<<<< HEAD
       1. [如何升级适配器](#how-the-upgrade-adapter-works)
-      2. [Bootstrapping Hybrid Angular 1+2 Applications](#bootstrapping-hybrid-angular-1-2-applications)
+      2. [Bootstrapping hybrid Angular 1+2 Applications](#bootstrapping-hybrid-angular-1-2-applications)
       2. [引导Angular 1和2的混合(hybrid)应用](#bootstrapping-hybrid-angular-1-2-applications)
-=======
-      2. [Bootstrapping hybrid Angular 1+2 Applications](#bootstrapping-hybrid-angular-1-2-applications)
->>>>>>> 66c567be
       3. [Using Angular 2 Components from Angular 1 Code](#using-angular-2-components-from-angular-1-code)
       3. [从Angular 1的代码中使用Angular 2的组件](#using-angular-2-components-from-angular-1-code)
       4. [Using Angular 1 Component Directives from Angular 2 Code](#using-angular-1-component-directives-from-angular-2-code)
@@ -85,13 +67,9 @@
       1. [Switching to TypeScript](#switching-to-typescript)
       1. [切换到TypeScript](#switching-to-typescript)
       2. [Installing Angular 2](#installing-angular-2)
-<<<<<<< HEAD
       2. [安装Angular 2](#installing-angular-2)
-      3. [Bootstrapping A Hybrid 1+2 PhoneCat](#bootstrapping-a-hybrid-1-2-phonecat)
+      3. [Bootstrapping a hybrid 1+2 PhoneCat](#bootstrapping-a-hybrid-1-2-phonecat)
       3. [引导Angular 1+2的混合版PhoneCat](#bootstrapping-a-hybrid-1-2-phonecat)
-=======
-      3. [Bootstrapping a hybrid 1+2 PhoneCat](#bootstrapping-a-hybrid-1-2-phonecat)
->>>>>>> 66c567be
       4. [Upgrading the Phone service](#upgrading-the-phone-service)
       4. [升级Phone服务](#upgrading-the-phone-service)
       5. [Upgrading Components](#upgrading-components)
@@ -112,15 +90,11 @@
   and patterns that we can apply to future proof our apps even before we
   begin the migration.
 
-<<<<<<< HEAD
   Angular 1应用程序的组织方式有很多种。当我们想把它们升级到Angular 2的时候，
   有些做起来会比其它的更容易些。即使在我们开始升级之前，也有一些关键的技术和模式可以让我们将来升级时更轻松。
 
-  ## Following The Angular Style Guide
+  ## Follow the Angular Style Guide
   ## 遵循Angular风格指南
-=======
-  ## Follow the Angular Style Guide
->>>>>>> 66c567be
 
   The [Angular 1 Style Guide](https://github.com/johnpapa/angular-styleguide/blob/master/a1/README.md#single-responsibility)
   collects patterns and practices that have been proven to result in
@@ -153,13 +127,10 @@
     them between languages and frameworks one at a time. In this example application,
     each controller, component, service, and filter is in its own source file.
 
-<<<<<<< HEAD
   * [单一规则](https://github.com/johnpapa/angular-styleguide/blob/master/a1/README.md#single-responsibility)
     规定每个文件应该只放一个组件。这不仅让组件更容易浏览和查找，而且还将允许我们逐个迁移它们的语言和框架。
     在这个范例程序中，每个控制器、工厂和过滤器都在它自己的源文件中。
 
-=======
->>>>>>> 66c567be
   * The [Folders-by-Feature Structure](https://github.com/johnpapa/angular-styleguide/blob/master/a1/README.md#folders-by-feature-structure)
     and [Modularity](https://github.com/johnpapa/angular-styleguide/blob/master/a1/README.md#modularity)
     rules define similar principles on a higher level of abstraction: Different parts of the
@@ -659,32 +630,43 @@
   as regular Angular 2 inputs and set onto the scope (or controller) when
   they change.
 
-<<<<<<< HEAD
   相应的，当我们把Angular 1的组件升级给Angular 2使用时，在这个组件型指令的`scope`(或`bindToController`)中定义的所有绑定，
   都将被挂钩到Angular 2的变更检测体系中。它们将和标准的Angular 2输入属性被同等对待，并当它们发生变化时设置回scope(或控制器)上。
 
-=======
   ## Using the Upgrade Adapter with Angular 2 _NgModules_
+  
+  ## 通过Angular 2的*NgModule*来使用升级适配器
 
   Both Angular 1 and Angular 2 have their own concept of modules
   to help organize an application into cohesive blocks of funcionality.
+  
+  Angular 1还是Angular 2都有自己的模块概念，来帮你我们把应用组织成一些紧密相关的功能块。
   
   Their details are quite different in architecture and implementation.
   In Angular 1, you add Angular assets to the `angular.module` property.
   In Angular 2, you create one or more classes adorned with an `NgModule` decorator
   that describes Angular assets in metadata. The differences blossom from there.
+  
+  它们在架构和实现的细节上有着显著的不同。
+  在Angular 1中，我们会把Angular 1的资源添加到`angular.module`属性上。
+  在Angular 2中，我们会创建一个或多个带有`NgModule`装饰器的类，这些装饰器用来在元数据中描述Angular资源。差异主要来自这里。
 
   In a hybrid application we run both versions of Angular at the same time.
   That means that we need at least one module each from both Angular 1 and Angular 2.
   We will give the Angular 2 module to the `UpgradeAdapter` while we use the
   Angular 1 module for bootstrapping. Let's see how.
+  
+  在混合式应用中，我们同时运行了两个版本的Angular。
+  这意味着我们至少需要Angular 1和Angular 2各提供一个模块。
+  当我们使用Angular 1的模块进行引导时，就得把Anuglar 2的模块传给`UpgradeAdapter`。我们来看看怎么做。
 
 .l-sub-section
   :marked
     Learn more about Angular 2 modules at the [NgModule guide](ngmodule.html).
-  
-:marked
->>>>>>> 66c567be
+    
+    要了解Angular 2模块的更多信息，请参阅[Angular模块](ngmodule.html)页。
+  
+:marked
   ## Bootstrapping Hybrid Angular 1+2 Applications
   ## 引导Angular 1+2的混合式应用程序
 
@@ -726,21 +708,25 @@
   Now introduce Angular 2 to the project. Inspired by instructions in
   [the QuickStart](../quickstart.html), you can selectively copy in material from the
   <a href="https://github.com/angular/quickstart" target="_blank">QuickStart github repository</a>.
+  
+  现在，把Angular 2引入项目中。根据[“快速起步”](../quickstart.html)中的指导，你可以有选择的从<a href="https://github.com/angular/quickstart" target="_blank">“快速起步”的Github仓库</a>中拷贝素材进来。
 
   Next, create an `app.module.ts` file and add the following `NgModule` class:
+  
+  接下来，创建一个`app.module.ts`文件，并添加下列`NgModule`类：
 
 +makeExample('upgrade-adapter/ts/app/1-2-hybrid-bootstrap/app.module.ts', 'ngmodule')
   
 :marked
   This bare minimum `NgModule` imports `BrowserModule`, the module every Angular browser-based app must have.
+  
+  这个最小化的`NgModule`导入了`BrowserModule`，该模块是每个基于浏览器的Angular应用都必须具备的。
 
   Import and instantiate the `UpgradeAdapter` with the new `AppModule` and call its `bootstrap` method. 
   That method takes the exact same arguments as [angular.bootstrap](https://docs.angularjs.org/api/ng/function/angular.bootstrap):
-
-  要把这个应用切换到混合模式，我们得先把Angular 2安装到项目中。遵循[“快速起步”](../quickstart.html)中给出的步骤完成它。
-  安装完Angular 2之后，我们可以导入和实例化`UpgradeAdapter`类，然后调用它的`bootstrap`方法。
-  它被设计成接受与[angular.bootstrap](https://docs.angularjs.org/api/ng/function/angular.bootstrap)完全相同的参数。
-  所以，做这种切换很简单：
+  
+  用新的`AppModule`来导入和实例化`UpgradeAdapter`类，并调用它的`bootstrap`方法。
+  该方法被设计成接受与[angular.bootstrap](https://docs.angularjs.org/api/ng/function/angular.bootstrap)完全相同的参数：
 
 +makeExample('upgrade-adapter/ts/app/1-2-hybrid-bootstrap/app.module.ts', 'bootstrap')
 
@@ -748,15 +734,15 @@
   Congratulations! You're running a hybrid Angular 1+2 application! The
   existing Angular 1 code works as before _and_ you're ready to run Angular 2 code.
 
-  这时，我们就要开始运行Angular 1+2的混合式应用程序了！所有现存的Angular 1代码会像以前一样正常工作，但是我们现在也同样可以运行Angular 2代码了。
+  恭喜！我们就要开始运行Angular 1+2的混合式应用程序了！所有现存的Angular 1代码会像以前一样正常工作，但是我们现在也同样可以运行Angular 2代码了。
 
 .alert.is-helpful
   :marked
     Note that, unlike `angular.bootstrap`, the `upgradeAdapter.bootstrap` runs *asynchronously*.
     The application is not launched immediately. Some time must pass after the bootstrap call returns.
 
-    在`angular.bootstrap`和`upgradeAdapter.bootstrap`之间一个显著的不同点是：后者是*异步*工作的。
-    这意味着当这次`bootstrap`调用刚刚返回时，我们不能假设应用程序已经被初始化过了。
+    注意，在`angular.bootstrap`和`upgradeAdapter.bootstrap`之间有一个显著的不同点：后者是*异步*工作的。
+    该应用不是立即启动的。有时必须在这次bootstrap调用返回后才能传入。
 
 :marked
   As we begin to migrate components to Angular 2, we'll be using the
@@ -810,11 +796,15 @@
 
 :marked
   Because `HeroDetailComponent` is an Angular 2 component, we must also add it to the `declarations` in the `AppModule`.
+  
+  由于`HeroDetailComponent`是一个Angular 2组件，所以我们必须同时把它加入`AppModule`的`declarations`字段中。
 
 +makeExample('upgrade-adapter/ts/app/downgrade-static/app.module.ts', 'ngmodule')
 .l-sub-section
   :marked
     All Angular 2 components, directives and pipes must be declared in an NgModule.
+    
+    所有Angular 2组件、指令和管道都必须声明在NgModule中。
 
 :marked
   The net resulit is an Angular 1 directive called `heroDetail`, that we can
@@ -831,9 +821,9 @@
     An Angular 1 element directive is matched based on its _name_.
     *The `selector` metadata of the downgraded Angular 2 component is ignored.*
     
-
-    注意，由于Angular 1的指令是基于它们的名字进行匹配的，*Angular 2组件元数据中的`selector`不会被用在Angular 1中*。
-    它会像一个名叫`heroDetail`的元素型指令(`restrict: 'E'`)一样被匹配。
+    注意，它在Angular 1中是一个名叫`heroDetail`的元素型指令（`restrict: 'E'`）。
+    Angular 1的元素型指令是基于它的*名字*匹配的。
+    *Angular 2组件中的`selector`元数据，在降级后的版本中会被忽略。*
 
 :marked
   Most components are not quite this simple, of course. Many of them
@@ -940,15 +930,11 @@
   directive and returns an Angular 2 **component class**. 
   Declare it in an `NgModule` as with other  Angular 2 components:
 
-<<<<<<< HEAD
   我们可以使用`UpgradeAdapter`的`upgradeNg1Component`方法来把这个组件*升级*到Angular 2。
   它接受Angular 1组件型指令的名字，并返回一个Angular 2**组件类**。
-  当我们以后想从Angular 2组件中用它时，只要把它列在组件的`directives`元数据中，然后直接在Angular 2模板中用它就可以了：
-
-+makeExample('upgrade-adapter/ts/app/upgrade-static/container.component.ts', null, 'container.component.ts')
-=======
+  像其它Angular 2组件一样，请把它声明在`NgModule`中：
+
 +makeExample('upgrade-adapter/ts/app/upgrade-static/upgrade_adapter.ts', 'heroupgrade', 'app.module.ts')
->>>>>>> 66c567be
 
 .alert.is-helpful
   :marked
@@ -1186,28 +1172,18 @@
 
 :marked
   Again, as with Angular 2 components, register the provider with the `NgModule` by adding it to the module's `providers` list.
-
-<<<<<<< HEAD
-  我们又能使用`UpgradeAdapter`处理它了，但首先我们需要把`Heroes`服务注册到Angular 2自身的注入器。
-  在纯Angular 2应用中，我们会在引导应用时这么做，就像[依赖注入指南](dependency-injection.html#!#providers)中描述的那样。
-  但是因为混合式应用是使用`UpgradeAdapter`引导的，所以我们还得用`UpgradeAdapter`注册Angular 2的提供商。
-  它有一个`addProvider`方法就是用来做这个的。
-
-  Once we've registered the Angular 2 provider, we can turn `Heroes` into an *Angular 1
-  factory function* using `upgradeAdapter.downgradeNg2Provider()`. We can
-  then plug the factory into an Angular 1 module, at which point we also choose what the
-  name of the dependency will be in Angular 1:
-=======
+  
+  仿照Angular 2组件，我们通过把该提供商加入`NgModule`的`providers`列表中来注册它。
+
 +makeExample('upgrade-adapter/ts/app/2-to-1-providers/upgrade_adapter.ts', 'ngmodule', 'app.module.ts')
 
 :marked
   Now wrap the Angular 2 `Heroes` in an *Angular 1 factory function* using `upgradeAdapter.downgradeNg2Provider()`. 
   and plug the factory into an Angular 1 module. 
   The name of the Angular 1 dependency is up to you:
->>>>>>> 66c567be
-
-  一旦我们注册了Angular 2的提供商，就能用`upgradeAdapter.downgradeNg2Provider()`把`Heroes`转变成一个*Angular 1的工厂函数*。
-  然后我们就能把这个工厂插入到Angular 1模块中，那时，我们可以选择该依赖要在Angular 1中用的名字：
+
+  现在，我们使用`upgradeAdapter.downgradeNg2Provider()`来把Angular 2的`Heroes`包装成*Angular 1的工厂函数*，并把这个工厂注册进Angular 1的模块中。
+  依赖在Angular 1中的名字你可以自己定：
 
 +makeExample('upgrade-adapter/ts/app/2-to-1-providers/app.module.ts', 'register', 'app.module.ts')
 
@@ -1630,13 +1606,9 @@
   development server root path in `package.json` to also point to the project root
   instead of `app`:
 
-<<<<<<< HEAD
   把`app/index.html`移入项目的根目录，然后把`package.json`中的开发服务器根目录也指向项目的根目录，而不再是`app`目录：
 
-+makeJson('upgrade-phonecat-2-hybrid/ts/package.ng1.json', {paths: 'scripts.start'}, 'package.json')
-=======
 +makeJson('upgrade-phonecat-2-hybrid/ts/package.ng1.json', {paths: 'scripts.start'}, 'package.json (start script)')
->>>>>>> 66c567be
 
 :marked
   Now we're able to serve everything from the project root to the web browser. But we do *not*
@@ -1669,27 +1641,32 @@
 +makeExample('upgrade-phonecat-2-hybrid/ts/systemjs.config.1.js', 'paths', 'systemjs.config.js')
 
 :marked
-<<<<<<< HEAD
-  ## Bootstrapping A Hybrid 1+2 PhoneCat
-  ## 引导PhoneCat的1+2混合式应用
-=======
   ## Creating the _AppModule_
+  
+  ## 创建*AppModule*
 
   Now create the root `NgModule` class called `AppModule`.
   There is already a file named `app.module.ts` that holds the Angular 1 module. 
   Rename it to `app.module.ng1.ts` and update the corresponding script name in the `index.html` as well.
   The file contents remain:
+  
+  现在，创建一个名叫`AppModule`的根`NgModule`类。
+  我们已经有了一个名叫`app.module.ts`的文件，其中存放着Angular 1的模块。
+  把它改名为`app.module.ng1.ts`，同时也要在`index.html`中更新对应的脚本名。
+  文件的内容保留：
 
 +makeExample('upgrade-phonecat-2-hybrid/ts/app/app.module.ng1.ts', null, 'app.module.ng1.ts')
 
 :marked
   Now create a new `app.module.ts` with the minimum `NgModule` class:
+  
+  然后创建一个新的`app.module.ts`文件，其中是一个最小化的`NgModule`类：
 
 +makeExample('upgrade-phonecat-2-hybrid/ts/app/app.module.ts', 'bare', 'app.module.ts')
 
 :marked
   ## Bootstrapping a hybrid 1+2 PhoneCat
->>>>>>> 66c567be
+  ## 引导PhoneCat的1+2混合式应用
 
   What we'll do next is bootstrap the application as a *hybrid application*
   that supports both Angular 1 and Angular 2 components. Once we've done that
@@ -1762,59 +1739,27 @@
   * 把一台电话的详情加载到电话详情组件中。
 
   We can replace this implementation with an Angular 2 service class, while
-<<<<<<< HEAD
-  keeping our controllers in Angular 1 land. In the new version we'll just use
-  the `Http` service from Angular 2 instead of ngResource.
-
+  keeping our controllers in Angular 1 land.
+ 
   我们可以用Angular 2的服务类来替换这个实现，而把控制器继续留在Angular 1的地盘上。
-  在新版本中，我们将用来自Angular 2的`Http`服务代替`ngResource`。
-
-  Before the `Http` service is available for injection, we need to register
-  it into our application's dependency injector. We should import the `HTTP_PROVIDERS`
-  constant in `main.ts`:
-
-  要让`Http`服务在注入时可用，我们得先把它注册进我们应用程序的依赖注入器中。我们要把`HTTP_PROVIDERS`常量导入到`app.module.ts`中：
-
-+makeExample('upgrade-phonecat-2-hybrid/ts/app/main.ts', 'import-http')
-
-:marked
-  In a regular Angular 2 application we would now pass `HTTP_PROVIDERS` into
-  the application bootstrap function. But we can't do that in a hybrid
-  application such as the one we're working on. That's because the `bootstrap`
-  method of  `UpgradeAdapter` expects Angular 1 modules as dependencies,
-  not Angular 2 providers.
-
-  在标准的Angular 2应用中，我们可以把`HTTP_PROVIDERS`传给应用程序的`bootstrap`函数。
-  但是在混合式应用中我们不能这么做 —— 比如现在这个。这是因为`UpgradeAdapter`的`bootstrap`方法
-  希望以Angular 1模块作为依赖，而不是Angular 2提供商。
-
-  What we must do instead is register `HTTP_PROVIDERS` into the `UpgradeAdapter`
-  separately. It has a method called `addProvider` for that purpose:
-
-  这就是为什么我们必须单独把`HTTP_PROVIDERS`注册进`UpgradeAdapter`。为此，它提供了一个叫做`addProvider`的方法：
-
-+makeExample('upgrade-phonecat-2-hybrid/ts/app/main.ts', 'add-http')
-=======
-  keeping our controllers in Angular 1 land. 
   
   In the new version, we import the Angular 2 HTTP module and call its `Http` service instead of `ngResource`.
 
+  在这个新版本中，我们导入了Angular 2的HTTP模块，并且用它的`Http`服务替换掉`NgResource`。
+
   Re-open the `app.module.ts` file, import and add `HttpModule` to the `imports` array of the `AppModule`:
+  
+  再次打开`app.module.ts`文件，导入并把`HttpModule`添加到`AppModule`的`imports`数组中：
 
 +makeExample('upgrade-phonecat-2-hybrid/ts/app/app.module.ts', 'httpmodule', 'app.module.ts')
->>>>>>> 66c567be
 
 :marked
   Now we're ready to upgrade the Phone service itself. We replace the ngResource-based
   service in `phone.service.ts` with a TypeScript class decorated as `@Injectable`:
 
-<<<<<<< HEAD
   现在，我们已经准备好了升级`Phones`服务本身。我们将为`phone.service.ts`文件中基于ngResource的服务加上`@Injectable`装饰器：
 
-+makeExample('upgrade-phonecat-2-hybrid/ts/app/core/phone/phone.service.ts', 'classdef', 'app/core/phone/phone.service.ts')
-=======
 +makeExample('upgrade-phonecat-2-hybrid/ts/app/core/phone/phone.service.ts', 'classdef', 'app/core/phone/phone.service.ts (skeleton)')(format='.')
->>>>>>> 66c567be
 
 :marked
   The `@Injectable` decorator will attach some dependency injection metadata
@@ -1842,14 +1787,10 @@
   The methods now return Observables of type `PhoneData` and `PhoneData[]`. This is
   a type we don't have yet, so let's add a simple interface for it:
 
-<<<<<<< HEAD
   该方法现在返回一个`Phone`类型或`Phone[]`类型的可观察对象(Observable)。
   这是一个我们从未用过的类型，因此我们得为它新增一个简单的接口：
 
-+makeExample('upgrade-phonecat-2-hybrid/ts/app/core/phone/phone.service.ts', 'phonedata-interface', 'app/core/phone/phone.service.ts')
-=======
 +makeExample('upgrade-phonecat-2-hybrid/ts/app/core/phone/phone.service.ts', 'phonedata-interface', 'app/core/phone/phone.service.ts (interface)')(format='.')
->>>>>>> 66c567be
 
 :marked
   Here's the full, final code for the service:
@@ -1862,55 +1803,26 @@
   Notice that we're importing the `map` operator of the RxJS `Observable` separately.
   We need to do this for all RxJS operators that we want to use, since Angular 2
   does not load all of them by default.
-
-<<<<<<< HEAD
+  
   注意，我们单独导入了RxJS `Observable`中的`map`操作符。
   我们需要对想用的所有RxJS操作符这么做，因为Angular 2默认不会加载所有RxJS操作符。
 
-  The new `Phone` service now has the same features that the original, ngResource based
-  service did. Now we just need to register the new service into the application, so that
-  our Angular 1 components will be able to use it.
-
-  这个新的`Phones`服务现在有了和原来基于`ngResource`的服务相同的特性。
-  现在只要把这个新服务注册进应用程序，我们的Angular 1控制器就能使用它了。
-
-
-=======
   The new `Phone` service has the same features as the original, `ngResource`-based service. 
   Because it's an Angular 2 service, we register it with the `NgModule` providers:
+  
+  这个新的`Phone`服务具有和老的基于`ngResource`的服务相同的特性。
+  因为它是Angular 2服务，我们通过`NgModule`的`providers`数组来注册它：
 
 +makeExample('upgrade-phonecat-2-hybrid/ts/app/app.module.ts', 'phone', 'app.module.ts')
 :marked
->>>>>>> 66c567be
   `UpgradeAdapter` has a `downgradeNg2Provider` method for the purpose of making
   Angular 2 services available to Angular 1 code. Use it to plug in the `Phone` service:
-
-<<<<<<< HEAD
-  `UpgradeAdapter`有个`downgradeNg2Provider`方法就是用来让Angular 2的服务在Angular 1的代码中可用的。
-  我们可以使用它来插入我们的`Phone`服务：
-
-+makeExample('upgrade-phonecat-2-hybrid/ts/app/main.ts', 'phone-service', 'app/main.ts')
-
-:marked
-  Note that we actually needed to do two registrations here:
-
-  注意，我们实际上做了两次注册：
-
-  1. Register `Phone` as an **Angular 2 provider** with the `addProvider`
-     method. That's the same method that we used earlier for `HTTP_PROVIDERS`.
-
-  1. 用`addProvider`方法注册了一个名叫`Phone`的**Angular 2提供商**。这和我们以前使用`HTTP_PROVIDERS`的方法一样。
-
-  2. Register an **Angular 1 factory** called `phone`, which will be a *downgraded*
-     version of the `Phone` Angular 2 service.
-
-  2. 注册了一个名叫`phone`的**Angular 1工厂**，它是一个`Phones`服务的*降级*版。
-
-=======
+  
+  `UpgradeAdapter`有一个`downgradeNg2Provider`方法，用于让Angular 2的服务对Angular 1的代码可用。用它来插入`Phone`服务：
+
 +makeExample('upgrade-phonecat-2-hybrid/ts/app/main.ts', 'phone-service', 'app/main.ts (excerpt)')(format='.')
 
 :marked
->>>>>>> 66c567be
   Now that we are loading `phone.service.ts` through an import that is resolved
   by SystemJS, we should **remove the &lt;script&gt; tag** for the service from `index.html`.
   This is something we'll do to all our components as we upgrade them. Simultaneously
@@ -1988,42 +1900,35 @@
   The search controls replace the Angular 1 `$ctrl` expressions
   with Angular 2's two-way `[(ngModel)]` binding syntax:
 
-<<<<<<< HEAD
-  现在，我们同时需要将组件的模版也转换为Angular 2语法。在搜索控制中，我们需要为两个`ngModel`使用Angular 2语法。
-  我们应该不需要再在表达式中使用`$ctrl`前缀：
-
-+makeExample('upgrade-phonecat-2-hybrid/ts/app/phone-list/phone-list.template.html', 'controls', 'app/phone-list/phone-list.template.html')
-=======
+  现在，我们还需要将组件的模版也转换为Angular 2语法。在搜索控件中，我们要为把Angular 1的`$ctrl`表达式替换成Angular 2的双向绑定语法`[(ngModel)]`：
+
 +makeExample('upgrade-phonecat-2-hybrid/ts/app/phone-list/phone-list.template.html', 'controls', 'app/phone-list/phone-list.template.html (search controls)')(format='.')
->>>>>>> 66c567be
 
 :marked
   Replace the list's `ng-repeat` with an `*ngFor` as 
   [described in the Template Syntax page](../guide/template-syntax.html#directives).
   Replace the image tag's `ng-src` with a binding to the native `src` property.
 
-<<<<<<< HEAD
-  在列表中，我们需要把`ng-repeat`替换为`*ngFor`以及它的`let var of iterable`语法，
+  我们需要把列表中的`ng-repeat`替换为`*ngFor`以及它的`let var of iterable`语法，
   该语法在[模板语法指南中讲过](../guide/template-syntax.html#directives)。
-  对于图片，我们可以把`ng-src`替换为一个标准的`src`属性(property)绑定。
-
-+makeExample('upgrade-phonecat-2-hybrid/ts/app/phone-list/phone-list.template.html', 'list', 'app/phone-list/phone-list.template.html')
-=======
+  对于图片，我们可以把`img`标签的`ng-src`替换为一个标准的`src`属性(property)绑定。
+
 +makeExample('upgrade-phonecat-2-hybrid/ts/app/phone-list/phone-list.template.html', 'list', 'app/phone-list/phone-list.template.html (phones)')(format='.')
->>>>>>> 66c567be
 
 :marked
   ### No Angular 2 _filter_ or _orderBy_ filters
+  ### Angular 2中没有`filter`或`orderBy`过滤器
+  
   The built-in Angular 1 `filter` and `orderBy` filters do not exist in Angular 2,
   so we need to do the filtering and sorting ourselves. 
   
+  Angular 2中并不存在Angular 1中内置的`filter`和`orderBy`过滤器。
+  所以我们得自己实现进行过滤和排序。
+  
   We replaced the `filter` and `orderBy` filters with bindings to the `getPhones()` controller method,
   which implements the filtering and ordering logic inside the component itself. 
 
-  我们在这里做的另一件事就是移除了`filter`和`orderBy`过滤器的使用，并把它们换成对控制器中`getPhones()`方法的调用。
-  内置的`filter`和`orderBy`在Angular 2中已经不存在了，所以我们得自己进行过滤和排序。
-  我们可以为此定义自己的Angular 2管道，但是在这个案例中，在组件本身实现过滤和排序逻辑反倒更方便。
-  我们希望`getPhones()`方法直接返回一个应用过当前过滤和排序规则的集合。
+  我们把`filter`和`orderBy`过滤器改成绑定到控制器中的`getPhones()`方法，通过该方法，组件本身实现了过滤和排序逻辑。
 
 +makeExample('upgrade-phonecat-2-hybrid/ts/app/phone-list/phone-list.component.ts', 'getphones', 'app/phone-list/phone-list.component.ts')
 
@@ -2031,82 +1936,69 @@
   The new `PhoneListComponent` uses the Angular 2 `ngModel` directive, located in the `FormsModule`. 
   Add the `FormsModule` to `NgModule` imports and declare the new `PhoneListComponent` :
 
-<<<<<<< HEAD
-  在模块文件中，我们将把这个组件插入到程序中。我们不再注册控制器，而是注册一个`pcPhoneList`指令。
-  该指令是我们那个组件的降级版本，`UpgradeAdapter`负责桥接它们：
-
-+makeExample('upgrade-phonecat-2-hybrid/ts/app/main.ts', 'phone-list', 'app/main.ts')
-=======
+  新的`PhoneListComponent`使用Angular 2的`ngModel`指令，它位于`FormsModule`中。
+  把`FormsModule`添加到`NgModule`的`imports`中，并声明新的`PhoneListComponent`组件：
+
 +makeExample('upgrade-phonecat-2-hybrid/ts/app/app.module.ts', 'phonelist', 'app.module.ts')
->>>>>>> 66c567be
 
 :marked
   In the entrypoint file `main.ts` we'll plug this component into the Angular 1 module. 
+  
+  在入口点文件`main.ts`中，我们把该组件插入到Angular 1的模块中。
   
   Instead of registering a component, we register a `phoneList` *directive*, a downgraded version of the Angular 2 component.
   The `UpgradeAdapter` creates the bridge between the two:
 
-<<<<<<< HEAD
-  这里的`<angular.IDirectiveFactory>`类型注解是为了让TypeScript编译器知道这个
-  降级方法(`downgradeNg2Component`)的返回值能作为指令工厂使用。
-
-  At this point, also remove the &lt;script&gt; tag for the phone list component from `index.html`.
-
-  这时，也从`index.html`中移除电话列表组件的`<script>`标签。
-
-  Now we can start looking at our other component, which is the one for
-  the phone details. Set the contents of `phone-detail.component.ts` as follows:
-=======
+  我们注册了一个`phoneList`*指令*而不是组件，指令是Angular 2组件的降级版。`UpgradeAdapter`在两者之间架起了桥梁：
+
 +makeExample('upgrade-phonecat-2-hybrid/ts/app/main.ts', 'phone-list', 'app/main.ts (excerpt)')(format='.')
 
 :marked
   The `as angular.IDirectiveFactory` cast tells the TypeScript compiler
   that the return value of the downgrade method is a directive factory.
+  
+  `as angular.IDirectiveFactory`这个强制类型转换告诉TypeScript编译器该降级方法的返回值是一个指令工厂。
 
   Remove the &lt;script&gt; tag for the phone list component from `index.html`.
+  
+  从`index.html`中移除电话列表组件的&lt;script&gt;标签。
 
   Now set the remaining `phone-detail.component.ts` as follows:
->>>>>>> 66c567be
-
-  现在我们可以开始看看另一个组件，那就是电话详情。把`phone-detail.component.ts`的内容设置为这样：
+  
+  现在，剩下的`phone-detail.component.ts`文件变成了这样：
 
 +makeExample('upgrade-phonecat-2-hybrid/ts/app/phone-detail/phone-detail.component.ts', 'initialclass', 'app/phone-detail/phone-detail.component.ts')
 
 :marked
   This is similar to the phone list component. 
   The new wrinkle is the `@Inject` decorator that identifies the `$routeParams` dependency. 
-
-<<<<<<< HEAD
-  这和我们对电话列表所做的很相似。这里的一个新的更改是使用`@Inject`来获取`$routeParams`依赖。
-  它告诉Angular 2的注入器这个依赖该被映射成什么。我们在Angular 1的注入器中有一个名叫`$routeParams`的依赖，
-  它是由Angular 1路由器提供的。
-  它也是当`PhoneDetails`还是Angular 1控制器的时候我们用过的那个。
-
-  The things is though, Angular 1 dependencies are not made automatically available to
-  Angular 2 components, so if we were to run this now, it would not work. We need to explicitly
-  tell the `UpgradeAdapter` to upgrade `$routeParams` so that it is available for injection in
-  Angular 2. We can do it in `main.ts`:
-
-  问题是，Angular 1的依赖不会自动对Angular 2的组件可用，所以如果我们现在运行它，它将无法工作。
-  我们得显式的告诉`UpgradeAdapter`去升级`$routeParams`，以便它能被注入到Angular 2中。
-  我们可以在`main.ts`中这么做：
-
-+makeExample('upgrade-phonecat-2-hybrid/ts/app/main.ts', 'routeparams', 'app/main.ts')
-=======
+  
+  这和电话列表组件很相似。
+  这里的窍门在于`@Inject`装饰器，它标记出了`$routeParams`依赖。
+
   The Angular 1 injector has an Angular 1 router dependency called `$routeParams`.
   which was injected into `PhoneDetails` when it was still an Angular 1 controller.
   We intend to inject it into the new `PhoneDetailsComponent`.
   
+  Angular 1注入器具有Angular 1路由器的依赖，叫做`$routeParams`。
+  它被注入到了`PhoneDetails`中，但`PhoneDetails`现在还是一个Angular 1控制器。
+  我们应该把它注入到新的`PhoneDetailsComponent`中。
+  
   Unfortunately, Angular 1 dependencies are not automatically available to Angular 2 components.
   We must use the `UpgradeAdapter` to make the `$routeParams` an Angular 2 provider.
   Do that in `main.ts`:
->>>>>>> 66c567be
+  
+  不幸的是，Angular 1的依赖不会自动在Angular 2的组件中可用。
+  我们必须使用`UpgradeAdapter`来把`$routeParams`包装成Angular 2的服务提供商。
+  在`main.ts`中这样写：
 
 +makeExample('upgrade-phonecat-2-hybrid/ts/app/main.ts', 'routeparams', 'app/main.ts ($routeParms)')(format='.')
 
 .l-sub-section
   :marked
     Do not register an upgraded Angular 1 provider in the `NgModule`.
+    
+    不要把升级得来的Angular 1服务提供商注册到`NgModule`中。
 
 :marked
   Convert the phone detail component template into Angular 2 syntax as follows:
@@ -2156,57 +2048,39 @@
     when we try to refer to properties on undefined objects. We need to be explicit
     about cases where this is expected.
 
-<<<<<<< HEAD
   * 我们把整个模板都包裹进了一个`ngIf`中，这导致只有当存在一个电话时它才会渲染。我们必须这么做，
     是因为组件首次加载时我们还没有`phone`变量，这些表达式就会引用到一个不存在的值。
     和Angular 1不同，当我们尝试引用未定义对象上的属性时，Angular 2中的表达式不会默默失败。
     我们必须明确指出这种情况是我们所期望的。
-=======
+
   Add this component to the `NgModule` _declarations_:
+  
+  把该组件添加到`NgModule`的`declarations`中：
 
 +makeExample('upgrade-phonecat-2-hybrid/ts/app/app.module.ts', 'phonedetail', 'app.module.ts')
->>>>>>> 66c567be
 
 :marked
   In `main.ts` we'll now register a `phoneDetail` directive instead of a
   component. The directive is a downgraded version of the `PhoneDetail` Angular 2
   component.
 
-<<<<<<< HEAD
   在`main.ts`中，我们现在会注册一个`pcPhoneDetail`指令，而不再是组件。该指令是`PhoneDetail`组件的一个降级版。
 
-+makeExample('upgrade-phonecat-2-hybrid/ts/app/main.ts', 'phone-detail', 'app/main.ts')
-=======
 +makeExample('upgrade-phonecat-2-hybrid/ts/app/main.ts', 'phone-detail', 'app/main.ts (excerpt)')(format='.')
->>>>>>> 66c567be
 
 :marked
   We should now also remove the phone detail component &lt;script&gt; tag from `index.html`.
 
-<<<<<<< HEAD
   我们现在应该从`index.html`中移除电话详情组件的&lt;script>。
 
-  There's one additional step we need to take, which is to upgrade the
-  `checkmark` filter that the template is using. We need an Angular 2
-  pipe instead of an Angular 1 filter.
-
-  我们还有一个额外的步骤要做，那就是升级模板中用到的那个`checkmark`过滤器。我们需要用一个Angular 2管道替换Angular 1过滤器。
-
-  While there is no upgrade method in the upgrade adapter for filters, we
-  can just turn the filter function into a class that fulfills
-  the contract for Angular 2 Pipes. The implementation is the same as before.
-  It just comes in a different kind of packaging. While changing it, also
-  rename the file to `checkmark.pipe.ts`:
-
-  在升级适配器中并没有哪个方法可用于升级过滤器，但我们只要把过滤器函数转变成一个能满足Angular 2管道契约的类就可以了。
-  它的实现方式和前面一样。它从一个不同类型的包而来。修改它的同时，也把它的文件名改为`checkmark.pipe.ts`：
-
-+makeExample('upgrade-phonecat-2-hybrid/ts/app/core/checkmark/checkmark.pipe.ts', null, 'app/core/checkmark/checkmark.pipe.ts')
-=======
   ### Add the _CheckmarkPipe_
+  
+  ### 添加`CheckmarkPipe`
 
   The Angular 1 directive had a `checkmark` _filter_.
   Turn that into an Angular 2 **pipe**.
+  
+  Angular 1指令中有一个`checkmark`*过滤器*，我们把它转换成Angular 2的**管道**。
 
   There is no upgrade adapter method to convert filters into pipes.
   You won't miss it.
@@ -2214,20 +2088,21 @@
   The implementation is the same as before, repackaged in the `transform` method.
   Rename the file to `checkmark.pipe.ts` to conform with Angular 2 conventions:
 
+  升级适配器并没有什么方法能把过滤器转换成管道。
+  但我们也并不需要它。
+  把过滤器函数转换成等价的Pipe类非常简单。
+  实现方式和以前一样，但把它们包装进`transform`方法中就可以了。
+  把该文件改名成`checkmark.pipe.ts`，以符合Angular 2中的命名约定：
+
 +makeExample('upgrade-phonecat-2-hybrid/ts/app/core/checkmark/checkmark.pipe.ts', null, 'app/core/checkmark/checkmark.pipe.ts')(format='.')
->>>>>>> 66c567be
 
 :marked
   Now import and declare the newly created pipe and
   remove the filter &lt;script&gt; tag from `index.html`:
 
-<<<<<<< HEAD
   当我们做这个修改时，也要同时从`core`模块文件中移除对该过滤器的注册。该模块的内容变成了：
 
-+makeExample('upgrade-phonecat-2-hybrid/ts/app/phone-detail/phone-detail.component.ts', 'checkmark-pipe', 'app/phone-detail/phone-detail.component.ts')
-=======
 +makeExample('upgrade-phonecat-2-hybrid/ts/app/app.module.ts', 'checkmarkpipe', 'app.module.ts')
->>>>>>> 66c567be
 
 :marked
   ## Switching To The Angular 2 Router And Bootstrap
@@ -2236,203 +2111,168 @@
   At this point we've replaced all Angular 1 application components with
   their Angular 2 counterparts. 
   
+  此刻，我们已经把所有Angular 1程序中的部件替换成了Angular 2中的等价物。
+  
   The application is still bootstrapped as a hybrid app.
   There's no need for that anymore.
+  
+  该应用仍然使用混合式应用的方式进行引导，但其实已经不需要了。
+  
   It's time to remove the last remnants of Angular 1 in two final steps:
+  
+  在最后两步中，我们彻底移除Angular 1的残余势力：
+  
   1. Switch to the Angular 2 router.
+  
+  1. 切换到Angular 2路由器。
+  
   1. Bootstrap as a pure Angular 2 app.
+  
+  1. 作为纯Angular 2应用进行引导。
 
   ### Switch to the Angular 2 router
+  
+  ### 切换到Angular 2路由器
+  
   Angular 2 has an [all-new router](router.html).
+  
+  Angular 2有一个[全新的路由器](router.html)。
 
   Like all routers, it needs a place in the UI to display routed views.
   The Angular 2 that's the `<router-outlet>` and it belongs in a *root component*
   at the top of the applications component tree. 
   
+  像所有的路由器一样，它需要在UI中指定一个位置来显示路由的视图。
+  在Angular 2中，它是`<router-outlet>`，并位于应用组件树顶部的*根组件*中。
+  
   We don't yet have such a root component, because the app is still managed as an Angular 1 app.
   Create a new `app.component.ts` file with the following `AppComponent` class:
-
-<<<<<<< HEAD
-  此时，我们已经把所有的Angular 1程序的各部件替换成了它们在Angular 2中的对应物。该应用仍然是作为混合应用进行引导的，
-  但实际上我们已经不需要它了，我们这就彻底移除Angular 1的残余势力。
-
-  There are just two more things to do: We need to switch the router to
-  the Angular 2 one, and then bootstrap the app as a pure Angular 2 app.
-
-  接下来只有两件事要做：我们要把路由器切换成Angular 2的，然后把该程序作为纯粹的Angular 2应用进行引导。
-
-  Let's do the routing part first. Angular 2 comes with an [all-new router](router.html)
-  that we can use for this.
-
-  我们先来处理路由部分。Angular 2自带了一个[全新的路由](router.html)可以用来做这件事。
-
-  Angular 2 applications all have a *root component*, which, among other
-  things, is where we should plug in the router. We don't yet have such a root
-  component, because our app is still managed as an Angular 1 app.
-  Let's change this now and add an `AppComponent` class into a new file
-  `app.component.ts`:
-
-  Angular 2应用全都有一个*根组件*，除具有其它功能外，它还是我们插入路由器的地方。
-  我们现在还不需要根组件，因为我们的程序还是被当做Angular 1的应用进行管理的。
-  我们这就改变这一点，并且把`AppComponent`类填加到一个叫`app.component.ts`的新文件中：
-
-+makeExample('upgrade-phonecat-3-final/ts/app/app.component.ts', null, 'app/app.component.ts')
-
-:marked
-  This is a component that plugs in to an `<phonecat-app>` element on the page,
-  and has a simple template that only includes the router outlet component
-  of the Angular router. This means that the component just renders the contents
-  of the current route and nothing else. The `@RouteConfig` decorator defines
-  the Angular 2 counterparts of our two routes. They refer directly to the
-  two components.
-
-  这个组件将被插入到页面中一个`<phonecat-app>`元素中，并且其模板是只包含一个“路由器出口(router outlet)”组件。
-  这意味着该组件将只会渲染当前路由的内容，没别的。`@RouteConfig`装饰器定义了两个原有路由在Angular 2中的对应物。
-  它们直接引用了这两个组件。
-
-  We should put this `<phonecat-app>` element in the HTML so that the root component
-  has something to attach to. It replaces the old Angular 1 `ng-view` directive:
-
-  我们还要把这个`<phonecat-app>`元素放进HTML中，以便这个根组件可以附加上去。它代替了Angular 1中原来的`ng-view`指令：
-
-+makeExample('upgrade-phonecat-3-final/ts/index.html', 'appcomponent', 'index.html')
-=======
+  
+  我们还没有这样一个根组件，因为该应用仍然是像一个Angular 1应用那样被管理的。
+  创建新的`app.component.ts`文件，放入像这样的`AppComponent`类：
+
 +makeExample('upgrade-phonecat-3-final/ts/app/app.component.ts', null, 'app/app.component.ts')(format='.')
 
 :marked
   It has a simple template that only includes the `<router-outlet>`.
   This component just renders the contents of the active route and nothing else.
   
+  它有一个很简单的模板，只包含`<router-outlet>`。
+  该组件只负责渲染活动路由的内容，此外啥也不干。
+  
   The selector tells Angular 2 to plug this root component into the `<phonecat-app>` 
   element on the host web page when the application launches.
+  
+  该选择器告诉Angular 2：当应用启动时就把这个根组件插入到宿主页面的`<phonecat-app>`元素中。
 
   Add this `<phonecat-app>` element to the `index.html`.
   It replaces the old Angular 1 `ng-view` directive:
+  
+  把这个`<phonecat-app>`元素插入到`index.html`中。
+  用它来代替Angular 1中的`ng-view`指令：
 
 +makeExample('upgrade-phonecat-3-final/ts/index.html', 'appcomponent', 'index.html (body)')(format='.')
 
 :marked
   ### Create the _Routing Module_
+  
+  ### 创建*路由模块*
+  
   A router needs configuration whether it's the Angular 1 or Angular 2 or any other router.
+  
+  无论在Angular 1还是Angular 2或其它框架中，路由器都需要进行配置。
   
   The details of Angular 2 router configuration are best left to the [Routing](../router.html) documentation
   which recommends that you create a `NgModule` dedicated to router configuration
   (called a _Routing Module_):
+  
+  Angular 2路由器配置的详情最好去查阅下[路由与导航](../router.html)文档。
+  它建议你创建一个专们用于路由器配置的`NgModule`（名叫*路由模块*）。
 
 +makeExample('upgrade-phonecat-3-final/ts/app/app-routing.module.ts', null, 'app/app-routing.module.ts')
->>>>>>> 66c567be
 
 :marked
   This module defines a `routes` object with two routes to the two phone components
   and a default route for the empty path. 
   It passes the `routes` to the `RouterModule.forRoot` method which does the rest.
-
-<<<<<<< HEAD
-  在`PhoneDetail`组件中，我们现在需要修改电话id参数的接收方式。再也没有`$routeParams`可被注入了，
-  因为它来自Angular 1路由器。Angular 2路由器提供了一个`RouteParams`对象。我们使用它来从参数中获得`phoneId`。
-
-+makeExample('upgrade-phonecat-3-final/ts/app/phone-detail/phone-detail.component.ts', null, 'app/phone-detail/phone-detail.component.ts')
-=======
+  
+  该模块定义了一个`routes`对象，它带有两个路由，分别指向两个电话组件，以及为空路径指定的默认路由。
+  它把`routes`传给`RouterModule.forRoot`方法，该方法会完成剩下的事。
+
   A couple of extra providers enable routing with "hash" URLs such as `#!/phones` instead of the default  "push state" strategy.
->>>>>>> 66c567be
+  
+  一些额外的提供商让路由器使用“hash”策略解析URL，比如`#!/phones`，而不是默认的“Push State”策略。
 
   Now update the `AppModule` to import this `AppRoutingModule` and also the
   declare the root `AppComponent`:
-
-<<<<<<< HEAD
-  使用它，我们就可以把来自`UpgradeAdapter`中的`bootstrap`方法切换到Angular 2自己的`bootstrap`了。
-  通过路由器和`main.ts`中新的应用组件，我们把它们导入到一起：
-
-+makeExample('upgrade-phonecat-3-final/ts/app/main.ts', 'imports')
-
-:marked
-  We'll now use the regular Angular 2 `bootstrap` function to bootstrap the app
-  instead of using `UpgradeAdapter`. The first argument to `bootstrap` is the
-  application's root component `AppComponent`, and the second
-  is an array of the Angular 2 providers that we want to make available for
-  injection. In that array we include all the things we have been registering
-  with  `upgradeAdapter.addProvider` until now, as well as the providers and
-  directives of the router:
-
-  我们现在就改用Angular 2中标准的`bootstrap`函数来引导本应用，而不再用`UpgradeAdapter`。
-  `bootstrap`的第一个参数是应用程序的根组件`AppComponent`，第二个参数是一个由Angular 2中希望被注入的
-  提供商构成的数组。这个数组中，我们包含了至今用`upgradeAdapter.addProvider`注册过的所有东西，
-  比如各种提供商以及路由器中的指令：
-
-+makeExample('upgrade-phonecat-3-final/ts/app/main.ts', 'bootstrap')
-=======
+  
+  现在，修改`AppModule`，让它导入这个`AppRoutingModule`，并同时声明根组件`AppComponent`：
+
 +makeExample('upgrade-phonecat-3-final/ts/app/app.module.ts', null, 'app/app.module.ts')
 
 :marked
   The Angular 2 router passes route parameters differently.
   Correct the `PhoneDetail` component constructor to expect an injected `ActivatedRoute` object.
   Extract the `phoneId` from the `ActivatedRoute.snapshot.params` and fetch the phone data as before:
->>>>>>> 66c567be
+
+  Angular 2路由器传递路由参数的方式不同。
+  修改`PhoneDetail`组件的构造函数，来取得一个注入的`ActivatedRoute`对象。
+  从`ActivatedRoute.snapshot.params`中提取`phoneId`，并像以前那样获取电话数据：
 
 +makeExample('upgrade-phonecat-3-final/ts/app/phone-detail/phone-detail.component.ts', null, 'app/phone-detail/phone-detail.component.ts')
 :marked
   ### Generate links for each phone
-
-<<<<<<< HEAD
-  这里我们还为路由器配置了一组东西，以便应用的URL路径和我们在Angular 1应用中用过的完全匹配：
-  我们希望hash地址策略使用`!`前缀：`#!/phones`。
-
-  At this point we are running a pure Angular 2 application!
-
-  此时，我们就在运行一个纯Angular 2应用了。
-
-  But there's actually one more cool thing we can do with the new router.
-  We no longer have to hardcode the links to phone details from the phone
-  list, because the Angular 2 router is able to generate them for us with
-  its `routerLink` directive. We just need to refer to the route names we
-  used in the `@RouteConfig`:
-
-  但是，基于新的路由，我们还能做一些更酷的事情。
-  在电话列表页中，我们不需要再把到电话详情页的链接硬编码进去，因为Angular 2可以通过`routerLink`指令帮我们生成它。
-  我们只需要引用`@RouteConfig`中用过的路由名称：
-
-+makeExample('upgrade-phonecat-3-final/ts/app/phone-list/phone-list.template.html', 'list', 'app/phone-list/phone-list.template.html')
-=======
+  
+  ### 为每个电话生成链接
+
   We no longer have to hardcode the links to phone details in the phone list. 
   We can generate them data binding each phone's `id` to the `routerLink` directive
   and let that directive construct the appropriate URL to the `PhoneDetailComponent`:
+  
+  在电话列表中，我们不用再被迫硬编码电话详情的链接了。
+  我们可以通过把每个电话的`id`绑定到`routerLink`指令来生成它们了，该指令的构造函数会为`PhoneDetailComponent`生成正确的URL：
 
 +makeExample('upgrade-phonecat-3-final/ts/app/phone-list/phone-list.template.html', 'list', 'app/phone-list/phone-list.template.html (list with links)')(format='.')
 .l-sub-section
   :marked
     See the [Routing](../router.html) page for details.
+    
+    要了解详情，请查看[路由与导航](../router.html)页。
 
 :marked
   ### Bootstrap as an Angular 2 app
->>>>>>> 66c567be
+  
+  ### 作为Angular 2应用进行引导
 
   You may have noticed one extra `bootstrap` metadata property added to the `AppModule`
+  
+  你可能注意到了，有一个额外的元数据属性`bootstrap`添加进了`AppModule`中。
+  
 +makeExample('upgrade-phonecat-3-final/ts/app/app.module.ts', 'bootstrap', 'app/app.module.ts (bootstrap)')(format='.')
 :marked
   That tells Angular 2 that it should bootstrap the app with the _root_ `AppComponent` and 
   insert it's view into the host web page.
+  
+  这是在告诉Angular 2，它应该使用根组件`AppComponent`来引导该应用并且把它的视图插入宿主页面中。
 
   Now switch the bootstrap method of the application from the `UpgradeAdapter` 
   to the Angular 2 way. 
   Because this is a browser application, compiled with the Just-in-Time (JiT) compiler,
   use the `platformBrowserDynamic` function to bootstrap the `AppModule`:
-
-<<<<<<< HEAD
-  要让该指令能够工作，我们只需要把它在组件中声明一下：
-
-+makeExample('upgrade-phonecat-3-final/ts/app/phone-list/phone-list.component.ts', 'top')
-
-:marked
-  ## Saying Goodbye to Angular 1
-  ## 再见，Angular 1
-=======
+  
+  现在，把该应用的引导方法从`UpgradeAdapter`的切换到Angular 2的方式。
+  因为这是一个浏览器应用，并且使用即时编译（JiT）进行编译的，因此要用`platformBrowserDynamic`函数来引导`AppModule`：
+
 +makeExample('upgrade-phonecat-3-final/ts/app/main.ts', null, 'main.ts')
 
 :marked
   You are now running a pure Angular 2 application!
+  
+  我们现在运行的就是纯正的Angular 2应用了！
 
   ## Say Goodbye to Angular 1
->>>>>>> 66c567be
+  
+  ## 再见，Angular 1！
 
   It is time to take off the training wheels and let our application begin
   its new life as a pure, shiny Angular 2 app. The remaining tasks all have to
@@ -2627,37 +2467,16 @@
   that use WebDriver's generic URL APIs instead. The first of these is
   the redirection spec:
 
-<<<<<<< HEAD
   同样，我们的测试代码中有两个Protractor API调用内部使用了`$location`。该服务没有了，
   我们就得把这些调用用一个WebDriver的通用URL API代替。第一个API是“重定向(redirect)”规约：
 
-.alert.is-important
-  :marked
-    This guide is still in the process of being updated to RC5 and it's samples
-    may not work correctly.
-    
-    本指南还在更新中，例子暂时不工作。
-
-//- +makeExample('upgrade-phonecat-3-final/e2e-spec.ts', 'redirect', 'e2e-tests/scenarios.ts')
++makeExample('upgrade-phonecat-3-final/e2e-spec.ts', 'redirect', 'e2e-tests/scenarios.ts')
 
 :marked
   And the second is the phone links spec:
   
-.alert.is-important
-  :marked
-    This guide is still in the process of being updated to RC5 and it's samples
-    may not work correctly.
-
-    第二个是“电话链接(phone links)”规约：
-
-//- +makeExample('upgrade-phonecat-3-final/e2e-spec.ts', 'links', 'e2e-tests/scenarios.ts')
-
-=======
-+makeExample('upgrade-phonecat-3-final/e2e-spec.ts', 'redirect', 'e2e-tests/scenarios.ts')
-
-:marked
-  And the second is the phone links spec:
->>>>>>> 66c567be
+  然后是“电话链接(phone links)”规约：
+
 
 +makeExample('upgrade-phonecat-3-final/e2e-spec.ts', 'links', 'e2e-tests/scenarios.ts')
 
@@ -2761,14 +2580,10 @@
   router. For the details component we need to provide a mock of Angular 2 `ActivatedRoute` object
   instead of using the Angular 1 `$routeParams`.
 
-<<<<<<< HEAD
-  最后，当我们切换到Angular 2路由时，我们需要重新过一遍这些组件测试。对详情组件来说，我们需要提供一个Angular 2的
-  `RouteParams`对象，而不再用Angular 1的`$routeParams`。
+  最后，当我们切换到Angular 2路由时，我们需要重新过一遍这些组件测试。对详情组件来说，我们需要提供一个Angular 2
+  `RouteParams`的mock对象，而不再用Angular 1中的`$routeParams`。
 
 +makeExample('upgrade-phonecat-3-final/ts/app/phone-detail/phone-detail.component.spec.ts', 'routeparams', 'app/phone-detail/phone-detail.component.spec.ts')
-=======
-+makeExample('upgrade-phonecat-3-final/ts/app/phone-detail/phone-detail.component.spec.ts', 'activatedroute', 'app/phone-detail/phone-detail.component.spec.ts')
->>>>>>> 66c567be
 
 :marked
   And for the phone list component we need to set up a few things for the router itself so that
