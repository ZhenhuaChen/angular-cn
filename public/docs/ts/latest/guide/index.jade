block includes
  include ../_util-fns
  - var _angular_io = 'angular.cn';

- var __lang = _docsFor || current.path[1] || 'ts';
- var guideData = public.docs[__lang].latest.guide._data;
- var advancedLandingPage = '';
- for(var page in guideData) {
-   if (!guideData[page].basics && !guideData[page].hide) { advancedLandingPage = page; break; }
- }
- var advancedUrl = './' + advancedLandingPage + '.html'


:marked
  This page describes the Angular documentation at a high level.
  If you're new to Angular, you may want to visit "[Learning Angular](learning-angular.html)" first.

  本页是 Angular 文档的概述。
  如果你刚接触 Angular，请先访问"[学习 Angular](learning-angular.html)"。

  ## Themes

  ## 主题

  The documentation is divided into major thematic sections, each
  a collection of pages devoted to that theme.

  本文档分成几大主题区，每个区包含一组围绕自己主题的页面。

block js-alert

- var __lang = _docsFor || current.path[1] || 'ts';
- var guideData = public.docs[__lang].latest.guide._data;
- var advancedLandingPage = '';
- for(var page in guideData) {
-   if (!guideData[page].basics && !guideData[page].hide) { advancedLandingPage = page; break; }
- }
- var advancedUrl = './' + advancedLandingPage + '.html'
- var top="vertical-align:top"
table(width="100%")
  col(width="15%")
  col
  tr(style=top)
    td
      p <b><a href="../quickstart.html">QuickStart</a></b>
      p <b><a href="../quickstart.html">快速起步</a></b>
    td
      :marked
        A first taste of Angular<span if-docs="ts"> with zero installation.
        Run "Hello World" in an online code editor and start playing with live code</span>.

        <span if-docs="ts">零配置第一次尝试 Angular </span><span if-docs="ts">在在线代码编辑器中运行 “Hello World”，并利用在线代码开始体验</span>。

  tr(style=top)
    td
      p <b><a href="./">Guide</a></b>
      p <b><a href="./">指南</a></b>
    td
      :marked
        Learn the Angular basics (you're already here!) like the setup for local development,
        displaying data and accepting user input, injecting application services into components,
        and building simple forms.

        学习 Angular 基础知识（你已经在这儿了！），比如搭建本地开发环境、
        显示数据和接受用户输入、注入应用程序服务到组件中，
        以及构建简单表单。
  tr(style=top)
    td
      p <b><a href="../api/">API Reference</a></b>
      p <b><a href="../api/">API参考手册</a></b>
    td
      :marked
        Authoritative details about each of the Angular libraries.

        关于 Angular 库中每一个成员的详尽、权威的资料。
  tr(style=top)
    td
      p <b><a href="../tutorial/">Tutorial</a></b>
      p <b><a href="../tutorial/">教程</a></b>
    td
      :marked
        A step-by-step, immersive approach to learning Angular that
        introduces the major features of Angular in an application context.

        按部就班、沉浸式的 Angular 学习之旅，在应用场景中介绍了 Angular 的各个主要特性。

  tr(style=top)
    td
      p <b><a href="!{advancedUrl}">Advanced</a></b>
      p <b><a href="!{advancedUrl}">高级</a></b>
    td
      :marked
        In-depth analysis of Angular features and development practices.
<<<<<<< HEAD

        深入分析 Angular 的特性和开发实践。
  tr(style=top)
    td
      p <b><a href="../cookbook/">Cookbook</a></b>
      p <b><a href="../cookbook/">烹饪宝典</a></b>
=======
  tr(style=top if-docs="ts")
    td <b><a href="../cookbook/">Cookbook</a></b>
>>>>>>> 747807e2
    td
      :marked
        Recipes for specific application challenges, mostly code snippets with a minimum of exposition.

        一组解决实际应用中某些特定挑战的“菜谱”，大部分是代码片段随带少量的详细阐述。

:marked
  A few early pages are written as tutorials and are clearly marked as such.
  The rest of the pages highlight key points in code rather than explain each step necessary to build the sample.
  You can always get the full source through the #{_liveLink}s.

  少量早期页面是作为教程来写的，并被清晰的标注出来。
  其它页面的目的是展示代码中的关键点，而不是解释构建这个范例所需的每一个步骤。
  可以通过在线例子的链接找到完整的源代码。

  ## Code samples
  
  ## 代码例子

  Each page includes code snippets from a sample application that accompanies the page.
  You can reuse these snippets in your applications.
  
  每章都包含了该章附带例子应用的代码片段。可以在你的应用中重用这些代码片段。

  Look for a link to a running version of that sample, often near the top of the page,
  such as this <live-example name="architecture"></live-example> from the [Architecture](architecture.html) page.
  <span if-docs="ts">
  The link launches a browser-based, code editor where you can inspect, modify, save, and download the code.
  </span>
  
  查找这些例子在线版本的链接，通常在页面的开头部分附近。
  例如[架构](architecture.html)章的<live-example name="architecture">在线例子</live-example>。
  <span if-docs="ts">
  该链接启动浏览器代码编辑器，你可以查看、修改、保存和下载代码。
  </span>

  ## Reference pages
  ## 参考资料

  * The [Cheat Sheet](cheatsheet.html) lists Angular syntax for common scenarios.

    [速查表](cheatsheet.html)列出了 Angular 在常见场景下的语法。

  * The [Glossary](glossary.html) defines terms that Angular developers should know.

    [词汇表](glossary.html)定义了 Angular 开发人员需要知道的术语。

  * The [Change Log](change-log.html) announces what's new and changed in the documentation.

    [变更日志](change-log.html)包含了文档新增与更新内容。

  * The [API Reference](../api/) is the authority on every public-facing member of the Angular libraries.

    [API 参考手册](../api/)是关于 Angular 库中每一个公共成员的权威参考资料。

  ## Feedback

  ## 反馈

  We welcome feedback!

  我们期待您的反馈！


  * Use the <a href="!{_ngDocRepoURL}" target="_blank" title="angular docs on github">!{_angular_io} Github repository</a> for **documentation** issues and pull requests.

    到 <a href="!{_ngDocRepoURL}" target="_blank" title="angular docs on github">!{_angular_io} Github 库</a>提交**文档**相关的 issues 和 pull requests。

  * Use the <a href="!{_ngRepoURL}" target="_blank" title="angular source on github">Angular Github repository</a> to report issues with **Angular** itself.

    到 <a href="!{_ngRepoURL}" target="_blank" title="angular source on github">Angular Github 库</a>报告与 **Angular 本身**相关的 issues。<|MERGE_RESOLUTION|>--- conflicted
+++ resolved
@@ -91,17 +91,12 @@
     td
       :marked
         In-depth analysis of Angular features and development practices.
-<<<<<<< HEAD
 
         深入分析 Angular 的特性和开发实践。
-  tr(style=top)
+  tr(style=top if-docs="ts")
     td
       p <b><a href="../cookbook/">Cookbook</a></b>
       p <b><a href="../cookbook/">烹饪宝典</a></b>
-=======
-  tr(style=top if-docs="ts")
-    td <b><a href="../cookbook/">Cookbook</a></b>
->>>>>>> 747807e2
     td
       :marked
         Recipes for specific application challenges, mostly code snippets with a minimum of exposition.
