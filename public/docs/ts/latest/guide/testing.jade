block includes
  include ../_util-fns
  - var _JavaScript = 'JavaScript';
  //- Double underscore means don't escape var, use !{__var}.
  - var __chaining_op = '<code>;</code> or <code>,</code>';
  - var __new_op = '<code>new</code>';
  - var __objectAsMap = 'object';

:marked
  This chapter offers tips and techniques for testing Angular applications. 
  Along the way you will learn some general testing principles and techniques but the focus is on
  testing applications written with Angular

  本章提供了一些测试Angular应用的提示和技巧。虽然这里讲述了一些常规测试理念和技巧，但是其重点是测试用Angular编写的应用。

#top
:marked
  # Table of Contents

  # 目录

  1. [Introduction to Angular Testing](#testing-intro)

  1. [Angular测试入门](#testing-intro)
  <br>

  1. [Setup](#setup)

  1. [搭建测试环境](#setup)

    - [setup files](#setup-files): `karma.conf`, `karma-test-shim`, `systemjs.config`    

    - [文件配置](#setup-files): `karma.conf`, `karma-test-shim`, `systemjs.config`  

    - [npm packages](#npm-packages)

    - [npm 包](#npm-packages)
    
  1. [The first karma test](#1st-karma-test)

  1. [第一个Karma测试](#1st-karma-test)  
  <br>
  
  1. [Introduction to the Angular testing utilities](#atu-intro)

  1. [Angular测试工具](#atu-intro)  
  <br>  

  1. [The sample application and its tests](#sample-app)

  1. [例子应用及其测试](#sample-app)  
  <br>

  1. [A simple component test](#simple-component-test)

  1. [简单的组件测试](#simple-component-test) 

    - [_configureTestingModule_](#configure-testing-module)

    - [_configureTestingModule_](#configure-testing-module)

    - [_createComponent_](#create-component)

    - [_createComponent_](#create-component)

    - [_ComponentFixture_, _DebugElement_, _query(By.css)_](#component-fixture)

    - [_ComponentFixture_, _DebugElement_, _query(By.css)_](#component-fixture)

    - [_detectChanges_](#detect-changes)

    - [_detectChanges_](#detect-changes)

    - [_autoDetectChanges_](#auto-detect-changes)

    - [_autoDetectChanges_](#auto-detect-changes)

  1. [Test a component with a service dependency](#component-with-dependency)

  1. [测试拥有服务依赖的组件](#component-with-dependency)

    - [test doubles](#service-test-doubles)

    - [测试复制品](#service-test-doubles)

    - [get the injected service](#get-injected-service)

    - [获取注入的服务](#get-injected-service)

    - [_TestBed.get_](#testbed-get)

    - [_TestBed.get_](#testbed-get)

  1. [Test a component with an async service](#component-with-async-service)

  1. [测试拥有异步服务的组件](#component-with-async-service)  

    - [spies](#service-spy)

    - [spies](#service-spy)

    - [_async_](#async)

    - [_async_](#async)

    - [_whenStable_](#when-stable)

    - [_whenStable_](#when-stable)

    - [_fakeAsync_](#async)

    - [_fakeAsync_](#async)

    - [_tick_](#tick)

    - [_tick_](#tick)

    - [_jasmine.done_](#jasmine-done)

    - [_jasmine.done_](#jasmine-done)

  1. [Test a component with an external template](#component-with-external-template)

  1. [测试拥有外部模板的组件](#component-with-external-template)   

    - [_async_](#async-in-before-each) in `beforeEach`

    - [_async_](#async-in-before-each) in `beforeEach`

    - [_compileComponents_](#compile-components)

    - [_compileComponents_](#compile-components)

  1. [Test a component with inputs and outputs](#component-with-inputs-output)

  1. [测试拥有导入inputs和导出outputs的组件](#component-with-inputs-output)  

    - [_triggerEventHandler_](#trigger-event-handler)

    - [_triggerEventHandler_](#trigger-event-handler)

  1. [Test a component inside a test host component](#component-inside-test-host)

  1. [在宿主组件中测试组件](#component-inside-test-host)
  <br>

  1. [Test a routed component](#routed-component)

  1. [测试带路由器的组件](#routed-component)  
  
    - [_inject_](#inject)

    - [_inject_](#inject)

  1. [Test a routed component with parameters](#routed-component-w-param)

  1. [测试带有路由和路由参数的组件](#routed-component-w-param)  

    - [_Observable_ test double](#stub-observable)

    - [**可观察**测试复制品](#stub-observable)

  1. [Use a _page_ object to simplify setup](#page-object)

  1. [使用**page**对象来简化配置](#page-object)
  <br>

  1. [Setup with module imports](#import-module)

  1. [用模块的导入进行配置](#import-module)
  <br>

  1. [Override component providers](#component-override)

  1. [替换组件提供商](#component-override)
  <br>

  1. [Test a _RouterOutlet_ component](#router-outlet-component)

  1. [测试带有**RouterOutlet**组件](#router-outlet-component)

    - [stubbing unneeded components](#stub-component)

    - [模拟不需要的组件](#stub-component)

    - [Stubbing the _RouterLink_](#router-link-stub)

    - [模拟_RouterLink_](#router-link-stub)

    - [_By.directive_ and injected directives](#by-directive)

    - [_By.directive_和注入的指令](#by-directive)

  1. ["Shallow" component tests with  *NO\_ERRORS\_SCHEMA*](#shallow-component-test)

  1. [使用*NO\_ERRORS\_SCHEMA*来“浅化”组件测试](#shallow-component-test)
  <br>

  1. [Test an attribute directive](#attribute-directive)

  1. [测试属性指令](#attribute-directive)
  <br>

  1. [Isolated unit tests](#isolated-unit-tests "Unit testing without the Angular testing utilities")

  1. [孤立的单元测试](#isolated-unit-tests "Unit testing without the Angular testing utilities")
    
    - [Services](#isolated-service-tests)
    
    - [服务](#isolated-service-tests)
    
    - [Pipes](#isolated-pipe-tests)
    
    - [管道](#isolated-pipe-tests)
    
    - [Components](#isolated-component-tests)

    - [组件](#isolated-component-tests)

  1. [Angular testing utility APIs](#atu-apis)

  1. [Angular测试工具APIs](#atu-apis)

    - [Stand-alone functions](#atu-apis): `async`, `fakeAsync`, etc.

    - [独立函数](#atu-apis): `async`, `fakeAsync`, etc.

    - [_TestBed_](#testbed-class-summary)

    - [_TestBed_](#testbed-class-summary)

    - [_ComponentFixture_](#component-fixture-class-summary)

    - [_ComponentFixture_](#component-fixture-class-summary)

    - [_DebugElement_](#debug-element-details)

    - [_DebugElement_](#debug-element-details)  

  1. [FAQ](#faq "Frequently asked questions")

  1. [常见问题](#faq "Frequently asked questions")
:marked
  It’s a big agenda. Fortunately, you can learn a little bit at a time and put each lesson to use.

  以上主题繁多。幸运的是，你可以慢慢地阅读并立刻应用每一个主题。

  # 在线例子

  The chapter sample code is available as live examples for inspection, experiment, and download.

  本章所有例子代码都在下面的在线例子中，以供参考、实验和下载。
  
  * <live-example>例子应用</live-example>
  * <live-example plnkr="1st-specs">第一个测试spec</live-example>
  * <live-example plnkr="app-specs">完整的应用测试spec</live-example>
  * <live-example plnkr="bag-specs">示范spec包</live-example>
a(href="#top").to-top Back to top
a(href="#top").to-top 回到顶部

.l-hr
#testing-intro
:marked
  # Introduction to Angular Testing
  
  # Angular测试入门

  You write tests to explore and confirm the behavior of the application.

  编写测试来探索和确认应用的行为。

  1. They **guard** against changes that break existing code (“regressions”).

  1. 测试**守护**由于代码变化而打破已有代码(“回归”)的情况。

  1. They **clarify** what the code does both when used as intended and when faced with deviant conditions.

  1. 不管代码被正确使用还是错误使用，测试起到**澄清**代码的作用。

  1. They **reveal** mistakes in design and implementation. 
  Tests shine a harsh light on the code from many angles. 
  When a part of the application seems hard to test, the root cause is often a design flaw, 
  something to cure now rather than later when it becomes expensive to fix.

  1. 测试**暴露**设计和实现可能出现的错误。测试从很多角度为代码亮出警报灯。当应用程序很难被测试时，
  根本原因一般都是设计缺陷，这种缺陷最好立刻将其修正，不要等到它变得很难被修复的时候才行动。

  This chapter assumes that you know something about testing. Don't worry if you don't. 
  There are plenty of books and online resources to get up to speed.

  本章假设你熟悉测试。但是如果你不熟悉也没有关系。有很多书本和在线资源可以帮助你。

  <!-- TODO
  :marked
  ## Learn more
  Learn more about basic Jasmine testing here
  [Resources TBD](./#)
  -->


  ## Tools and Technologies

  ## 工具与技术

  You can write and run Angular tests with a variety of tools and technologies. 
  This chapter describes specific choices that are known to work well.

  你可以用多种工具和技术来编写和运行Angular测试。本章介绍了一些大家已经知道能良好工作的选择。
  
table(width="100%")
  col(width="20%")
  col(width="80%") 
  tr
    th 技术
    th 目的
  tr(style=top)
    td(style="vertical-align: top") Jasmine
    td
      :marked
        The [Jasmine test framework](http://jasmine.github.io/2.4/introduction.html).
        provides everything needed to write basic tests. 
        It ships with an HTML test runner that executes tests in the browser.

        [Jasmine测试框架](http://jasmine.github.io/2.4/introduction.html)提供了所有编写基本测试的工具。
        它自带HTML测试运行器，用来在浏览器中执行测试。
        
  tr(style=top)
    td(style="vertical-align: top") Angular测试工具
    td
      :marked
        The Angular testing utilities create a test environment
        for the Angular application code under test. 
        Use them to condition and control parts of the application as they 
        interact _within_ the Angular environment.

        Angular测试工具为被测试的Angular应用代码创建测试环境。在应用代码与Angular环境互动时，使用Angular测试工具来限制和控制应用的部分代码。
        
  tr(style=top)
    td(style="vertical-align: top") Karma
    td
      :marked
        The [karma test runner](https://karma-runner.github.io/1.0/index.html)
        is ideal for writing and running unit tests while developing the application. 
        It can be an integral part of the project's development and continuous integration processes.
        This chapter describes how to setup and run tests with karma.

        [karma测试运行器](https://karma-runner.github.io/1.0/index.html)是在开发应用的过程中
        编写和运行单元测试的理想工具。
        它能成为项目开发和连续一体化进程的不可分割的一部分。本章讲述了如何用Karma设置和运行测试。
        
  tr(style=top)
    td(style="vertical-align: top") Protractor
    td
      :marked
        Use protractor to write and run _end-to-end_ (e2e) tests.
        End-to-end tests explore the application _as users experience it_.
        In e2e testing, one process runs the real application
        and a second process runs protractor tests that simulate user behavior 
        and assert that the application responds in the browser as expected.

        使用`Protractor`来编写和运行_端对端(e2e)_测试。端对端测试**像用户体验应用程序那样**探索它。
        在端对端测试中，一条进程运行真正的应用，另一条进程运行Protractor测试，模拟用户行为，判断应用在浏览器中的反应是否正确。

.l-hr
#setup
:marked
  # Setup
  
  # 搭建测试环境

  Many think writing tests is fun. 
  Few enjoy setting up the test environment.
  To get to the fun as quickly as possible, 
  the deep details of setup appear later in the chapter (_forthcoming_).
  A bare minimum of discussion plus the downloadable source code must suffice for now.

  很多人认为编写测试很有趣。很少有人享受搭建测试环境的过程。
  为了尽快开始有趣的部分，我们在本章后面一点再详细讲述搭建测试环境的细节。
  在这里，我们先进行最简单的讨论，再加上源代码供大家下载。

  There are two fast paths to getting started.

  有两种快速方法立刻开始。

  1. Start a new project following the instructions in the 
  [QuickStart github repository](https://github.com/angular/quickstart/blob/master/README.md).

  1. 根据[快速起步的github库](https://github.com/angular/quickstart/blob/master/README.md)中的说明创建新的项目.
  
  1. Start a new project with the 
  [Angular CLI](https://github.com/angular/angular-cli/blob/master/README.md).

  1. 使用[Angular CLI](https://github.com/angular/angular-cli/blob/master/README.md)创建新的项目。

  Both approaches install **npm packages, files, and scripts** pre-configured for applications
  built in their respective modalities. 
  Their artifacts and procedures differ slightly but their essentials are the same 
  and there are no differences in the test code.

  以上两种方法都安装在各自的模式下为应用预先配置的**npm包、文件和脚本**。它们的文件和规程有一点不同，但是它们的核心部分是一样的，并且在测试代码方面没有任何区别。

  In this chapter, the application and its tests are based on the QuickStart repo.

  在本章中，应用及其测试是基于《快速起步》库的。
.alert.is-helpful
  :marked
    If your application was based on the QuickStart repository,
    you can skip the rest of this section and get on with your first test.
    The QuickStart repo provides all necessary setup.

    如果你的应用是基于《快速起步》库的，可以跳过本小节下面的内容，直接开始第一个测试。
    《快速起步》库一同了所有必须的配置。
    
#setup-files
:marked
  ### Setup files
  
  ### 文件配置
  Here's brief description of the setup files.

  下面是文件配置的简介：
 
table(width="100%")
  col(width="20%")
  col(width="80%") 
  tr
    th 文件
    th 描述
  tr
    td(style="vertical-align: top") <code>karma.conf.js</code>
    td
      :marked
        The karma configuration file that specifies which plug-ins to use, 
        which application and test files to load, which browser(s) to use,
        and how to report test results.

        Karma配置文件。它指定使用哪些插件、加载哪个应用和测试文件、使用哪些浏览器和如何报告测试结果。

        It loads three other setup files:

        它加载三种配置文件：

        * `systemjs.config.js` 
        * `systemjs.config.extras.js`
        * `karma-test-shim.js`
  tr
    td(style="vertical-align: top") <code>karma-test-shim.js</code>
    td
      :marked
        This shim prepares karma specifically for the Angular test environment 
        and launches karma itself. 
        It loads the `systemjs.config.js` file as part of that process.

        本垫片为Angular测试环境特别准备Karma，并运行Karma。在这个过程中，它加载`systemjs.config.js`文件。
  tr
    td(style="vertical-align: top") <code>systemjs.config.js</code>
    td
      :marked
        [SystemJS](https://github.com/systemjs/systemjs/blob/master/README.md) 
        loads the application and test files.
        This script tells SystemJS where to find those files and how to load them.
        It's the same version of `systemjs.config.js` used by QuickStart-based applications.

        [SystemJS](https://github.com/systemjs/systemjs/blob/master/README.md) 
        加载应用和测试文件。本脚本告诉SystemJS去哪儿寻找这些文件，以及如何加载它们。
        `systemjs.config.js`的版本和基于《快速起步》的应用使用的一样。
  tr
    td(style="vertical-align: top") <code>systemjs.config.extras.js</code>
    td
      :marked
        An optional file that supplements the SystemJS configuration in `systemjs.config.js` with
        configuration for the specific needs of the application itself.

        一个可有可无的文件，用来配置应用自己特殊的需求，补充`systemjs.config.js`里面的SystemJS配置。

        A stock `systemjs.config.js` can't anticipate those needs. 
        You fill the gaps here.

        原装`systemjs.config.js`无法预测这些需求。你可以在这里填补空白。

        The sample version for this chapter adds the **model barrel**
        to the SystemJs `packages` configuration.

        本章例子添加了**模型封装桶**到SystemJS的`packages`配置。
  tr
    td(colspan="2") 
      +makeExample('testing/ts/systemjs.config.extras.js', '', 'systemjs.config.extras.js')(format='.')
 
:marked
  ### npm packages

  ### npm包

  The sample tests are written to run in Jasmine and karma.
  The two "fast path" setups added the appropriate Jasmine and karma npm packages to the 
  `devDependencies` section of the `package.json`.
  They were installed when you ran `npm install`.

  例子中的测试是按照能在`Jasmine`和`Karma`中运行的规格编写的。以上两种“快速途径”配置测试环境，都在`package.json`的`devDependencies`中添加了合适的`Jasmine`和`karma`的`npm`包。
  你运行`npm install`时就会安装它们。

.l-hr
#1st-karma-test
:marked
  # The first karma test

  # 第一个`karma`测试

  Start with a simple test to make sure the setup works properly.

  编写简单的测试，来确认以上的配置是否工作正常。

  Create a new file called `1st.spec.ts` in the application root folder, `app/`

  在应用的根目录`app/`创建新文件，名叫`1st.spec.ts`。

.alert.is-important
  :marked
    Tests written in Jasmine are called _specs_ . 
    **The filename extension must be `.spec.ts`**, 
    the convention adhered to by  `karma.conf.js` and other tooling.

    用Jasmine编写的测试都被叫做**specs**。**文件名后缀必须是`.spec.ts`**，这是`karma.conf.js`和其它工具所坚持和遵守的规约。

:marked
  **Put spec files somewhere within the `app/` folder.**
  The `karma.conf.js` tells karma to look for spec files there,
  for reasons explained [below](#spec-file-location).

  **将测试spec放到`app/`文件夹下的任何位置。**
  `karma.conf.js`告诉`Karma`在这个文件夹中寻找测试spec文件，原因[如下](#spec-file-location)。

  Add the following code to `app/1st.spec.ts`.

  添加下面的代码到`app/1st.spec.ts`。
+makeExample('testing/ts/app/1st.spec.ts', '', 'app/1st.spec.ts')(format='.')
:marked
  ## Run karma
  
  ## 运行Karma
  
  Compile and run it in karma from the command line with this command:
  
  使用下面的命令从命令行中编译并在`Karma`中运行上面的测试配置文件。
  
code-example(format="." language="bash").
  npm test
:marked
  The command compiles the application and test code and starts karma.
  Both processes watch pertinent files, write messages to the console, and re-run when they detect changes.

  该命令编译应用及其测试代码，并启动Karma。
  两个进程都监视相关文件，往控制台输入信息和检测到变化时自动重新运行。

.l-sub-section
  :marked
    The QuickStart development path defined the `test` command in the `scripts` section of npm's `package.json`.
    The Angular CLI has different commands to do the same thing. Adjust accordingly.

    《快速开始》在npm的`package.json`中的`scripts`里定义了`test`命令。
    Angular CLI使用不同的命令来做同样的事情。对不同的环境采取不同的方案。
:marked
  After a few moments, karma opens a browser and starts writing to the console.

  等一小段时间后，Karma便打开浏览器并开始向控制台输出。
figure.image-display
  img(src='/resources/images/devguide/testing/karma-browser.png' style="width:400px;" alt="Karma browser")
:marked
  Hide (don't close!) the browser and focus on the console output which should look something like this.

  隐藏（不要关闭）浏览器，查看控制台的输出，应该看起来像这样：

code-example(format="." language="bash").
  > npm test
  ...
  [0] 1:37:03 PM - Compilation complete. Watching for file changes.
  ...
  [1] Chrome 51.0.2704: Executed 0 of 0 SUCCESS  
      Chrome 51.0.2704: Executed 1 of 1 SUCCESS
  SUCCESS (0.005 secs / 0.005 secs)

:marked
  Both the compiler and karma continue to run. The compiler output is preceeded by `[0]`; 
  the karma output by `[1]`.

  编译器和`Karma`都会持续运行。编译器的输入信息前面有`[0]`，`Karma`的输出前面有`[1]`。

  Change the expectation from `true` to `false`.

  将期望从`true`变换为`false`。

  The _compiler_ watcher detects the change and recompiles.

  **编译器**监视器检测到这个变化并重新编译。

code-example(format="." language="bash").
  [0] 1:49:21 PM - File change detected. Starting incremental compilation...
  [0] 1:49:25 PM - Compilation complete. Watching for file changes.

:marked
  The _karma_ watcher detects the change to the compilation output and re-runs the test.

  **`Karma`**监视器检测到编译器输出的变化，并重新运行测试。

code-example(format="." language="bash").
  [1] Chrome 51.0.2704 1st tests true is true FAILED
  [1] Expected false to equal true.
  [1] Chrome 51.0.2704: Executed 1 of 1 (1 FAILED) (0.005 secs / 0.005 secs)

:marked
  It failed of course.

  正如所料，测试结果是**失败**。

  Restore the expectation from `false` back to `true`.
  Both processes detect the change, re-run, and karma reports complete success.

  将期望从`false`恢复为`true`。两个进程都检测到这个变化，自动重新运行，`Karma`报告测试成功。

.alert.is-helpful
  :marked
    The console log can be quite long. Keep your eye on the last line.
    It says `SUCCESS` when all is well.

    控制台的日志可能会非常长。注意最后一样。当一切正常时，它会显示`SUCCESS`。   

:marked
  ## Test debugging
  
  ## 调试测试

  Debug specs in the browser in the same way you debug an application.

  在浏览器中，像调试应用一样调试测试spec。

    - Reveal the karma browser window (hidden earlier).
    
    - 显示`Karma`的浏览器窗口（之前被隐藏了）。
    
    - Click the "DEBUG" button; it opens a new browser tab and re-runs the tests

    - 点击“DEBUG”按钮；它打开一页新浏览器标签并重新开始运行测试
    
    - Open the browser's “Developer Tools” (F12 or Ctrl-Shift-I).

    - 打开浏览器的“Developer Tools”(F12或者Ctrl-Shift-I)。

    - Pick the "sources" section

    - 选择“sources”页

    - Open the `1st.spec.ts` test file (Ctrl-P, then start typing the name of the file).

    - 打开`1st.spec.ts`测试文件（Ctrl-P, 然后输入文件名字）。

    - Set a breakpoint in the test

    - 在测试中设置断点。

    - Refresh the browser … and it stops at the breakpoint.

    - 刷新浏览器...然后它就会停在断点上。
 
figure.image-display
  img(src='/resources/images/devguide/testing/karma-1st-spec-debug.png' style="width:700px;" alt="Karma debugging")

a(href="#top").to-top Back to top
a(href="#top").to-top 回到顶部

.l-hr
#atu-intro
:marked
  # Introduction to the Angular Testing Utilities

  # Angular测试工具入门

  Many tests explore how applications classes interact with Angular and the DOM while under Angular's control.

  许多测试探索应用的类在被`Angular`控制时，是如何与`Angular`和`DOM`互动的。

  Such tests are easy to write with the help of the Angular testing utilities
  which include the `TestBed` class and some helper functions.

  Angular测试工具包含了`TestBed`类和一些辅助函数方法，在它们的帮助下，很容易编写上面那样的测试。

  Tests written with these utilities are the main focus of this chapter. 
  But they are not the only tests you should write.  

  利用**这些工具**编写的测试是本章的主要焦点。但是它们不是你能写的唯一测试类型。

  ### Isolated unit tests

  ### 孤立的单元测试

  [Isolated unit tests](#isolated-unit-tests "Unit testing without the Angular testing utilities") 
  examine an instance of a class all by itself without any dependence on Angular or any injected values. 
  The tester creates a test instance of the class with new, supplying test doubles for the constructor parameters as needed, and
  then probes the test instance API surface.
  
  [孤立的单元测试](#isolated-unit-tests "不使用Angular测试工具进行单元测试")独立自己检测类的实例，不依靠Angular或者任何其它注入值。
  测试器使用`new`创建类的测试实例，在需要时提供用于测试的构造函数参数复制品，并测试被测试实例的API。
  
  You can and should write isolated unit tests for pipes and services. 

  你可以，也应该为服务和管道编写孤立的单元测试。
  
+makeExample('testing/ts/app/shared/title-case.pipe.spec.ts', 'mini-excerpt', 'app/shared/title-case.pipe.spec.ts (excerpt)')

:marked
  Components can be tested in isolation as well.
  However, isolated unit tests don't reveal how these classes interact with Angular. 
  In particular, they can't reveal how a component class interacts with its own template or with other components.
  Such tests require the Angular testing utilities.

  孤立的测试不会展示类是如何与Angular互动的。也就是说，它们不会展示组件的类是如何与自己的模板或者其它组件互动的。
  这样的测试需要Angular测试工具。   

  ### Testing with the Angular Testing Utilities

  ### 利用**Angular测试工具**进行测试

  The  Angular testing utilities include the `TestBed` class and several helper functions from `@angular/core/testing`.

  **Angular测试工具**包含了`TestBed`类和在`@angular/core/testing`中一些辅助函数方法。

  The `TestBed` creates an Angular testing module &mdash; an `@NgModule` class &mdash;
  that you configure to produce the module environment for the class you want to test. 
  You tell the `TestBed` to create an instance of the _component-under-test_ and probe that instance with tests.

  `TestBed`创建Angular测试模块 - `@NgModule`类 - 通过配置它，你为想要测试的类创造模块环境。
  通过`TestBed`创建被测试的组件的实例，并使用测试来测探这个实例。
  
  Before each spec, the `TestBed` resets itself to a base state.
  The base state includes a default testing module configuration consisting of the
  declarables (components, directives, and pipes) and providers (some of them mocked)
  that almost everyone needs.

  在每个spec之前，`TestBed`将自己重设为初始状态。
  这个初始状态包含了一套默认的、几乎所有情况都需要的测试模块配置，包括可声明类（组件、指令和管道）和提供商（其中一些是伪造的）。

.l-sub-section
  :marked
    The testing shims mentioned [earlier](#setup) initialize the testing module configuration
    to something like the `BrowserModule` from `@angular/platform-browser`.

    [之前](#setup)提到的测试垫片初始化测试模块配置到一个模块，这个模块和`@angular/platform-browser`中的`BrowserModule`类似。
:marked
  This default configuration is merely a _foundation_ for testing an app.
  You call `TestBed.configureTestingModule` with an object that defines additional imports, declarations, providers and schemas
  to fit your application tests.
  Optional `override...` methods can fine-tune aspects of the configuration.

  默认配置只是测试应用的**基础**。
  使用定义额外imports、declarations、providers和schemas的对象来调用`TestBed.configureTestingModule`，以适合你的应用程序的测试。
  可选的`override...`方法可以微调配置的各个方面。

  After configuring the `TestBed`, tell it to create an instance of the _component-under-test_ and the test fixture
  that you'll need to inspect and control the component's immediate environment.

  `TestBed`配置完成以后，用它创建**被测试的组件**的实例和测试fixture，用来检查和控制组件周围的环境。
  
+makeExample('testing/ts/app/banner.component.spec.ts', 'simple-example-before-each', 'app/banner.component.spec.ts (simplified)')(format='.')
:marked
  Angular tests can interact with the HTML in the test DOM, 
  simulate user activity, tell Angular to perform specific task (such as change detection), 
  and see the effects of these actions both in the _component-under-test_ and in the test DOM.

  Angular测试可以在测试DOM中与HTML互动，模拟用户行为，告诉Angular执行特定任务（比如变换检测），并在被测试的组件和测试DOM中查看这些行为的效果。

+makeExample('testing/ts/app/banner.component.spec.ts', 'simple-example-it', 'app/banner.component.spec.ts (simplified)')(format='.')
:marked
  A comprehensive review of the Angular testing utilities appears [later in the chapter](#atu-apis).
  Let's dive right into Angular testing, starting with with the components of a sample application.

  完整的关于Angular测试工具的回顾将会在[本章后面](#atu-apis)出现。
  让我们深入到Angular测试，以例子应用的组件开始。

a(href="#top").to-top Back to top
a(href="#top").to-top 回到顶部

.l-hr

#sample-app
:marked
  # The sample application and its tests

  # 例子应用和它的测试 

  This chapter tests a cut-down version of the _Tour of Heroes_ [tutorial app](../tutorial).

  本章测试**简化**版本的**英雄指南**[教程应用程序](../tutorial)。
  
  The following live example shows how it works and provides the complete source code.

  下面的在线例子展示了它如何工作，并提供了完整的源代码。

<live-example embedded img="devguide/testing/app-plunker.png"></live-example>
<br><br>
:marked
  The following live example runs all the tests of this application
  inside the browser, using the Jasmine Test Runner instead of karma.

  下面的在线例子在浏览器中运行该应用的所有测试，使用的是`Jasmine`测试运行器，而非`Karma`。

  It includes the tests discussed in this chapter and additional tests for you to explore.
  This live example contains both application and test code. 
  Give it some time to load and warm up.

  它包含了本章讨论的测试和其它测试。本在线例子包含了整个应用和测试代码。给它一些时间来加载。

<live-example plnkr="app-specs" embedded img="devguide/testing/app-specs-plunker.png"></live-example>

a(href="#top").to-top Back to top
a(href="#top").to-top 回到顶部
.l-hr

#simple-component-test
:marked
  # Test a component

  # 测试组件

:marked
  The top of the screen displays application title, presented by the `BannerComponent` in `app/banner.component.ts`.

  `app/banner.component.ts`中的`BannerComponent`在屏幕顶部显示应用的标题。

+makeExample('testing/ts/app/banner.component.ts', '', 'app/banner.component.ts')(format='.')
:marked
  `BannerComponent` has an inline template and an interpolation binding.
  The component is probably too simple to be worth testing in real life but
  it's perfect for a first encounter with the `TestBed`.

  `BannerComponent`有内联模板和插值表达式绑定。
  在真实应用场景中，这个组件可能过于简单，不值得测试。但是对于第一次接触`TestBed`，它非常合适。

  The corresponding `app/banner-component.spec.ts` sits in the same folder as the component,
  for reasons explained [here](#q-spec-file-location);

  对应的`app/banner-component.spec.ts`处于与组件相同的目录，原因在[这里](#q-spec-file-location)有所解释。

  Start with ES6 import statements to get access to symbols referenced in the spec.

  首先，使用ES6导入声明获取在spec中引用的符号。

+makeExample('testing/ts/app/banner.component.spec.ts', 'imports', 'app/banner.component.spec.ts (imports)')(format='.')

#configure-testing-module
:marked
  Here's the setup for the tests followed by observations about the `beforeEach`:
  
  下面是测试的配置和`beforeEach`的细节：
  
+makeExample('testing/ts/app/banner.component.spec.ts', 'setup', 'app/banner.component.spec.ts (setup)')(format='.')
:marked
  `TestBed.configureTestingModule` takes an `@NgModule`-like metadata object.
  This one simply declares the component to test, `BannerComponent`.

  `TestBed.configureTestingModule`接受像`@NgModule`元素据的对象。
  这里的对象仅仅声明了要测试的组件`BannerComponent`。
  
  It lacks `imports` because (a) it extends the default testing module configuration which 
  already has what `BannerComponent` needs
  and (b) `BannerComponent` doesn't interact with any other components.

  它没有`imports`，因为(a)它拓展默认测试模块配置，已经有了所有`BannerComponent`需要的，(b)`BannerComponent`不和其它任何组件互动。
  
#create-component
:marked
  ### _createComponent_

  ### _createComponent_
  
  `TestBed.createComponent` creates an instance of `BannerComponent` to test and returns a [fixture](#component-fixture).

  `TestBed.createComponent`创建`BannerComponent`组件的实例用来测试和返回[fixture](#component-fixture)。

  `TestBed.createComponent` closes the current `TestBed` instance to further configuration.
  You cannot call any more `TestBed` configuration methods, not `configureTestModule` 
  nor any of the `override...` methods. The `TestBed` throws an error if you try.

  `TestBed.createComponent`关闭当前`TestBed`实例，让它不能再被配置。
  你不能再调用`TestBed`的配置方法，也不能调用`configureTestingModule`或者任何`override...`方法，否则`TestBed`会抛出错误。

.alert.is-important
  :marked
    Do not configure the `TestBed` after calling `createComponent`. 

    不要再调用`createComponent`之后试图配置`TestBed`。
#component-fixture
:marked
  ### _ComponentFixture_, _DebugElement_, and _query(By.css)_

  The `createComponent` method returns a **`ComponentFixture`**, a handle on the test environment surrounding the created component.
  The fixture provides access to the component instance itself and 
  to the **`DebugElement`** which is a handle on the component's DOM element.
  
  `createComponent`方法返回**`ComponentFixture`**，用来控制和访问已创建的组件所在的测试环境。
   这个fixture提供了对组件实例自身的访问，同时还提供了用来访问组件的DOM元素的**`DebugElement`**对象。

  The `title` property value was interpolated into the DOM within `<h1>` tags.
  Use the fixture's `DebugElement` to `query` for the `<h1>` element by CSS selector.

  `title`属性被插值到DOM的`<h1>`标签中。
  用CSS选择器从fixture的`DebugElement`中`query``<h1>`元素。
  
  The **`query`** method takes a predicate function and searches the fixture's entire DOM tree for the 
  _first_ element that satisfies the predicate. 
  The result is a _different_ `DebugElement`, one associated with the matching DOM element.

  **`query`**方法接受predicate函数，并搜索fixture的整个DOM树，试图寻找**第一个**满足predicate函数的元素。
.l-sub-section
  :marked
    The `queryAll` method returns an array of _all_ `DebugElements` that satisfy the predicate.

    `queryAll`方法返回一列数组，包含所有`DebugElement`中满足predicate的元素。
    
    A _predicate_ is a function that returns a boolean. 
    A query predicate receives a `DebugElement` and returns `true` if the element meets the selection criteria.

    **predicate**是返回布尔值的函数。
    predicate查询接受`DebugElement`，如果元素符合选择条件便返回`true`。
    
:marked
  The **`By`** class is an Angular testing utility that produces useful predicates. 
  Its `By.css` static method produces a 
  <a href="https://developer.mozilla.org/en-US/docs/Web/Guide/CSS/Getting_started/Selectors" target="_blank">standard CSS selector</a>
  predicate that filters the same way as a jQuery selector.

  **`By`**类是Angular测试工具之一，它生成有用的predicate。
  它的`By.css`静态方法产生<a href="https://developer.mozilla.org/en-US/docs/Web/Guide/CSS/Getting_started/Selectors" target="_blank">标准CSS选择器</a>
  predicate，与JQuery选择器相同的方式过滤。

  Finally, the setup assigns the DOM element from the `DebugElement` **`nativeElement`** property to `el`.
  The tests will assert that `el` contains the expected title text.

  最后，这个配置指定`DebugElement`中的**`nativeElement`DOM元素到属性`el`。
  测试将判断`el`是否包含期待的标题文本。

  ### The tests
  ### 测试

  Jasmine runs the `beforeEach` function before each of these tests

  再每个测试之前，Jasmin都一次运行`beforeEach`函数：

+makeExample('testing/ts/app/banner.component.spec.ts', 'tests', 'app/banner.component.spec.ts (tests)')(format='.')
:marked
  These tests ask the `DebugElement` for the native HTML element to satisfy their expectations.

  这些测试向`DebugElement`获取原生HTML元素，来满足自己的期望。

#detect-changes
:marked
  ### _detectChanges_: Angular change detection within a test

  ### **detectChanges**：在测试中的Angular变化检测

  Each test tells Angular when to perform change detection by calling `fixture.detectChanges()`.
  The first test does so immediately, triggering data binding and propagation of the `title` property
  to the DOM element.

  每个测试都通过调用`fixture.detectChanges()`来通知Angular执行变化检测。第一个测试立刻这么做，触发数据绑定和并将`title`属性发送到DOM元素中。

  The second test changes the component's `title` property _and only then_ calls `fixture.detectChanges()`;
  the new value appears in the DOM element.

  第二个测试在更改组件的`title`属性**之后**才调用`fixture.detectChanges()`。新值出现在DOM元素中。

  In production, change detection kicks in automatically
  when Angular creates a component or the user enters a keystroke or
  an asynchronous activity (e.g., AJAX) completes.

  在产品阶段，当Angular创建组件、用户输入或者异步动作（比如AJAX）完成时，自动触发变化检测。

  The `TestBed.createComponent` does _not_ trigger change detection.
  The fixture does not automatically push the component's `title` property value into the data bound element,
  a fact demonstrated in the following test:

  `TestBed.createComponent`**不会**触发变化检测。该工具不会自动将组件的`title`属性值推送到数据绑定的元素，下面的测试展示了这个事实：

+makeExample('testing/ts/app/banner.component.spec.ts', 'test-w-o-detect-changes', 'app/banner.component.spec.ts (no detectChanges)')(format='.')
:marked
  This behavior (or lack of it) is intentional.
  It gives the tester an opportunity to inspect or change the state of
  the component _before Angular initiates data binding or calls lifecycle hooks_.

  此行为（或者缺乏的行为）是有意的。**在Angular初始化数据绑定或者调用生命周期钩子**之前，它给测试者机会来查看或者改变组件的状态。

#auto-detect-changes
:marked
  ### Automatic change detection

  ### 自动变化检测

  Some testers prefer that the Angular test environment run change detection automatically.
  That's possible by configuring the `TestBed` with the _AutoDetect_ provider:

  一些测试者偏向让Angular测试环境自动运行变化检测。这是可能的，只要配置`TestBed`的**AutoDetect**提供商即可:

+makeExample('testing/ts/app/banner.component.spec.ts', 'auto-detect', 'app/banner.component.spec.ts (AutoDetect)')(format='.')
:marked
  Here are three tests that illustrate how _AutoDetect_ works.

  下面是展示**自动检测**如何工作的三个测试：
+makeExample('testing/ts/app/banner.component.spec.ts', 'auto-detect-tests', 'app/banner.component.spec.ts (AutoDetect Tests)')(format='.')
:marked
  The first test shows the benefit of automatic change detection.

  第一个测试展示了自动检测的好处。

  The second and third test reveal an important limitation.
  The Angular testing environment does _not_ know that the test changed the component's `title`.
  _AutoDetect_ responds to _asynchronous activities_ such as promise resolution, timers, and DOM events.
  But a direct, synchronous update of the component property is invisible to _AutoDetect_.
  The test must call `fixture.detectChanges()` manually to trigger another cycle of change detection.

  第二和第三个测试显示了一个重要的局限性。
  Angular测试环境**不会**知道测试改变了组件的`title`属性。
  **自动检测**只对**异步行为**比如承诺的解析，计时器和DOM时间作出反应。
  但是直接的组件属性值的同步更新是不会触发**自动检测**的。
  测试必须手动调用`fixture.detectChange()`，来触发新一轮的变化检测周期。  

.alert.is-helpful
  :marked
    Rather than wonder when the test fixture will or won't perform change detection,
    the samples in this chapter _always call_ `detectChanges()` _explicitly_.
    There is no harm in calling `detectChanges()` more often than is strictly necessary.

    与其怀疑测试工具会不会执行变化检测，本章中的例子**总是显式**调用`detectChanges()`。
    频繁调用`detectChanges()`不理会是否真的需要是没有什么坏处的。

a(href="#top").to-top Back to top
a(href="#top").to-top 回到顶部

.l-hr

#component-with-dependency
:marked
  # Test a component with a dependency

  # 测试有依赖的组件

  Components often have service dependencies.
  The `WelcomeComponent` displays a welcome message to the logged in user.
  It knows who the user is based on a property of the injected `UserService`:

  组件经常有服务依赖。`WelcomeComponent`为登陆的用户显示一条欢迎信息。它从注入的`UserService`的属性知道用户的身份：
  
+makeExample('testing/ts/app/welcome.component.ts', '', 'app/welcome.component.ts')(format='.')
:marked
  The `WelcomeComponent` has decision logic that interacts with the service, logic that makes this component worth testing.
  Here's the testing module configuration for the spec file, `app/welcome.component.spec.ts`:

  `WelcomeComponent`有与服务进行交互的决策逻辑，这样的逻辑让这个组件值得测试。下面是spec文件的测试模块配置，`app/welcome.component.spec.ts`：

+makeExample('testing/ts/app/welcome.component.spec.ts', 'config-test-module', 'app/welcome.component.spec.ts')(format='.')
:marked
  This time, in addition to declaring the _component-under-test_,
  the configuration adds a `UserService` provider to the `providers` list.
  But not the real `UserService`.

  这次，在测试配置里不但声明了被测试的组件，而且在`providers`数组中添加了`UserService`依赖。但不是真实的`UserService`。
  
#get-injected-service 
:marked
  ## Provide service test doubles

  ## 提供服务复制品

  A _component-under-test_ doesn't have to be injected with real services. 
  In fact, it is usually better if they are test doubles (stubs, fakes, spies, or mocks).
  The purpose of the spec is to test the component, not the service,
  and real services can be trouble.

  被测试的组件不一定要注入真正的服务。实际上，服务的复制品（stubs, fakes, spies或者mocks）通常会更加合适。
  spec的主要目的是测试组件，而不是服务。真实的服务可能会有问题。

  Injecting the real `UserService` could be a nightmare. 
  The real service might try to ask the user for login credentials and 
  try to reach an authentication server.
  These behaviors could be hard to intercept. 
  It is far easier and safer to create and register a test double in place of the real `UserService`.

  注入真实的`UserService`有可能很麻烦。真实的服务可能询问用户登录凭据，也可能试图连接认证服务器。
  可能很难拦截这些行为。所以在真实的`UserService`的位置创建和注册`UserService`复制品来的更加容易和安全。

  This particular test suite supplies a minimal `UserService` stub that satisfies the needs of the `WelcomeComponent`
  and its tests:

  这个测试套件提供了最小化的`UserService`stub类，用来满足`WelcomeComponent`和它的测试的需求：
  
+makeExample('testing/ts/app/welcome.component.spec.ts', 'user-service-stub')(format='.')

#get-injected-service
:marked
  ## Get injected services
  
  ## 获取注入的服务

  The tests need access to the (stub) `UserService` injected into the `WelcomeComponent`.

  测试需要访问被注入到`WelcomeComponent`中的的`UserService`（stub类）。

  Angular has a hierarchical injection system.
  There can be injectors at multiple levels, from the root injector created by the `TestBed`
  down through the component tree.

  Angular的注入系统是层次化的。
  可以有很多层注入器，从根`TestBed`创建的注入器下来贯穿整个组件数。  

  The safest way to get the injected service, the way that **_always works_**, 
  is to **get it from the injector of the _component-under-test_**.
  The component injector is a property of the fixture's `DebugElement`.

  最安全的获取注入的服务和**总是有效**的方法，是**从被测试的组件的注入器获取**。
  组件注入器是fixture的`DebugElement`的属性。

+makeExample('testing/ts/app/welcome.component.spec.ts', 'injected-service', 'WelcomeComponent\'s injector')(format='.')

#testbed-get
:marked
  ### _TestBed.get_

  ### _TestBed.get_

  You _may_ also be able to get the service from the root injector via `TestBed.get`.
  This is easier to remember and less verbose. 
  But it only works when Angular injects the component with the service instance in the test's root injector.
  Fortunately, in this test suite, the _only_ provider of `UserService` is the root testing module, 
  so it is safe to call `TestBed.get` as follows:

  你**可以**通过`TestBed.get`方法来从根注入器中获取服务。
  它更容易被记住，也更加简介。
  但是它只有在Angular使用测试的根注入器的那个服务实例来注入到组件才有效。
  幸运的是，在这个测试套件中，**唯一**的`UserService`提供商就是根测试模块，所以像下面这样调用`TestBed.get`很安全：
  
+makeExample('testing/ts/app/welcome.component.spec.ts', 'inject-from-testbed', 'TestBed injector')(format='.')
.l-sub-section
  :marked
    The [`inject`](#inject)  utility function is another way to get one or more services from the test root injector.

    [`inject`](#inject)辅助函数方法是另外一种从测试的根注入器注入一个或多个服务到测试的方法。
    
    See the section "[_Override Component Providers_](#component-override)" for a use case
    in which `inject` and `TestBed.get` do not work and you must get the service from the component's injector.

    到“[**替换组件提供商**](#component-override)”查看`inject`和`TestBed.get`无效、必须从组件的注入器获取服务的用例。

:marked
  ### Always get the service from an injector

  ### 总是从注入器获取服务

  Surprisingly, you dare not reference the `userServiceStub` object 
  that was provided to the testing module in the body of your test. 
  **It does not work!** 
  The `userService` instance injected into the component is a completely _different_ object, 
  a clone of the provided `userServiceStub`.

  出人意料的是，你不敢引用测试代码里提供给测试模块`userServiceStub`对象。**它是行不通的！**。
  被注入组件的`userService`实例是彻底**不一样**的对象，是提供的`userServiceStub`的克隆。

+makeExample('testing/ts/app/welcome.component.spec.ts', 'stub-not-injected')(format='.')

#welcome-spec-setup
:marked
  ### Final setup and tests
  
  ### 最后的设置和测试
  
  Here's the complete `beforeEach` using `TestBed.get`:

  这里是使用`TestBed.get`的完整`beforeEach`：

+makeExample('testing/ts/app/welcome.component.spec.ts', 'setup', 'app/welcome.component.spec.ts')(format='.')
:marked
  And here are some tests:
  
  下面是一些测试:
  
+makeExample('testing/ts/app/welcome.component.spec.ts', 'tests', 'app/welcome.component.spec.ts')(format='.')
:marked
  The first is a sanity test; it confirms that the stubbed `UserService` is called and working.

  第一个测试是合法测试，它确认这个被模拟的`UserService`是否被调用和工作正常。
  
.l-sub-section
  :marked
    The second parameter to the Jasmine `it` (e.g., `'expected name'`) is an optional addendum. 
    If the expectation fails, Jasmine displays this addendum after the expectation failure message.
    It can help clarify what went wrong and which expectation failed in a spec with multiple expectations. 
     
    Jasmine的`it`方法的第二个参数（比如`'expected name'`）是可选附加参数。
    如果这个期待失败了，Jasmine在期待失败信息后面显示这个附加参数。
    在拥有多个期待的spec中，它可以帮助澄清发生了什么错误，哪个期待失败了。
    
:marked
  The remaining tests confirm the logic of the component when the service returns different values.
  The second test validates the effect of changing the user name.
  The third test checks that the component displays the proper message when there is no logged-in user.
  
  接下来的测试确认当服务返回不同的值时组件的逻辑是否工作正常。
  第二个测试验证变换用户名字的效果。
  第三个测试检查如果用户没有登录，组件是否显示正确消息。

a(href="#top").to-top Back to top
a(href="#top").to-top 回到顶部

.l-hr

#component-with-async-service
:marked
  # Test a component with an async service

  # 测试有异步服务的组件
  
  Many services return values asynchronously. 
  Most data services make an HTTP request to a remote server and the response is necessarily asynchronous.

  许多服务异步返回值。大部分数据服务向远程服务器发起HTTP请求，响应必然是异步的。

  The "About" view in this sample displays Mark Twain quotes.
  The `TwainComponent` handles the display, delegating the server request to the `TwainService`.
  Both are in the `app/shared` folder because the author intends to display Twain quotes on other pages someday.
  Here is the `TwainComponent`.

  本例的`About`视图显示马克吐温的名言。
  `TwainComponent`组件处理显示、委派`TwainService`向服务器发起请求。
  两者都在`app/shared`目录里，因为作者计划将来在其它页面也显示马克吐温的名言。
  下面是`TwainComponent`：

+makeExample('testing/ts/app/shared/twain.component.ts', 'component', 'app/shared/twain.component.ts')(format='.')
:marked
  The `TwainService` implementation is irrelevant at this point.
  It is sufficient to see within `ngOnInit` that `twainService.getQuote` returns a promise which means it is asynchronous.

  `TwainService`的实现细节现在并不重要。
  `ngOnInit`的`twainService.getQuote`返回承诺，所以显然它是异步的。

  In general, tests should not make calls to remote servers. 
  They should emulate such calls. The setup in this `app/shared/twain.component.spec.ts` shows one way to do that: 

  一般来讲，测试不应该向远程服务器发请求。
  它们应该仿真这样的请求。`app/shared/twain.component.spec.ts`里的配置是其中一种伪造方法：

+makeExample('testing/ts/app/shared/twain.component.spec.ts', 'setup', 'app/shared/twain.component.spec.ts (setup)')(format='.')

#service-spy
:marked
  ### Spying on the real service

  ### 刺探(Spy)真实服务

  This setup is similar to the [`welcome.component.spec` setup](#welcome-spec-setup).
  But instead of creating a stubbed service object, it injects the _real_ service (see the testing module `providers`) and 
  replaces the critical `getQuote` method with a Jasmine spy.

  本配置与[`welcome.component.spec` setup](#welcome-spec-setup)类似。
  但是与其伪造服务对象，它注入了真实的服务（参见测试模块的`providers`），并用Jasmine的`spy`替换关键的`getQuote`方法。

+makeExample('testing/ts/app/shared/twain.component.spec.ts', 'spy')(format='.')
:marked
  The spy is designed such that any call to `getQuote` receives an immediately resolved promise with a test quote.
  The spy bypasses the actual `getQuote` method and therefore will not contact the server.

  这个Spy的设计是，所有调用`getQuote`的方法都会收到立刻解析的承诺，得到一条预设的名言。Spy拦截了实际`getQuote`方法，所有它不会联系服务。

.l-sub-section
  :marked
    Faking a service instance and spying on the real service are _both_ great options. 
    Pick the one that seems easiest for the current test suite. Don't be afraid to change your mind.

    伪造服务实例和刺探真实服务都是好方法。挑选一种对当前测试套件最简单的方法。你可以随时改变主意。

:marked
  Here are the tests with commentary to follow:

  下面是接下来带有注解的测试：

+makeExample('testing/ts/app/shared/twain.component.spec.ts', 'tests', 'app/shared/twain.component.spec.ts (tests)')
:marked
  ### Synchronous tests

  ### 同步测试

  The first two tests are synchronous. 
<<<<<<< HEAD
  Neither test can prove that a value from the service will be displayed.

  前两个测试是同步的。它们都不能证明服务返回的值将会被显示。
  
  Thanks to the spy, the second test verifies that `getQuote` is called. 
  But the quote itself has not arrived, despite the fact that the spy returns a resolved promise.

  在Spy的帮助下，第二个测试验证了`getQuote`被调用了。
  虽然Spy返回了解析了的承诺，但是确没有收到名言。
  
  This test must wait at least one full turn of the JavaScript engine, a least one "tick", before the
  value becomes available. By that time, the test runner has moved on to the next test in the suite.

  这个测试必须等待JavaScript引擎一整个回合，至少一个"tick"后，返回值才会有效。这个时候，测试运行器已经移到了测试套件下个测试。

  The test must become an "async test" ... like the third test
=======
  Thanks to the spy, they verify that `getQuote` is called _after_
  the first change detection cycle during which Angular calls `ngOnInit`. 

  Neither test can prove that a value from the service is be displayed.
  The quote itself has not arrived, despite the fact that the spy returns a resolved promise.
  
  This test must wait at least one full turn of the JavaScript engine before the
  value becomes available. The test must become _asynchronous_.
>>>>>>> 556e4069

  测试必须变成“异步测试”...就像第三个测试那样。

#async
:marked
  ## The _async_ function in _it_

  ## **it**里的**async**函数方法

  Notice the `async` in the third test.

  注意第三个测试的`async`方法。

+makeExample('testing/ts/app/shared/twain.component.spec.ts', 'async-test', 'app/shared/twain.component.spec.ts (async test)')(format='.')
:marked
  The `async` function is one of the Angular testing utilities. 
<<<<<<< HEAD
   
  `async`函数是**Angular TestBed**的一部分。

  It simplifyies coding of asynchronous tests by arranging for the tester's code to run in a special _async test zone_.
  
  通过将测试代码放到特殊的**异步测试区域**来运行，`async`函数简化了异步测试的代码。

  The `async` function _takes_ a parameterless function and _returns_ a parameterless function
=======
  It simplifies coding of asynchronous tests by arranging for the tester's code to run in a special _async test zone_.

  The `async` function _takes_ a parameterless function and _returns_ a function
>>>>>>> 556e4069
  which becomes the argument to the  Jasmine `it` call. 

  `async`函数**接受**无参数的函数方法，**返回**无参数的函数方法，变成Jasmine的`it`函数的参数。

  The body of the `async` argument looks much like the body of a normal `it` argument.
  There is nothing obviously asynchronous about it. 
  For example, it doesn't return a promise and 
  there is no `done` function to call as there is in standard Jasmine asynchronous tests.

  `async`函数的参数看起来和普通的`it`参数主体一样。
  没有任何地方显示异步特征。
  比如，它不返回承诺，并且没有`done`方法可调用，因为它是标准的Jasmine异步测试。
  
  Some functions called within a test (such as `fixture.whenStable`) continue to reveal their asynchronous behavior.
<<<<<<< HEAD
  Consider also the [_fakeAsync_](#fake-async) alternative which affords a more linear coding experience.
  
  在测试（比如`fixture.whenStable`）里面调用函数时，会继续体现它们的异步行为。
  考虑使用[_fakeAsync_](#fake-async)，以获得更加直观的代码经验。
=======
.l-sub-section
  :marked
    The `fakeAsync` alternative, [covered below](#fake-async), removes this artifact and affords a more linear coding experience.
>>>>>>> 556e4069

#when-stable
:marked
  ## _whenStable_
<<<<<<< HEAD

  ## **whenStable**

  The test must wait for the `getQuote` promise to resolve. 

  测试必须等待`getQuote`承诺的解析。
 
  The `getQuote` promise promise resolves in the next turn of the JavaScript engine, thanks to the spy.
  But a different test implementation of  `getQuote` could take longer.
  An integration test might call the _real_ `getQuote`, resulting in an XHR request
  that took many seconds to respond.
=======
  The test must wait for the `getQuote` promise to resolve in the next turn of the JavaScript engine.
>>>>>>> 556e4069

  在spy的帮助下，`getQuote`承诺在JavaScript引擎的下一回合中被解析。但是不同的`getQuote`测试的实施可能需要更长时间。
  集成的测试有可能调用**真实**的`getQuote`，导致XHR请求，需要好几秒来响应。

  This test has no direct access to the promise returned by the call to `testService.getQuote` 
  which is private and inaccessible inside `TwainComponent`.

  调用`testService.getQuote`返回的承诺是是私有的，不能被`TwainComponent`访问，这个测试也对其无访问权。

  Fortunately, the `getQuote` promise is accessible to the _async test zone_ 
  which intercepts all promises issued within the _async_ method call.

  幸运的是，**异步测试区域**可以访问`getQuote`承诺，因为它拦截所有调用**异步**方法所发出的承诺。
  
  The `ComponentFixture.whenStable` method returns its own promise which resolves when the `getQuote` promise completes.
  In fact, the _whenStable_ promise resolves when _all pending asynchronous activities within this test_ complete ... the definition of "stable".

<<<<<<< HEAD
  `ComponentFixture.whenStable`方法返回它自己的承诺，它在`getQuote`承诺完成时被解析。实际上，当**所有待处理异步行为**完成时即为“stable”，在“stable”后**whenStable**承诺被解析。

  Then the testing continues. 
  The test kicks off another round of change detection (`fixture.detectChanges`) which tells Angular to update the DOM with the quote.
=======
  Then the test resumes and kicks off another round of change detection (`fixture.detectChanges`)
  which tells Angular to update the DOM with the quote.
>>>>>>> 556e4069
  The `getQuote` helper method extracts the display element text and the expectation confirms that the text matches the test quote.

  然后测试继续运行。
  测试开始另一轮的变化检测（`fixture.detectChanges`）,通知Angular使用名言来更新DOM。
  `getQuote`辅助方法提取出显示元素文本，然后expect语句确认这个文本与预备的名言相符。

#fakeAsync
#fake-async
:marked
  ## The _fakeAsync_ function

  ## **fakeAsync**函数方法

  The fourth test verifies the same component behavior in a different way.

  第四个测试用不同的方法验证同样的组件行为。

+makeExample('testing/ts/app/shared/twain.component.spec.ts', 'fake-async-test', 'app/shared/twain.component.spec.ts (fakeAsync test)')(format='.')
:marked
  Notice that `fakeAsync` replaces `async` as the `it` argument.
  The `fakeAsync` function is another of the Angular testing utilities.

<<<<<<< HEAD
  注意，在`it`的参数中，`async`被`faceAsync`替换。
  `fakeAsync`是另一种Angular测试工具。 

  Like [async](#async-fn-in-it), it _takes_ a parameterless function and _returns_ a parameterless function
  which becomes the argument to the  Jasmine `it` call. 
=======
  Like [async](#async), it _takes_ a parameterless function and _returns_ a function
  that becomes the argument to the  Jasmine `it` call. 
>>>>>>> 556e4069

  和[async](#async-fn-in-it)一样，它也**接受**无参数函数并**返回**无参数函数，变成Jasmine的`it`函数的参数。 

  The `fakeAsync` function enables a linear coding style by running the test body in a special _fakeAsync test zone_.

  `fakeAsync`函数通过在特殊的**fakeAsync测试区域**运行测试，让测试代码更加简单直观。

  The principle advantage of `fakeAsync` over `async` is that the test appears to be synchronous.
  There is no `then(...)` to disrupt the visible flow of control.
  The promise-returning `fixture.whenStable` is gone, replaced by `tick()`.

<<<<<<< HEAD
  对于`async`来说，`fakeAsync`最重要的好处时测试看起来像同步的。里面没有任何承诺。
  没有`then(...)`链来打断控制流。

  There are limitations. For example, you cannot make an XHR call from within a `fakeAsync`.
=======
.l-sub-section
  :marked
    There _are_ limitations. For example, you cannot make an XHR call from within a `fakeAsync`.
>>>>>>> 556e4069

  但是`fakeAsync`有局限性。比如，你不能从`fakeAsync`发起XHR请求。

#tick
#tick-first-look
:marked
  ## The _tick_ function
<<<<<<< HEAD

  ## **tick**函数

  Compare the third and fourth tests. Notice that `fixture.whenStable` is gone, replaced by `tick()`.

  比较一下第三和第四个测试。注意`fixture.whenStable`没有了，被`tick()`替换。

=======
>>>>>>> 556e4069
  The `tick` function is one of the Angular testing utilities and a companion to `fakeAsync`.
  It can only be called within a `fakeAsync` body.

  `tick`函数是Angular测试工具之一，是`fakeAsync`的同伴。
  它只能在`fakeAsync`的主体中被调用。

  Calling `tick()` simulates the passage of time until all pending asynchronous activities complete,
  including the resolution of the `getQuote` promise in this test case.

  调用`tick()`模拟时间的推移，直到全部待处理的异步任务都已完成，在这个测试案例中，包含`getQuote`承诺的解析。

  It returns nothing. There is no promise to wait for. 
  Proceed with the same test code as formerly appeared within the `whenStable.then()` callback.

  它不返回任何结果。没有任何承诺需要等待。
  直接执行与之前在`whenStable.then()`的回调函数里相同的代码。

  Even this simple example is easier to read than the third test. 
  To more fully appreciate the improvement, imagine a succession of asynchronous operations, 
  chained in a long sequence of promise callbacks.

  虽然这个例子非常简单，但是它已经比第三个测试更易阅读。
  为了更充分的体会`fakeAsync`的好处，试想一下一连串的异步操作，被一长串的承诺回调链在一起。

#jasmine-done
:marked
  ## _jasmine.done_

  ## _jasmine.done_  

  While `fakeAsync` and even `async` function greatly simplify Angular asynchronous testing,
  you can still fallback to the traditional Jasmine asynchronous testing technique.

  虽然`fakeAsync`，甚至`async`函数大大的简化了异步测试，你仍然可以回退到传统的Jasmine异步测试技术上。

  You can still pass `it` a function that takes a 
  [`done` callback](http://jasmine.github.io/2.0/introduction.html#section-Asynchronous_Support).
  Now you are responsible for chaining promises, handling errors, and calling `done` at the appropriate moment.

  你仍然可以将接受 [`done`回调](http://jasmine.github.io/2.0/introduction.html#section-Asynchronous_Support)的函数传给`it`。
  但是，你必须链接承诺、处理错误，并在适当的时候调用`done`。

  Here is a `done` version of the previous two tests:

  下面是上面两个测试的`done`版本：
+makeExample('testing/ts/app/shared/twain.component.spec.ts', 'done-test', 'app/shared/twain.component.spec.ts (done test)')(format='.')
:marked
  Although we have no direct access to the `getQuote` promise inside `TwainComponent`,
  the spy does and that makes it possible to wait for `getQuote` to finish.

  虽然我们对`TwainComponent`里的`getQuote`承诺没有直接访问，但是Spy有，所以才可能等待`getQuote`完成。
  
  The `jasmine.done` technique, while discouraged, may become necessary when neither `async` nor `fakeAsync`
  can tolerate a particular asynchronous activity. That's rare but it happens.

  虽然不推荐使用`jasmine.done`技术，但是它可能在`async`和`fakeAsync`都无法容纳一种特定的异步行为时，变得很有必要。这很少见，但是有可能发生。

a(href="#top").to-top Back to top
a(href="#top").to-top 回到顶部

.l-hr

#component-with-external-template
:marked
  # Test a component with an external template

  # 测试有外部模板的组件

  The `TestBed.createComponent` is a synchronous method. 
  It assumes that everything it could need is already in memory.

  `TestBed.createComponent`时一种同步的方法。它假设所有它需要的资源已经全部在内存。

  That has been true so far. 
  Each tested component's `@Component` metadata has a `template` property specifying an _inline templates_.
  Neither component had a `styleUrls` property.
  Everything necessary to compile them was in memory at test runtime.

  到目前为止还是这样的。
  每个被测试的组件的`@Component`元数据都有`template`属性，制定**内联模板**。
  没有组件有`styleUrls`属性。所有编译它们所需要的资源，在测试时都已经在内存里。

  The `DashboardHeroComponent` is different. 
  It has an external template and external css file, specified in `templateUrl` and `styleUrls` properties.

  `DashbaordComponent`不一样。
  它有外部的模板和外部CSS文件，是在`templateUrl`和`styleUrls`属性分别配置的。
+makeExample('testing/ts/app/dashboard/dashboard-hero.component.ts', 'component', 'app/dashboard/dashboard-hero.component.ts (component)')(format='.')
:marked
  The compiler must read these files from a file system before it can create a component instance.

  编译器必须预先从文件系统读取这些文件，它才能创建组件实例。

  The `TestBed.compileComponents` method asynchronously compiles all the components configured in its
  current testing module. After it completes, external templates and css files, have been "inlined"
  and `TestBed.createComponent` can do its job synchronously.

  `TestBed.compileComponents`方法异步编译所有当前测试模块配置的组件。完成编译后，外部模板和CSS文件就已经被**内联**进来，
  然后`TestBed.createComponent`就可以异步的完成它的任务了。
.l-sub-section
  :marked
    WebPack developers need not call `compileComponents` because it inlines templates and css
    as part of the automated build process that precedes running the test.

    WebPack开发者不需要调用`compileComponents`，因为在运行测试时，内联模板和CSS文件是自动编译流程的一部分。
:marked
  The `app/dashboard/dashboard-hero.component.spec.ts` demonstrates the pre-compilation process:

  `app/dashboard/dashboard-hero.component.spec.ts`展示了预编译的过程：
+makeExample('testing/ts/app/dashboard/dashboard-hero.component.spec.ts', 'compile-components', 'app/dashboard/dashboard-hero.component.spec.ts (compileComponents)')(format='.')

#async-in-before-each
:marked
  ## The _async_ function in _beforeEach_

<<<<<<< HEAD
  ## **beforeEach**里的**async**函数

  Notice the `async` call in the `beforeEach`. 
=======
  Notice the `async` call in the `beforeEach`, made necessary by the asynchronous `TestBed.compileComponents` method.
>>>>>>> 556e4069
  The `async` function arranges for the tester's code to run in a special _async test zone_
  that hides the mechanics of asynchronous execution, just as it does when passed to an [_it_ test)(#async).

  注意`beforeEach`里面对`async`的调用。
  `async`函数将测试代码安排到特殊的**异步测试区域**来运行，该区域隐藏了异步执行的细节，就像它被传递给[_it_ 测试)(#async)一样。

#compile-components
:marked
  ## _compileComponents_ 
<<<<<<< HEAD

  ## _compileComponents_ 
 
=======
>>>>>>> 556e4069
  In this example, `TestBed.compileComponents` compiles one component, the `DashboardComponent`. 
  It's the only declared component in this testing module.

  在本例中，`TestBed.compileComponents`编译了组件，那就是`DashbaordComponent`。
  它是这个测试模块唯一的声明组件。

  Tests later in this chapter have more declared components and some of them import application
  modules that declare yet more components.
  Some or all of these components could have external templates and css files.
<<<<<<< HEAD
  `TestBed.compileComponents` compiles them all asynchonously at one time.

  本章后面的测试有更多声明组件，它们中间的一些导入应用模块，这些模块有更多的声明组件。
  一部分或者全部组件可能有外部模板和CSS文件。
  `TestBed.compileComponents`一次性异步编译所有组件。
=======
  `TestBed.compileComponents` compiles them all asynchronously at one time.
>>>>>>> 556e4069
  
  The `compileComponents` method returns a promise so you can perform additional tasks _after_ it finishes.
  The promise isn't needed here.

  `compileComponents`方法返回承诺，可以用来在它完成时候，执行更多额外任务。

  ### _compileComponents_ closes configuration
<<<<<<< HEAD

  ### _compileComponents_ 关闭配置

  After `compileComponents` runs, the current `TestBed` instance is closed to further configuration.
=======
  Calling `compileComponents` closes the current `TestBed` instance is further configuration.
>>>>>>> 556e4069
  You cannot call any more `TestBed` configuration methods, not `configureTestModule` 
  nor any of the `override...` methods. The `TestBed` throws an error if you try.

  `compileComponents`运行之后，当前的`TestBed`实例就不能再次被配置了。
  你不能再调用任何`TestBed`配置方法、`configureTestModule`或者任何`override...`方法，否则`TestBed`将会抛出错误。

.alert.is-important
  :marked
    Do not configure the `TestBed` after calling `compileComponents`. 
    Make `compileComponents` the last step 
<<<<<<< HEAD
    before calling `TestBed.createInstance` to instantiate the _component-under-test_.

    不要再调用`compileComponents`之后再配置`TestBed`。
    在调用`TestBed.createInstance`来初始化被测试的组件之前，把`compileComponents`的调用放到最后一步。
=======
    before calling `TestBed.createComponent` to instantiate the _component-under-test_.
>>>>>>> 556e4069
:marked
  The `DashboardHeroComponent` spec follows the asynchonous `beforeEach` with a
  _synchronous_ `beforeEach` that completes the setup steps and runs tests ... as described in the next section.

  `DashboardHeroComponent`spec中，异步的`beforeEach`下面紧接着**同步**的`beforeEach`，
  用来完成设置步骤和运行测试...下面小节做了详细的解释。                                                                                                                                         

.l-hr

#component-with-inputs-outputs
:marked
  # Test a component with inputs and outputs

  # 测试带有导入inputs和导出outputs的组件

  A component with inputs and outputs typically appears inside the view template of a host component.
  The host uses a property binding to set the input property and uses an event binding to
  listen to events raised by the output property.

  带有导入和导出的组件通常出现在宿主组件的视图模板中。
  宿主使用属性绑定来设置输入属性，使用事件绑定来监听输出属性触发的事件。

  The testing goal is to verify that such bindings work as expected. 
  The tests should set input values and listen for output events.

  测试的目的是验证这样的绑定和期待的那样正常工作。
  测试应该设置导入值并监听导出事件。

  The `DashboardHeroComponent` is tiny example of a component in this role.
  It displays an individual heroe provided by the `DashboardComponent`. 
  Clicking that hero tells the the `DashboardComponent` that the user has selected the hero.

  `DashbaordComponent`是非常小的这种类型的例子组件。
  它显示由`DashboardCompoent`提供的英雄个体。
  点击英雄告诉`DashbaordComponent`用户已经选择了这个英雄。

  The `DashboardHeroComponent` is embedded in the `DashboardComponent` template like this:

  `DashboardHeroComponent`是这样内嵌在`DashboardCompoent`的模板中的：

+makeExample('testing/ts/app/dashboard/dashboard.component.html', 'dashboard-hero', 'app/dashboard/dashboard.component.html (excerpt)')(format='.')
:marked
  The `DashboardHeroComponent` appears in an `*ngFor` repeater which sets each component's `hero` input property
  to the iteration value and listens for the components `selected` event.

  `DashboardHeroComponent`在`*ngFor`循环中出现，设置每个组件的`hero`input属性到迭代的值，并监听组件的`selected`事件。
  
  Here's the component's definition again:

  下面是组件的定义：

+makeExample('testing/ts/app/dashboard/dashboard-hero.component.ts', 'component', 'app/dashboard/dashboard-hero.component.ts (component)')(format='.')
:marked
  While testing a component this simple has little intrinsic value, it's worth knowing how.
  Three approaches come to mind:

  虽然测试这么简单的组件没有什么内在价值，但是它的测试是值得学习的。
  有三种候选测试方案：

  1. Test it as used by `DashboardComponent`

  1. 把它当作被`DashbaordComponent`使用的组件来测试

  1. Test it as a stand-alone component

  1. 把它当作独立的组件来测试

  1. Test it as used by a substitute for `DashboardComponent`

  1. 把它当作被`DashbaordComponent`的替代组件使用的组件来测试

  A quick look at the `DashboardComponent` constructor discourages the first approach:

  简单看看`DashbaordComponent`的构造函数就否决了第一种方案：

+makeExample('testing/ts/app/dashboard/dashboard.component.ts', 'ctor', 'app/dashboard/dashboard.component.ts (constructor)')(format='.')
:marked
  The `DashboardComponent` depends upon the Angular router and the `HeroService`.
  You'd probably have to replace them both with test doubles and that looks like a lot of work. 
  The router seems particularly challenging.

  `DashbaordComponent`依赖Angular路由器和`HeroService`服务。
  你必须使用测试复制品替换它们两个，似乎过于复杂了。
  路由器尤其具有挑战性。

.l-sub-section
  :marked
    The [discussion below](#routed-component) covers testing components that require the router.
<<<<<<< HEAD

    [下面](#routed-component) 覆盖了如何测试带有路由器的组件。
=======
>>>>>>> 556e4069
:marked
  The immediate goal is to test the `DashboardHeroComponent`, not the `DashboardComponent`, and there's no need
  to work hard unnecessarily. Let's try the second and third options.

  当前的任务是测试`DashboardHeroComponent`组件，而非`DashbaordComponent`，所以无需做不必要的努力。
  让我们尝试第二和第三种方案。

  ## Test _DashboardHeroComponent_ stand-alone
  
  ## 独立测试_DashboardHeroComponent_

  Here's the spec file setup.

  下面是spec文件的设置。
+makeExample('testing/ts/app/dashboard/dashboard-hero.component.spec.ts', 'setup', 'app/dashboard/dashboard-hero.component.spec.ts (setup)')(format='.')

:marked
  The async `beforeEach` was discussed [above](#component-with-external-template).
  Having compiled the components asynchronously with `compileComponents`, the rest of the setup
  proceeds _synchronously_ in a _second_ `beforeEach`, using the basic techniques described [earlier](#simple-component-test).

  异步`beforeEach`已经在[上面](#component-with-external-template)讨论过。
  在使用`compileComponents`异步编译完组件后，接下来的设置执行另一个**同步**的`beforeEach`，使用[之前](#simple-component-test)解释过的基本知识。

  Note how the setup code assigns a test hero (`expectedHero`) to the component's `hero` property, emulating
  the way the `DashboardComponent` would set it via the property binding in its repeater.

  注意代码是如何将模拟英雄（`expectedHero`）赋值给组件的`hero`属性的，模拟了`DashbaordComponent`在它的迭代器中通过属性绑定的赋值方式。

  The first test follows:

  紧接着第一个测试：

+makeExample('testing/ts/app/dashboard/dashboard-hero.component.spec.ts', 'name-test', 'app/dashboard/dashboard-hero.component.spec.ts (name test)')(format='.')
:marked
  It verifies that the hero name is propagated through to template with a binding.
  There's a twist. The template passes the hero name through the Angular `UpperCasePipe` so the
  test must match the element value with the uppercased name:

  它验证了英雄名字通过绑定被传递到模板了。这里有个额外步骤。模板将英雄名字传给Angular的`UpperCasePipe`，
  所以测试必须使用大写名字来匹配元素的值：
+makeExample('testing/ts/app/dashboard/dashboard-hero.component.html')(format='.')
:marked
.alert.is-helpful
  :marked
    This small test demonstrates how Angular tests can verify a component's visual representation
    &mdash; something not possible with [isolated unit tests](#isolated-component-tests) &mdash;
    at low cost and without resorting to much slower and more complicated end-to-end tests.

    这个小测试演示了Angular测试是如何验证组件的视图表现的 —— 这是[孤立的单元测试](#isolated-component-tests)无法实现的
    —— 它成本低，而且无需依靠更慢、更复杂的端对端测试。

:marked
  The second test verifies click behavior. Clicking the hero should raise a `selected` event that the
  host component (`DashboardComponent` presumably) can hear:

  第二个测试验证点击行为。点击英雄应该出发`selected`事件，可供宿主组件(`DashbaordComponent`)监听：
+makeExample('testing/ts/app/dashboard/dashboard-hero.component.spec.ts', 'click-test', 'app/dashboard/dashboard-hero.component.spec.ts (click test)')(format='.')
:marked
  The component exposes an `EventEmitter` property. The test subscribes to it just as the host component would do.

  这个组件公开`EventEmitter`属性。测试像宿主组件那样来描述它。

  The `heroEl` is a `DebugElement` that represents the hero `<div>`. 
  The test calls `triggerEventHandler` with the "click" event name.
  The "click" event binding responds by calling `DashboardHeroComponent.click()`.

  `heroEl`是个`DebugElement`，它代表了英雄所在的`<div>`。
  测试用"click"事件名字来调用`triggerEventHandler`。
  调用`DashboardHeroComponent.click()`时，"click"事件绑定作出响应。 
  
  If the component behaves as expected, `click()` tells the component's `selected` property to emit the `hero` object,
  the test detects that value through its subscription to `selected`, and the test should pass.

  如果组件想期待的那样工作，`click()`通知组件的`selected`属性发出`hero`对象，测试通过订阅`selected`事件而检测到这个值，所以测试应该成功。
  
#trigger-event-handler
:marked
  ### _triggerEventHandler_

  ### _triggerEventHandler_

  The Angular `DebugElement.triggerEventHandler` can raise _any data-bound event_ by its _event name_.
  The second parameter is the event object passed to the handler.

  Angular的`DebugElement.triggerEventHandler`可以用**事件的名字**触发**任何数据绑定事件**。
  第二个参数是传递给事件处理器的事件对象。

  In this example, the test triggers a "click" event with a null event object.

  本例中，测试用null事件对象触发"click"事件。

+makeExample('testing/ts/app/dashboard/dashboard-hero.component.spec.ts', 'trigger-event-handler')(format='.')
:marked
  The test assumes (correctly in this case) that the runtime event handler &mdash; the component's `click()` method &mdash;
  doesn't care about the event object.

  测试假设（在这里应该这样)运行时间的事件处理器——组件的`click()`方法——不关心事件对象。
  
  Other handlers will be less forgiving. 
  For example, the `RouterLink` directive expects an object with a `button` property indicating the mouse button that was pressed. 
  The directive throws an error if the event object doesn't do this correctly.

  其它处理器将会更加严格。
  比如，`RouterLink`指令期待事件对象，并且该对象具有`button`属性，代表了已被按下的鼠标按钮。
  如果该事件对象不具备上面的条件，指令便会抛出错误。

#click-helper
:marked
  Clicking a button, an anchor, or an arbitrary HTML element is a common test task.
  Make that easy by encapsulating the _click-triggering_ process in a helper such as the `click` function below:

  点击按钮、链接或者任意HTML元素是很常见的测试任务。
  把**click触发**过程封装到辅助方法中可以简化这个任务，比如下面的`click`辅助方法：
+makeExample('testing/ts/testing/index.ts', 'click-event', 'testing/index.ts (click helper)')(format='.')
:marked
  The first parameter is the _element-to-click_. You can pass a custom event object as the second parameter if you wish. The default is a (partial) 
  <a href="https://developer.mozilla.org/en-US/docs/Web/API/MouseEvent/button" target="_blank">left-button mouse event object</a> 
  accepted by many handlers including the `RouterLink` directive.

  第一个参数是**用来点击的元素**。如果你愿意，可以将自定义的事件对象传递给第二个参数。
  默认的是（局部的）<a href="https://developer.mozilla.org/en-US/docs/Web/API/MouseEvent/button" target="_blank">鼠标左键事件对象</a>，
  它被许多事件处理器接受，包括`RouterLink`指令。

.callout.is-critical
  header click() is not an Angular testing utility
  header click()不是Angular测试工具
  :marked
    The `click()` helper function is **not** one of the Angular testing utilities. 
    It's a function defined in _this chapter's sample code_ and used by all of the sample tests. 
    If you like it, add it to your own collection of helpers.

    `click()`辅助函数**不是**Angular测试工具之一。
    它是在**本章的例子代码**中定义的函数方法，被所有测试例子所用。
    如果你喜欢它，将它添加到你自己的辅助函数集。
:marked
  Here's the previous test, rewritten using this click helper.

  下面是使用了click辅助函数重新编写的上一个测试：
+makeExample('testing/ts/app/dashboard/dashboard-hero.component.spec.ts', 'click-test-2', 'app/dashboard/dashboard-hero.component.spec.ts (click test revised)')(format='.')


.l-hr

#component-inside-test-host
:marked
  # Test a component inside a test host component

  # 在测试宿主组件中测试组件

  In the previous approach the tests themselves played the role of the host `DashboardComponent`.
  A nagging suspicion remains. 
  Will the `DashboardHeroComponent` work properly when properly data-bound to a host component?

  在前面的方法中，测试本身扮演了宿主组件`DashbaordComponent`的角色。
  一种挥之不去的疑虑仍然存在：当正常数据绑定到宿主组件时，`DashboardHeroComponent`还会正常工作吗？

  Testing with the actual `DashboardComponent` host is doable but seems more trouble than its worth.
  It's easier to emulate the `DashboardComponent` host with a _test host_ like this one:

  使用实际的`DashbaordComponent`宿主来测试是可行的，但是这么做似乎不合算。
  像下面这样使用**测试宿主组件**来模拟`DashbaordComponent`显得更加容易：
+makeExample('testing/ts/app/dashboard/dashboard-hero.component.spec.ts', 'test-host', 'app/dashboard/dashboard-hero.component.spec.ts (test host)')(format='.')
:marked
  The test host binds to `DashboardHeroComponent` as the `DashboardComponent` would but without
  the distraction of the `Router`, the `HeroService` or even the `*ngFor` repeater.

  测试宿主组件和`DashboardComponent`一样绑定`DashboardHeroComponent`，但是不用理会`Router`、`HeroService`服务，甚至`*ngFor`循环。

  The test host sets the component's `hero` input property with its test hero.
  It binds the component's `selected` event with its `onSelected` handler that records the emitted hero
  in its `selectedHero` property. Later the tests check that property to verify that the
  `DashboardHeroComponent.selected` event really did emit the right hero.

  测试宿主将组件的`hero`导入属性设置为它的模拟英雄。
  它将组件的`selected`事件绑定到它的`onSelected`处理器，使用`selectedHero`属性来记录发送来的英雄。
  然后测试检查这个属性来验证`DashboardHeroComponent.selected`事件确实发送了正确的英雄。

  The setup for the test-host tests is similar to the setup for the stand-alone tests:

  配置使用测试宿主的测试与配置孤立测试相似：
+makeExample('testing/ts/app/dashboard/dashboard-hero.component.spec.ts', 'test-host-setup', 'app/dashboard/dashboard-hero.component.spec.ts (test host setup)')(format='.')
:marked
  This testing module configuration shows two important differences:

  这个测试模块配置展示了两个非常重要的区别：

  1. It _declares_ both the `DashboardHeroComponent` and the `TestHostComponent`.

  1. 它同时**声明**了`DashbaordComponent`和`TestHostComponent`。

  1. It _creates_ the `TestHostComponent` instead of the `DashboardHeroComponent`.

  1. 它**创建**了`TestHostComponent`，而非`DashboardHeroComponent`。  

  The `fixture` returned by `createComponent` holds an instance of `TestHostComponent` instead of an instance of `DashboardHeroComponent`.

  `createComponent`返回的`fixture`里有`TestHostComponent`实例，而非`DashboardHeroComponent`组件实例。
  
  Of course creating the `TestHostComponent` has the side-effect of creating a `DashboardHeroComponent`
  because the latter appears within the template of the former. 
  The query for the hero element (`heroEl`) still finds it in the test DOM 
  albeit at greater depth in the element tree than before.

  当然，创建`TestHostComponent`有创建`DashboardHeroComponent`的副作用，因为后者出现在前者的模板中。
  英雄元素（`heroEl`)的查询语句仍然可以在测试DOM中找到它，尽管元素数比以前更深。
  
  The tests themselves are almost identical to the stand-alone version

  测试它们自己和它们的孤立版本几乎相同。
+makeExample('testing/ts/app/dashboard/dashboard-hero.component.spec.ts', 'test-host-tests', 'app/dashboard/dashboard-hero.component.spec.ts (test-host)')(format='.')
:marked
  Only the selected event test differs. It confirms that the selected `DashboardHeroComponent` hero
  really does find its way up through the event binding to the host component.

  只有selected事件的测试不一样。它确保被选择的`DashboardHeroComponent`英雄确实通过事件绑定被传递到宿主组件。

a(href="#top").to-top Back to top
a(href="#top").to-top 回到顶部

.l-hr

#routed-component
:marked
  # Test a routed component

  # 测试带路由器的组件

  Testing the actual `DashboardComponent` seemed daunting because it injects the `Router`.

  测试实际的`DashbaordComponent`似乎令人生畏，因为它注入了`Router`。
+makeExample('testing/ts/app/dashboard/dashboard.component.ts', 'ctor', 'app/dashboard/dashboard.component.ts (constructor)')(format='.')
:marked
  It also injects the `HeroService` but faking that is a [familiar story](#component-with-async-servic).
  The `Router` has a complicated API and is entwined with other services and application pre-conditions.

  它同时还注入了`HeroService`，但是我们已经直到如何[伪造](#component-with-async-servic)它。
  `Router`的API非常复杂，并且它缠绕了其它服务和许多应用的先觉条件。

  Fortunately, the `DashboardComponent` isn't doing much with the `Router`

  幸运的是，`DashbaordComponent`没有使用`Router`做很多事情。
+makeExample('testing/ts/app/dashboard/dashboard.component.ts', 'goto-detail', 'app/dashboard/dashboard.component.ts (goToDetail)')(format='.')
:marked
  This is often the case.
  As a rule you test the component, not the router,
  and care only if the component navigates with the right address under the given conditions.
  Stubbing the router with a test implementation is an easy option. This should do the trick:

  通常都是这样的。原则上，你测试的是组件，不是路由器，应该只关心在指定的条件下，组件是否导航到正确的地址。
  用模拟类来替换路由器是一种简单的方案。下面的代码应该可以：  
+makeExample('testing/ts/app/dashboard/dashboard.component.spec.ts', 'router-stub', 'app/dashboard/dashboard.component.spec.ts (Router Stub)')(format='.')
:marked
  Now we setup the testing module with the test stubs for the `Router` and `HeroService` and 
  create a test instance of the `DashbaordComponent` for subsequent testing.

  现在我们来利用`Router`和`HeroService`的测试stub类来配置测试模块，并为接下来的测试创建`DashbaordComponent`的测试实例。
+makeExample('testing/ts/app/dashboard/dashboard.component.spec.ts', 'compile-and-create-body', 'app/dashboard/dashboard.component.spec.ts (compile and create)')(format='.')
:marked
  The following test clicks the displayed hero and confirms (with the help of a spy) that `Router.navigateByUrl` is called with the expected url.

  下面的测试点击显示的英雄，并利用spy来确认`Router.navigateByUrl`被调用了，而且传进的url是所期待的值。
+makeExample('testing/ts/app/dashboard/dashboard.component.spec.ts', 'navigate-test', 'app/dashboard/dashboard.component.spec.ts (navigate test)')(format='.')

#inject
:marked
  ## The _inject_ function

  ## _inject_函数

  Notice the `inject` function in the second `it` argument.

  注意第二个`it`参数里面的`inject`函数。
+makeExample('testing/ts/app/dashboard/dashboard.component.spec.ts', 'inject')(format='.')
:marked
  The `inject` function is one of the Angular testing utilities.
  It injects services into the test function where you can alter, spy on, and manipulate them.

  `inject`函数是Angular测试工具之一。
  它注入服务到测试函数，以供修改、监视和操纵。

  The `inject` function has two parameters
  `inject`函数有两个参数：

  1. an array of Angular dependency injection tokens

  1. 一列数组，包含了Angular依赖注入令牌

  1. a test function whose parameters correspond exactly to each item in the injection token array

  1. 一个测试函数，它的参数与注入令牌数组里的每个项目严格的一一对应。

.callout.is-important
  header inject uses the TestBed Injector
  header 使用TestBed注入器来注入
  :marked
    The `inject` function uses the current `TestBed` injector and can only return services provided at that level.
    It does not return services from component providers.

    `inject`函数使用当前`TestBed`注入器，并且值返回这个级别提供的服务。
    它不会返回组件提供商提供的服务。

:marked
  This example injects the `Router` from the current `TestBed` injector.
  That's fine for this test because the `Router` is (and must be) provided by the application root injector.

  这个例子通过当前的`TestBed`注入器来注入`Router`。
  对这个测试来说，这是没问题的，因为`Router`是（也必须是）由应用的根注入器来提供。

  If you need a service provided by the component's _own_ injector,  call `fixture.debugElement.injector.get` instead:

  如果你需要组件自己的注入器提供的服务，调用`fixture.debugElement.injector.get`：
+makeExample('testing/ts/app/welcome.component.spec.ts', 'injected-service', 'Component\'s injector')(format='.')
.alert.is-important
  :marked
    Use the component's own injector to get the service actually injected into the component.

    使用组件自己的注入器来获取实际注入到组件的服务。

:marked
  The `inject` function closes the current `TestBed` instance to further configuration.
  You cannot call any more `TestBed` configuration methods, not `configureTestModule`
  nor any of the `override...` methods. The `TestBed` throws an error if you try.

  `inject`函数关闭当前`TestBed`实例，使它无法再被配置。
  你不能再调用任何`TestBed`配置方法、`configureTestModule`或者任何`override...`方法，否则`TestBed`将抛出错误。

.alert.is-important
  :marked
    Do not configure the `TestBed` after calling `inject`.

    不要再调用`inject`以后再试图配置`TestBed`。
a(href="#top").to-top Back to top
a(href="#top").to-top 回到顶部

.l-hr

#routed-component-w-param
:marked
  # Test a routed component with parameters

  # 测试带有路由和路由参数的组件
  
  Clicking a _Dashboard_ hero triggers navigation to `heroes/:id` where `:id`
  is a route parameter whose value is the `id` of the hero to edit. 
  That URL matches a route to the `HeroDetailComponent`.

  点击**Dashboard**英雄触发导航到`heros/:id`，其中`:id`是路由参数，它的值是进行编辑的英雄的`id`。
  这个URL匹配到`HeroDetailComponent`的路由。

  The router pushes the `:id` token value into the `ActivatedRoute.params` _Observable_ property,
  Angular injects the `ActivatedRoute` into the `HeroDetailComponent`, 
  and the component extracts the `id` so it can fetch the corresponding hero via the `HeroDetailService`.
  Here's the `HeroDetailComponent` constructor:

  路由器将`:id`令牌的值推送到`ActivatedRoute.params`**可观察**属性里，
  Angular注入`ActivatedRoute`到`HeroDetailComponent`中，
  然后组件提取`id`，这样它就可以通过`HeroDetailService`获取相应的英雄。
  下面是`HeroDetailComponent`的构造函数：
+makeExample('testing/ts/app/hero/hero-detail.component.ts', 'ctor', 'app/hero/hero-detail.component.ts (constructor)')(format='.')
:marked
  `HeroDetailComponent`  listens for changes to the `ActivatedRoute.params` in its `ngOnInit` method.

  `HeroDetailComponent`在它的`ngOnInit`方法中监听`ActivatedRoute.params`的变化。
+makeExample('testing/ts/app/hero/hero-detail.component.ts', 'ng-on-init', 'app/hero/hero-detail.component.ts (ngOnInit)')(format='.')
.l-sub-section
  :marked
    The expression after `route.params` chains an _Observable_ operator that _plucks_ the `id` from the `params` 
    and then chains a `forEach` operator to subscribes to `id`-changing events. 
    The `id` changes every time the user navigates to a different hero.

    `route.params`之后的表达式链接了**可观察**操作符，它从`params`中提取`id`，然后链接`forEach`操作符来订阅`id`变化事件。
    每次`id`变化时，用户被导航到不同的英雄。
    
    The `forEach` passes the new `id` value to the component's `getHero` method (not shown)
    which fetches a hero and sets the component's `hero` property. 
    If the`id` parameter is missing, the `pluck` operator fails and the `catch` treats failure as a request to edit a new hero.

    `forEach`将新的`id`值传递到组件的`getHero`方法（这里没有列出来），它获取英雄并将它赋值到组件的`hero`属性。
    如果`id`参数无效，`pluck`操作符就会失败，`catch`将失败当作创建新英雄来处理。
    
    The [Router](router.html#route-parameters) chapter covers `ActivatedRoute.params` in more detail.

    [路由器](router.html#route-parameters)章更详尽的讲述了`ActivatedRoute.params`。 
:marked
  A test can explore how the `HeroDetailComponent` responds to different `id` parameter values
  by manipulating the `ActivatedRoute` injected into the component's constructor.

  通过操纵被注入到组件构造函数的`ActivatedRoute`服务，测试可以探索`HeroDetailComponent`是如何对不同的`id`参数值作出响应的。

  By now you know how to stub the `Router` and a data service.
  Stubbing the `ActivatedRoute` would follow the same pattern except for a complication:
  the `ActivatedRoute.params` is an _Observable_.

  现在，你已经直到如何模拟`Router`和数据服务。
  模拟`ActivatedRoute`遵循类似的模式，但是有个额外枝节：`ActivatedRoute.params`是**可观察对象**。

#stub-observable
:marked
  ### _Observable_ test double

  ### **可观察对象**的测试复制品

  The `hero-detail.component.spec.ts` relies on an `ActivatedRouteStub` to set `ActivatedRoute.params` values for each test.
  This is a cross-application, re-usable _test helper class_. 
  We recommend locating such helpers in a `testing` folder sibling to the `app` folder.
  This sample keeps `ActivatedRouteStub` in `testing/router-stubs.ts`:

  `hero-detail.component.spec.ts`依赖`ActivatedRouteStub`来为每个测试设置`ActivatedRoute.params`值。
  它是跨应用、可复用的**测试辅助类**。
  我们建议将这样的辅助类放到`app`目录下的名为`testing`的目录。
  本例把`ActivatedRouteStub`放到`testing/router-stubs.ts`：
  
+makeExample('testing/ts/testing/router-stubs.ts', 'activated-route-stub', 'testing/router-stubs.ts (ActivatedRouteStub)')(format='.')
:marked
  Notable features of this stub:

  这个stub类有下列值得注意的特征：

  * The stub implements only two of the `ActivatedRoute` capabilities: `params` and `snapshot.params`.

  * 这个stub类只实现`ActivatedRoute`的两个功能：`params`和`snapshot.params`。

  * <a href="https://github.com/Reactive-Extensions/RxJS/blob/master/doc/api/subjects/behaviorsubject.md" target="_blank">_BehaviorSubject_</a> 
  drives the stub's `params` _Observable_ and returns the same value to every `params` subscriber until it's given a new value.

  * <a href="https://github.com/Reactive-Extensions/RxJS/blob/master/doc/api/subjects/behaviorsubject.md" target="_blank">_BehaviorSubject_</a>
  驱使这个stub类的`params`可观察对象，并为每个`params`的订阅者返回同样的值，直到它接受到新值。  

  * The `HeroDetailComponent` chain its expressions to this stub `params` _Observable_ which is now under the tester's control.

  * `HeroDetailComponent`链接这个stub类的表达式到它的`params`可观察对象，该对象现在被测试者所控制。

  * Setting the `testParams` property causes the `subject` to push the assigned value into `params`.
   That triggers the `HeroDetailComponent` _params_ subscription, described above, in the same way that navigation does.

  * 设置`testParams`属性导致`subject`将指定的值推送进`params`。
    它触发上面描述过的`HeroDetailComponent`的`params`订阅，和导航的方式一样。

  * Setting the `testParams` property also updates the stub's internal value for the `snapshot` property to return.

  * 设置`testParams`属性同时更新这个stub类内部值，用于`snapshot`属性的返回。
.l-sub-section(style="margin-left:30px")
  :marked
    The [_snapshot_](router.html#snapshot "Router Chapter: snapshot") is another popular way for components to consume route parameters.

    [_snapshot_](router.html#snapshot "Router Chapter: snapshot")是组件使用路由参数的另一种流行的方法。
.callout.is-helpful
  :marked
    The router stubs in this chapter are meant to inspire you. Create your own stubs to fit your testing needs.

    本章的路由器stub类是为了给你灵感。创建你自己的stub类，以适合你的测试需求。

#observable-tests
:marked
  ### _Observable_ tests

  ### **可观察对象**测试

  Here's a test demonstrating the component's behavior when the observed `id` refers to an existing hero:

  下面的测试是演示组件在被观察的`id`指向现有英雄时的行为：
+makeExample('testing/ts/app/hero/hero-detail.component.spec.ts', 'route-good-id', 'app/hero/hero-detail.component.spec.ts (existing id)')(format='.')
.l-sub-section
  :marked
    The `createComponent` method and `page` object are discussed [in the next section](#page-object).
    Rely on your intuition for now.

    将在[下一节](#page-object)解释`createComponent`方法和`page`对象，现在暂时跟随自己的直觉。
:marked
  When the `id` cannot be found, the component should re-route to the `HeroListComponent`.
  The test suite setup provided the same `RouterStub` [described above](#routed-component) which spies on the router without actually navigating.
  This test supplies a "bad" id and expects the component to try to navigate.

  当无法找到`id`时，组件应该重新导航到`HeroListComponent`。
  该测试套件配置提供了与[上面描述](#routed-component)的`RouterStub`一样，它在不实际导航的情况下刺探路由器。
  该测试提供了“坏”的id，期望组件尝试导航。
+makeExample('testing/ts/app/hero/hero-detail.component.spec.ts', 'route-bad-id', 'app/hero/hero-detail.component.spec.ts (bad id)')(format='.')
:marked
:marked
  While this app doesn't have a route to the `HeroDetailComponent` that omits the `id` parameter, it might add such a route someday. 
  The component should do something reasonable when there is no `id`.

  虽然本应用没有导航到`HeroDetailComponent`的缺少`id`参数的路由，将来它可能会添加这样的路由。
  当没有`id`时，该组件应该作出什么合理的反应。

  In this implementation, the component should create and display a new hero.
  New heroes have `id=0` and a blank `name`. This test confirms that the component behaves as expected:

  在本例中，组件应该创建和显示新英雄。
  新英雄的id为零，`name`为空。本测试确认组件是按照预期的这样做的：
+makeExample('testing/ts/app/hero/hero-detail.component.spec.ts', 'route-no-id', 'app/hero/hero-detail.component.spec.ts (no id)')(format='.')
:marked
.callout.is-helpful
  :marked
    Inspect and download _all_ of the chapter's application test code with this <live-example plnkr="app-specs">live example</live-example>.
    
    到<live-example plnkr="app-specs">在线例子</live-example>查看和下载**所有**本章应用测试代码。

.l-hr

#page-object
:marked
  # Use a _page_ object to simplify setup

  # 使用**page**对象来简化配置

  The `HeroDetailComponent` is a simple view with a title, two hero fields, and two buttons.

  `HeroDetailComponent`是带有标题、两个英雄字段和两个按钮的简单视图。
figure.image-display
  img(src='/resources/images/devguide/testing/hero-detail.component.png' alt="HeroDetailComponent in action")
:marked
  But there's already plenty of template complexity.

  但是它已经有很多模板的复杂性。
+makeExample('testing/ts/app/hero/hero-detail.component.html', '', 'app/hero/hero-detail.component.html')(format='.')
:marked
  To fully exercise the component, the test needs ...

  要彻底测试该组件，测试需要：

  * to wait until a `hero` arrives before `*ngIf` allows any element in DOM

  * 在`*ngIf`允许元素进入DOM之前，等待`hero`的到来

  * element references for the title name span and name input-box to inspect their values

  * 标题名字span和名字输入框元素的引用，用来检查它们的值

  * two button references to click

  * 两个按钮的引用，用来点击

  * spies on services and component methods

  * spy服务和组件的方法
  
  Even a small form such as this one can produce a mess of tortured conditional setup and CSS element selection.

  即使是像这样很小的表单，也能产生令人疯狂的错综复杂的条件设置和CSS元素选择。

  Tame the madness with a `Page` class that simplifies access to component properties and encapsulates the logic that sets them.
  Here's the `Page` class for the `hero-detail.component.spec.ts`

  通过简化组件属性的访问和封装设置属性的逻辑，`Page`类可以轻松解决这个令人疯狂的难题。
  下面是为`hero-detail.component.spec.ts`准备的`page`类：
+makeExample('testing/ts/app/hero/hero-detail.component.spec.ts', 'page', 'app/hero/hero-detail.component.spec.ts (Page)')(format='.')
:marked
  Now the important hooks for component manipulation and inspection are neatly organized and accessible from an instance of `Page`.

  现在，用来操作和检查组件的重要钩子都被井然有序的组织起来了，可以通过`page`实例来使用它们。

  A `createComponent` method creates a `page` and fills in the blanks once the `hero` arrives.

  `createComponent`方法创建`page`，在`hero`到来时，自动填补空白。

+makeExample('testing/ts/app/hero/hero-detail.component.spec.ts', 'create-component', 'app/hero/hero-detail.component.spec.ts (createComponent)')(format='.')
:marked
  The [observable tests](#observable-tests) in the previous section demonstrate how `createComponent` and `page` 
  keep the tests short and _on message_. 
  There are no distractions: no waiting for promises to resolve and no searching the DOM for element values to compare.
  Here are a few more `HeroDetailComponent` tests to drive the point home.

  上一节的[可观察对象测试](#observable-tests)展示了`createComponent`和`page`如何让测试简短和即时的。
  没有任何干扰：无需等待承诺的解析，也没有搜索DOM元素值进行比较。
  这里是一些更多的`HeroDetailComponent`测试来进一步展示这一点。
+makeExample('testing/ts/app/hero/hero-detail.component.spec.ts', 'selected-tests', 'app/hero/hero-detail.component.spec.ts (selected tests)')(format='.')

a(href="#top").to-top Back to top
a(href="#top").to-top 回到顶部
.l-hr

#import-module
:marked
  # Setup with module imports

  # 模块导入imports的配置

  Earlier component tests configured the testing module with a few `declarations` like this:

  此前的组件测试使用了一些`declarations`来配置模块，就像这样：
+makeExample('testing/ts/app/dashboard/dashboard-hero.component.spec.ts', 'compile-components', 'app/dashboard/dashboard-hero.component.spec.ts (config)')(format='.')
:marked
  The `DashboardComponent` is simple. It needs no help.
  But more complex components often depend on other components, directives, pipes, and providers
  and these must be added to the testing module too.

  `DashbaordComponent`非常简单。它不需要帮助。
  但是更加复杂的组件通常依赖其它组件、指令、管道和提供商，
  所以这些必须也被添加到测试模块中。

  Fortunately, the `TestBed.configureTestingModule` parameter parallels
  the metadata passed to the `@NgModule` decorator 
  which means you can also specify `providers` and `imports`.

  幸运的是，`TestBed.configureTestingModule`参数与传入`@NgModule`装饰器的元数据一样，也就是所你也可以指定`providers`和`imports`.

  The `HeroDetailComponent` requires a lot of help despite its small size and simple construction. 
  In addition to the support it receives from the default testing module `CommonModule`, it needs:

  虽然`HeroDetailComponent`很小，结构也很简单，但是它需要很多帮助。
  除了从默认测试模块`CommonModule`中获得的支持，它还需要：

  * `NgModel` and friends in the `FormsModule` enable two-way data binding

  * `FormsModule`里的`NgModel`和其它，来进行双向数据绑定

  * The `TitleCasePipe` from the `shared` folder

  * `shared`目录里的`TitleCasePipe`

  * Router services (which these tests are stubbing)

  * 一些路由器服务（测试将stub伪造它们）

  * Hero data access services (also stubbed)

  * 英雄数据访问服务（同样被stub伪造了） 

  One approach is to configure the testing module from the individual pieces as in this example:

  一种方法是在测试模块中一一配置，就像这样：
+makeExample('testing/ts/app/hero/hero-detail.component.spec.ts', 'setup-forms-module', 'app/hero/hero-detail.component.spec.ts (FormsModule setup)')(format='.')
:marked
  Because many app components need the `FormsModule` and the `TitleCasePipe`, the developer created 
  a `SharedModule` to combine these and other frequently requested parts.
  The test configuration can use the `SharedModule` too as seen in this alternative setup:

  因为许多应用组件需要`FormsModule`和`TitleCasePipe`，所以开发者创建了`SharedModule`来合并它们和一些频繁需要的部件。
  测试配置也可以使用`SharedModule`，请看下面另一种配置：
+makeExample('testing/ts/app/hero/hero-detail.component.spec.ts', 'setup-shared-module', 'app/hero/hero-detail.component.spec.ts (SharedModule setup)')(format='.')
:marked
  It's a bit tighter and smaller, with fewer import statements (not shown).

  它的导入声明少一些（未显示），稍微干净一些，小一些。

#feature-module-import
:marked
  ### Import the feature module

  ### 导入特征模块

  The `HeroDetailComponent` is part of the `HeroModule` [Feature Module](ngmodule.html#feature-modules) that aggregates more of the interdependent pieces
  including the `SharedModule`.
  Try a test configuration that imports the `HeroModule` like this one:

  `HeroDetailComponent`是`HeroModule`[特征模块](ngmodule.html#feature-modules)的一部分，它组合了更多互相依赖的部件，包括`SharedModule`。
  试试下面这个导入`HeroModule`的测试配置：
+makeExample('testing/ts/app/hero/hero-detail.component.spec.ts', 'setup-hero-module', 'app/hero/hero-detail.component.spec.ts (HeroModule setup)')(format='.')
:marked
  That's _really_ crisp. Only the _test doubles_ in the `providers` remain. Even the `HeroDetailComponent` declaration is gone.

  这样特别清爽。只有`providers`里面的测试复制品被保留。连`HeroDetailComponent`声明都消失了。
.l-sub-section
  :marked
    In fact, if you try to declare it, Angular throws an error because
    `HeroDetailComponent` is declared in both the `HeroModule` and the `DynamicTestModule` (the testing module).

    事实上，如果里试图声明它，Angular会抛出错误，因为`HeroDetailComponent`已经在`HeroModule`和测试模块的`DynamicTestModule`中声明。

.alert.is-helpful
  :marked
    Importing the component's feature module is often the easiest way to configure the tests,
    especially when the feature module is small and mostly self-contained ... as feature modules should be.

    导入组件的特征模块通常是最简单的配置测试的方法，
    尤其是当特征模块很小而且几乎只包含时...特征模块应该如此。
:marked

a(href="#top").to-top Back to top
a(href="#top").to-top 回到顶部
.l-hr

#component-override
:marked
  # Override component providers

  # 替换组件提供商

  The `HeroDetailComponent` provides its own `HeroDetailService`.

  `HeroDetailComponent`提供自己的`HeroDetailService`服务。
+makeExample('testing/ts/app/hero/hero-detail.component.ts', 'prototype', 'app/hero/hero-detail.component.ts (prototype)')(format='.')
:marked
  It's not possible to stub the component's `HeroDetailService` in the `providers` of the `TestBed.configureTestingModule`. 
  Those are providers for the _testing module_, not the component. They prepare the dependency injector at the _fixture level_.

  在`TestBed.configureTestingModule`的`providers`中stub伪造组件的`HeroDetailService`是不可行的。
  这些是**测试模块**的提供商，而非组件的。它们在**fixture级别**准备依赖注入器。

  Angular creates the component with its _own_ injector which is a _child_ of the fixture injector.
  It registers the component's providers (the `HeroDetailService` in this case) with the child injector. 
  A test cannot get to child injector services from the fixture injector.
  And `TestBed.configureTestingModule` can't configure them either.

  Angular创建组件时，该组件有自己的注入器，它是fixture注入器的子级。
  Angular使用这个子级注入器来注册组件的提供商（也就是`HeroDetailService`）。
  测试无法从fixture的注入器获取这个子级注入器。
  而且`TestBed.configureTestingModule`也无法配置它们。

  Angular has been creating new instances of the real `HeroDetailService` all along!

  Angular始终都在创建真实`HeroDetailService`的实例。

.l-sub-section
  :marked
    These tests could fail or timeout if the `HeroDetailService` made its own XHR calls to a remote server.
    There might not be a remote server to call.

    如果`HeroDetailService`向远程服务器发出自己的XHR请求，这些测试可能会失败或者超时。
    这个远程服务器可能根本不存在。

    Fortunately, the `HeroDetailService` delegates responsibility for remote data access to an injected `HeroService`.

    幸运的是，`HeroDetailServ`将远程数据访问的责任交给了注入进来的`HeroService`。

  +makeExample('testing/ts/app/hero/hero-detail.service.ts', 'prototype', 'app/hero/hero-detail.service.ts (prototype)')(format='.')
  :marked
    The [previous test configuration](#feature-module-import) replaces the real `HeroService` with a `FakeHeroService` 
    that intercepts server requests and fakes their responses.

    [之前的测试配置](#feature-module-import)将真实的`HeroService`替换为`FakeHeroService`，拦截了服务起请求，伪造了它们的响应。

:marked
  What if you aren't so lucky. What if faking the `HeroService` is hard? 
  What if `HeroDetailService` makes its own server requests? 

  如果我们没有这么幸运怎么办？如果伪造`HeroService`很难怎么办？如果`HeroDetailService`自己发出服务器请求怎么办？
  
  The `TestBed.overrideComponent` method can replace the component's `providers` with easy-to-manage _test doubles_
  as seen in the following setup variation:

  `TestBed.overrideComponent`方法可以将组件的`providers`替换为容易管理的**测试复制品**，参见下面的设置变化：
+makeExample('testing/ts/app/hero/hero-detail.component.spec.ts', 'setup-override', 'app/hero/hero-detail.component.spec.ts (Override setup)')(format='.')
:marked
  Notice that `TestBed.configureTestingModule` no longer provides a (fake) `HeroService` because it's [not needed](#stub-hero-detail-service).

  注意，`TestBed.configureTestingModule`不再提供（伪造）`HeroService`，因为它是[没必要的](#stub-hero-detail-service)。

#override-component-method
:marked
  ### The _overrideComponent_ method

  ### **overrideComponent**方法

  Focus on the `overrideComponent` method.

  注意这个`overrideComponent`方法。
+makeExample('testing/ts/app/hero/hero-detail.component.spec.ts', 'override-component-method', 'app/hero/hero-detail.component.spec.ts (overrideComponent)')(format='.')
:marked
  It takes two arguments: the component type to override (`HeroDetailComponent`) and an override metadata object.
  The [overide metadata object](#metadata-override-object) is a generic defined as follows:

  它接受两个参数：要替换的组件类型(`HeroDetailComponent`)和用于替换的元数据对象。
  [替换元数据对象](#metadata-override-object)是泛型类，就像这样：

code-example(format="." language="javascript").
  type MetadataOverride<T> = {
    add?: T;
    remove?: T;
    set?: T;
  };
:marked
  A metadata override object can either add-and-remove elements in metadata properties or completely reset those properties.
  This example resets the component's `providers` metadata.

  元数据替换对象可以添加和删除元数据属性的项目，也可以彻底重设这些属性。
  这个例子重新设置了组件的`providers`元数据。

  The type parameter, `T`,  is the kind of metadata you'd pass to the `@Component` decorator:

  这个类型参数，`T`，是你会传递给`@Component`装饰器的元数据的类型。
code-example(format="." language="javascript").
    selector?: string;
    template?: string;
    templateUrl?: string;
    providers?: any[];
    ...

#stub-hero-detail-service
:marked
  ### _StubHeroDetailService_

  ### _StubHeroDetailService_

  This example completely replaces the component's `providers` with an array containing the `StubHeroDetailService`.
  The `StubHeroDetailService` is dead simple. It doesn't need a `HeroService` (fake or otherwise).

  本例彻底替换组件的`providers`为包含`StubHeroDetailService`的数组。
  `StubHeroDetailService`非常简单。它不需要`HeroService`(假不假不重要)
+makeExample('testing/ts/app/hero/hero-detail.component.spec.ts', 'stub-hds', 'app/hero/hero-detail.component.spec.ts (StubHeroDetailService)')(format='.')
:marked
  ### The override tests

  ### 替换的测试

  Now the tests can control the component's hero directly by manipulating the stub's `testHero`.

  现在，测试可以通过操控stub的`testHero`，直接控制组件的英雄。

+makeExample('testing/ts/app/hero/hero-detail.component.spec.ts', 'override-tests', 'app/hero/hero-detail.component.spec.ts (override tests)')(format='.')
:marked
  ### More overrides

  ### 更多替换

  The `TestBed.overrideComponent` method can be called multiple times for the same or different components.
  The `TestBed` offers similar `overrideDirective`, `overrideModule`, and `overridePipe` methods
  for digging into and replacing parts of these other classes.
  
  `TestBed.overrideComponent`方法可以在相同或不同的组件中被反复调用。
  `TestBed`还提供了类似的`overrideDirective`、`overrideModule`和`overridePipe`方法，用来深入并替换这些其它类的部件。

  Explore the options and combinations on your own.

  自己探索这些选项和组合。

a(href="#top").to-top Back to top
a(href="#top").to-top 回到顶部
.l-hr

#router-outlet-component
:marked
  # Test a _RouterOutlet_ component

  # 测试带有_RouterOutlet_的组件

  The `AppComponent` displays routed components in a `<router-outlet>`.
  It also displays a navigation bar with anchors and their `RouterLink` directives.

  `AppComponent`在`<router-outlet>`中显示导航组件。
  它还显示了导航条，包含了链接和它们的`RouterLink`指令。
#app-component-html
+makeExample('testing/ts/app/app.component.html', '', 'app/app.component.html')(format='.')
:marked
  The component class does nothing.

  组件的类没有做任何事。
+makeExample('testing/ts/app/app.component.ts', '', 'app/app.component.ts')(format='.')

:marked
  Unit tests can confirm that the anchors are wired properly without engaging the router.
  See why this is worth doing [below](#why-stubbed-routerlink-tests).

  在不涉及路由的情况下，单元测试可以确认链接的设置是否正确。
  在[下方](#why-stubbed-routerlink-tests)了解为什么值得这么做。

#stub-component
:marked
  ### Stubbing unneeded components

  ### stub伪造不需要的组件

  The test setup should look familiar

  该测试配置应该看起来很眼熟：
+makeExample('testing/ts/app/app.component.spec.ts', 'setup-stubs', 'app/app.component.spec.ts (Stub Setup)')(format='.')
:marked
  The `AppComponent` is the declared test subject 
  The setup extends the default testing module with one real component (`BannerComponent`) and several stubs.

  `AppComponent`是被声明的测试对象。
  使用一个真实的组件（`BannerComponent`）和几个stub，该配置扩展了默认测试模块。

  * `BannerComponent` is simple and harmless to use as is.

  * 原样使用`BannerComponent`非常简单而且无害。

  * The real `WelcomeComponent` has an injected service. `WelcomeStubComponent` is a placeholder with no service to worry about.

  * 真实的`WelcomeComponent`有被注入的服务。`WelcomeStubComponent`是无服务的替代品。

  * The real `RouterOutlet` is complex and errors easily. 
  The `RouterOutletStubComponent` (in `testing/router-stubs.ts`) is safely inert.

  * 真实的`RouterOutlet`很复杂而且容易出错。
  `testing/router-stubs.ts`里的`RouterOutletStubComponent`是安全的替代。
  
  The component stubs are essential. 
  Without them, the Angular compiler doesn't recognize the `<app-welcome>` and `<router-outlet>` tags 
  and throws an error. 

  组件stub替代品很关键。
  没有它们，Angular编译器无法识别`<app-welcome`和`<router-outlet>`标签，抛出错误。
#router-link-stub
:marked
  ### Stubbing the _RouterLink_

  ### Stub伪造_RouterLink_

  The `RouterLinkStubDirective` contributes substantively to the test

  `RouterLinkStubDirective`为测试作出了重要的贡献：
+makeExample('testing/ts/testing/router-stubs.ts', 'router-link', 'testing/router-stubs.ts (RouterLinkStubDirective)')(format='.')
:marked
  The `host` metadata property wires the click event of the host element (the `<a>`) to the directive's `onClick` method.
  The URL bound to the `[routerLink]` attribute flows to the directive's `linkParams` property. 
  Clicking the anchor should trigger the `onClick` method which sets the telltale `navigatedTo` property.
  Tests can inspect that property to confirm the expected _click-to-navigation_ behavior.

  `host`元数据属性将宿主元素(`<a>`)click事件与指令的`onClick`方法关联起来。
  绑定到`[routerLink]`的URL属性被传递到指令的`linkParams`属性。
  点击这个链接应该能触发`onClick`方法，设置了`navigatedTo`属性。
  测试可以查看这个属性，来确认期望的**点击导航**行为。

#by-directive
#inject-directive
:marked
  ### _By.directive_ and injected directives

  ### _By.directive_和注入的指令

  A little more setup triggers the initial data binding and gets references to the navigation links:

  再一步配置触发了数据绑定的初始化，获取导航链接的引用：
+makeExample('testing/ts/app/app.component.spec.ts', 'test-setup', 'app/app.component.spec.ts (test setup)')(format='.')
:marked
  Two points of special interest:

  特别感兴趣的两点：

  1. You can locate elements _by directive_, using `By.directive`, not just by css selectors.

  1. 你还可以按指令定位元素，使用`By.directive`，而不仅仅是通过CSS选择器。

  1. You can use the component's dependency injector to get an attached directive because 
  Angular always adds attached directives to the component's injector.

  1. 你可以使用组件的依赖注入器来获取附加的指令，因为Angular总是将附加组件添加到组件的注入器中。

#app-component-tests
:marked
  Here are some tests that leverage this setup:

  下面是一些使用这个配置的测试：

+makeExample('testing/ts/app/app.component.spec.ts', 'tests', 'app/app.component.spec.ts (selected tests)')(format='.')
.l-sub-section
  :marked
    The "click" test _in this example_ is worthless.
    It works hard to appear useful when in fact it 
    tests the `RouterLinkStubDirective` rather than the _component_.
    This is a common failing of directive stubs.

    本例中的“click”测试其实毫无价值。
    它显得很有用，但是事实上，它测试的是`RouterLinkStubDirective`，而非测试组件。
    这是指令stub的通病。
    
    It has a legitimate purpose in this chapter. 
    It demonstrates how to find a `RouterLink` element, click it, and inspect a result,
    without engaging the full router machinery.
    This is a skill you may need to test a more sophisticated component, one that changes the display,
    re-calculates parameters, or re-arranges navigation options when the user clicks the link.

    在本章中，它后存在的必要。
    它演示了如何在不涉及完整路由器机制的情况下，如何找到`RouterLink`元素、点击它并检查结果。
    要测试更复杂的组件，你可能需要具备这样的能力，能改变试图和重新计算参数，或者当用户点击链接时，有能力重新安排导航选项。

#why-stubbed-routerlink-tests
:marked
  ### What good are these tests?

  ### 这些测试有什么好处？

  Stubbed `RouterLink` tests can confirm that a component with links and an outlet is setup properly,
  that the component has the links it should have, and that they are all pointing in the expected direction.
  These tests do not concern whether the app will succeed in navigating to the target component when the user clicks a link.

  stub伪造的`RouterLink`测试可以确认带有链接和outlet的组件的设置的正确性，确认组件有应该有的链接，确认它们都指向了正确的方向。
  这些测试不关心用户点击链接时，应用是否会成功的导航到目标组件。

  Stubbing the RouterLink and RouterOutlet is the best option for such limited testing goals.
  Relying on the real router would make them brittle.
  They could fail for reasons unrelated to the component. 
  For example, a navigation guard could prevent an unauthorized user from visiting the `HeroListComponent`.
  That's not the fault of the `AppComponent` and no change to that component could cure the failed test.

  对于这样局限的测试目标，stub伪造RouterLink和RouterOutlet是最佳选择。
  依靠真正的路由器会让它们很脆弱。
  它们可能因为与组件无关的原因而失败。
  例如，一个导航守卫可能防止没有授权的用户访问`HeroListComponent`。
  这并不是`AppComponent`的过错，并且无论该组件怎么改变都无法修复这个失败的测试。

  A _different_ battery of tests can explore whether the application navigates as expected
  in the presence of conditions that influence guards such as whether the user is authenticated and authorized.
  A future chapter update will explain how to write such tests with the `RouterTestingModule`.

  不同的测试可以探索在不同条件下，比如像检查用户是否认证这样的守卫下，该应用是否和期望的那样导航。
  未来本章的更新将介绍如何使用`RouterTestingModule`来编写这样的测试。
a(href="#top").to-top Back to top
a(href="#top").to-top 回到顶部
.l-hr

#shallow-component-test
:marked
  # "Shallow component tests" with *NO\_ERRORS\_SCHEMA*
  # 使用*NO\_ERRORS\_SCHEMA*来“浅化”组件测试

  The [previous setup](#stub-component) declared the `BannerComponent` and stubbed two other components 
  for _no reason other than to avoid a compiler error_.

  [以前的配置](#stub-component)声明了`BannerComponent`，并stub伪造了两个其它组件，**仅仅是为了避免编译错误，不是为别的原因**。
  
  Without them, the Angular compiler doesn't recognize the `<app-banner>`, `<app-welcome>` and `<router-outlet>` tags 
  in the [_app.component.html_](#app-component-html) template and throws an error. 

  没有它们，Angular编译器无法识别[_app.component.html_](#app-component-html)模板里的`<app-banner>`、`<app-welcome>`和`<router-outlet>`标签，并抛出错误。

  Add `NO_ERRORS_SCHEMA` to the testing module's `schemas` metadata
  to tell the compiler to ignore unrecognized elements and attributes.
  You no longer have to declare irrelevant components and directives.

  添加`NO_ERRORS_SCHEMA`到测试模块的`schemas`元数据中，告诉编译器忽略不认识的元素和属性。
  这样你不再需要声明无关组件和指令。
  
  These tests are ***shallow*** because they only "go deep" into the components you want to test.
  Here is a setup (with `import` statements) that demonstrates the improved simplicity of _shallow_ tests, relative to the stubbing setup.

  这些测试比较**浅**，因为它们只“深入”到你要测试的组件。
  这里是一套配置（拥有`import`语句），演示了相比使用stub伪造的配置来说，**浅**测试的简单性。
+makeTabs('testing/ts/app/app.component.spec.ts, testing/ts/app/app.component.spec.ts', 
  'setup-schemas, setup-stubs-w-imports', 
  'app/app.component.spec.ts (NO_ERRORS_SCHEMA), app/app.component.spec.ts (Stubs)')(format='.')
:marked
  The _only_ declarations are the _component-under-test_ (`AppComponent`) and the `RouterLinkStubDirective` 
  that contributes actively to the tests.
  The [tests in this example](#app-component-tests) are unchanged.

  这里**唯一**声明的是**被测试的组件**(`AppComponent`)和测试需要的`RouterLinkStubDirective`。
  没有改变任何[原测试](#app-component-tests)。

.alert.is-important
  :marked
    _Shallow component tests_ with `NO_ERRORS_SCHEMA` greatly simplify unit testing of complex templates.
    However, the compiler no longer alerts you to mistakes 
    such as misspelled or misused components and directives.

    使用`NO_ERRORS_SCHEMA`的**浅组件测试**很大程度上简化了拥有复杂模板组件的单元测试。
    但是，编译器将不再提醒你一些错误，比如模板中拼写错误或者误用的组件和指令。

a(href="#top").to-top Back to top
a(href="#top").to-top 回到顶部

.l-hr

#attribute-directive
:marked
  # Test an attribute directive

  # 测试属性指令

  An _attribute directive_ modifies the behavior of an element, component or another directive.
  Its name reflects the way the directive is applied: as an attribute on a host element.

  **属性指令**修改元素、组件和其它指令的行为。它的名字反映了指令是如何被使用的：作为宿主元素的属性。

  The sample application's `HighlightDirective` sets the background color of an element
  based on either a data bound color or a default color (lightgray).
  It also sets a custom property of the element (`customProperty`) to `true` 
  for no reason other than to show that it can.

  本例子应用的`HighlightDirective`使用数据绑定的颜色或者默认颜色来设置元素的背景色。
  它同时设置元素的自定义属性(`customProperty`)为`true`，仅仅是显示它可以这么做，并无其它原因。
+makeExample('testing/ts/app/shared/highlight.directive.ts', '', 'app/shared/highlight.directive.ts')(format='.')
:marked
  It's used throughout the application, perhaps most simply in the `AboutComponent`:
  它的使用贯穿整个应用，也许最简单的使用在`AboutComponent`里：
+makeExample('testing/ts/app/about.component.ts', '', 'app/about.component.ts')(format='.')
:marked
  Testing the specific use of the `HighlightDirective` within the `AboutComponent` requires only the
  techniques explored above (in particular the ["Shallow test"](#shallow-component-test) approach).

  使用`AboutComponent`来测试这个`HightlightDirective`的使用，只需要上面解释过的知识就够了，（尤其是["浅测试"](#shallow-component-test)方法)。
+makeExample('testing/ts/app/about.component.spec.ts', 'tests', 'app/about.component.spec.ts')(format='.')
:marked
  However, testing a single use case is unlikely to explore the full range of a directive's capabilities.
  Finding and testing all components that use the directive is tedious, brittle, and almost as unlikely to afford full coverage.

  但是，测试单一的用例一般无法探索该指令的全部能力。
  查找和测试所有使用该指令的组件非常繁琐和脆弱，并且通常无法覆盖所有组件。

  [Isolated unit tests](#isolated-unit-tests) might be helpful. 
  But attribute directives like this one tend to manipulate the DOM. 
  Isolated unit tests don't and therefore don't inspire confidence in the directive's efficacy.

  [孤立单元测试](#isolated-unit-tests)可能有用。
  但是像这样的属性指令一般都操纵DOM。孤立单元测试不能，所以不推荐用它测试指令的功能。

  A better solution is to create an artificial test component that demonstrates all ways to apply the directive.

  更好的方法是创建一个展示所有使用该组件的方法的人工测试组件。

+makeExample('testing/ts/app/shared/highlight.directive.spec.ts', 'test-component', 'app/shared/highlight.directive.spec.ts (TestComponent)')(format='.')
figure.image-display
  img(src='/resources/images/devguide/testing/highlight-directive-spec.png' width="200px" alt="HighlightDirective spec in action")
.l-sub-section
  :marked
    The `<input>` case binds the `HighlightDirective` to the name of a color value in the input box.
    The initial value is the word "cyan" which should be the background color of the input box.

    `<input>`用例将`HighlightDirective`绑定到输入框里输入的颜色名字。
    初始只是单词“cyan”，所以输入框的背景色应该是cyan。
:marked
  Here are some tests of this component:

  下面是一些该组件的测试：
+makeExample('testing/ts/app/shared/highlight.directive.spec.ts', 'selected-tests', 'app/shared/highlight.directive.spec.ts (selected tests)')
:marked
  A few techniques are noteworthy:

  一些技巧值得注意：

  * The `By.directive` predicate is a great way to get the elements that have this directive _when their element types are unknown_.

  * 当**已知元素类型**时，`By.directive`是一种获取拥有这个指令的元素的好方法。

  * The <a href="https://developer.mozilla.org/en-US/docs/Web/CSS/:not" target="_blank">`:not` pseudo-class</a> 
  in `By.css('h2:not([highlight])')` helps find `<h2>` elements that _do not_ have the directive.
  `By.css('*:not([highlight])')` finds _any_ element that does not have the directive.

  * `By.css('h2:not([highlight])')`里的<a href="https://developer.mozilla.org/en-US/docs/Web/CSS/:not" target="_blank">`:not` pseudo-class</a>帮助查找**不带**该指令的`<h2>`元素。
  `By.css('*:not([highlight])')`查找**所有**不带该指令的元素。

  * `DebugElement.styles` affords access to element styles even in the absence of a real browser, thanks to the `DebugElement` abstraction.
  But feel free to exploit the `nativeElement` when that seems easier or more clear than the abstraction.

  * 在缺乏浏览器时，`DebugElement.styles`提供对元素样式的访问，这要归功于`DebugElement`抽象。
  但是，请随意使用`nativeElement`，它可能比该抽像更加容易使用、更加清晰。

  * Angular adds a directive to the injector of the element to which it is applied. 
  The test for the default color uses the injector of the 2nd `<h2>` to get its `HighlightDirective` instance
  and its `defaultColor`.

  * Angular将指令到使用它的元素的注入器中。
  默认颜色的测试使用第二个`<h2>`的注入器来获取它的`HighlightDirective`实例以及它的`defaultColor`。
  
  * `DebugElement.properties` affords access to the artificial custom property that is set by the directive.

  * `DebugElement.properties`提供了对指令设置的人工自定义属性的访问。

a(href="#top").to-top Back to top
a(href="#top").to-top 回到顶部

.l-hr

#isolated-unit-tests
:marked
  # Isolated Unit Tests

  # 孤立的单元测试

  Testing applications with the help of the Angular testing utilities is the main focus of this chapter.

  使用Angular测试工具测试应用程序时本章的重点。

  However, it's often more productive to explore the inner logic of application classes
  with _isolated_  unit tests that don't depend upon Angular.
  Such tests are often smaller and  easier to read, write and maintain.

  但是，使用**孤立**单元测试来探索应用类的内在逻辑往往更加有效率，它不依赖Angular。
  这种测试通常比较小、更易阅读、编写和维护。

  They don't
  它们不会：

  * import from the Angular test libraries

  * 从Angular测试库导入

  * configure a module

  * 配置模块

  * prepare dependency injection `providers`

  * 准备依赖注入`providers`

  * call `inject` or `async` or `fakeAsync`

  * 调用`inject`，或者`async`，或者`fakeAsync`

  They do

  它们会：

  * exhibit standard, Angular-agnostic testing techniques

  * 使用标准的、与Angular无关的测试技巧

  * create instances directly with `new`

  * 直接使用`new`创建实例

  * substitute test doubles (stubs, spys, and mocks) for the real dependencies.

  * 用测试复制品（stub，spy和mock）替代真正的依赖

.callout.is-important
  header Write both kinds of tests

  header 同时采用这两种测试
  :marked
    Good developers write both kinds of tests for the same application part, often in the same spec file.
    Write simple _isolated_ unit tests to validate the part in isolation.
    Write _Angular_ tests to validate the part as it interacts with Angular,
    updates the DOM, and collaborates with the rest of the application.

    优秀的开发者同时编写这两种测试来测试相同的应用部件，往往在同一个spec文件。
    编写简单的**孤立**单元测试来验证孤立的部分。
    编写**Angular**测试来验证与Angular互动、更新DOM、以及与应用其它部分互动的部分。

#isolated-service-tests
:marked
  ## Services

  ## 服务

  Services are good candidates for isolated unit testing. 
  Here are some synchronous and asynchronous unit tests of the `FancyService` 
  written without assistance from Angular testing utilities.

  服务是应用孤立测试的好例子。
  下面是未使用Angular测试工具的一些`FancyService`的同步和异步单元测试：

+makeExample('testing/ts/app/bag/bag.no-testbed.spec.ts', 'FancyService', 'app/bag/bag.no-testbed.spec.ts')
:marked
  A rough line count suggests that these isolated unit tests are about 25% smaller than equivalent Angular tests. 
  That's telling but not decisive. 
  The benefit comes from reduced setup and code complexity.

  粗略行数表明，这些孤立单元测试比同等的Angular测试小25%。
  这表明了它的好处，但是不是最关键的。
  主要的好处来自于缩减的配置和代码的复杂性。

  Compare these equivalent tests of `FancyService.getTimeoutValue`.

  比较下面两个同等的`FancyService.getTimeoutValue`测试：
+makeTabs(
  `testing/ts/app/bag/bag.no-testbed.spec.ts, testing/ts/app/bag/bag.spec.ts`, 
  'getTimeoutValue, getTimeoutValue', 
  `app/bag/bag.no-testbed.spec.ts (Isolated), app/bag/bag.spec.ts (with Angular testing utilities)`)
:marked
  They have about the same line-count. 
  But the Angular-dependent version has more moving parts, including a couple of utility functions (`async` and `inject`).
  Both approaches work and it's not much of an issue if you're using the Angular testing utilities nearby for other reasons. 
  On the other hand, why burden simple service tests with added complexity?

  它们有类似的行数。
  但是，依赖Angular的版本有用更多移动部分，包括一些工具函数（`async`和`inject`).
  两种方法都可行，而且如果你为了某些原因使用Angular测试工具，也并没有什么问题。
  反过来，为什么要为简单的服务测试添加复杂度呢？

  Pick the approach that suits you.

  选择你喜欢的方法。

  ### Services with dependencies

  ### 带依赖的服务

  Services often depend on other services that Angular injects into the constructor.
  You can test these services _without_ the testbed.
  In many cases, it's easier to create and _inject_ dependencies by hand.

  服务通常依赖其它服务，Angular通过构造函数注入它们。
  你可以**不使用**TestBed测试这些服务。
  在许多情况下，创建和手动**注入**依赖来的更加容易。

  The `DependentService` is a simple example

  `DependentService`是一个简单的例子：

+makeExample('testing/ts/app/bag/bag.ts', 'DependentService', 'app/bag/bag.ts')(format='.')
:marked
  It delegates it's only method, `getValue`, to the injected `FancyService`.

  它将唯一的方法，`getValue`，委托给了注入的`FancyService`。

  Here are several ways to test it.

  这里是几种测试它的方法。
+makeExample('testing/ts/app/bag/bag.no-testbed.spec.ts', 'DependentService', 'app/bag/bag.no-testbed.spec.ts')
:marked
  The first test creates a `FancyService` with `new` and passes it to the `DependentService` constructor.

  第一个测试使用`new`创建`FancyService`实例，并将它传递给`DependentService`构造函数。
  
  It's rarely that simple. The injected service can be difficult to create or control.
  You can mock the dependency, or use a dummy value, or stub the pertinent service method
  with a substitute method that is easy to control.

  很少有这么简单的，注入的服务有可能很难创建和控制。
  你可以mock依赖，或者使用假值，或者用易于控制的替代品stub伪造相关服务。

  These _isolated_ unit testing techniques are great for exploring the inner logic of a service or its
  simple integration with a component class.
  Use the Angular testing utilities when writing tests that validate how a service interacts with components
  _within the Angular runtime environment_.

  这些**孤立**单元测试技巧是一个很好的方法，用来探索服务内在逻辑、以及它与组件类简单的集成。
  当验证一个服务在**运行时间环境下**，是如何与组件互动的测试时，使用Angular测试工具。

#isolated-pipe-tests
:marked
  ## Pipes

  ## 管道

  Pipes are easy to test without the Angular testing utilities.

  管道很容易测试，无需Angular测试工具。

  A pipe class has one method, `transform`, that turns an input to an output. 
  The `transform` implementation rarely interacts with the DOM.
  Most pipes have no dependence on Angular other than the `@Pipe`
  metadata and an interface.

  管道类有一个方法，`transform`，用来转换输入值到输出值。
  `transform`的实现很少与DOM交互。
  除了`@Pipe`元数据和一个接口外，大部分管道不依赖Angular。
  
  Consider a `TitleCasePipe` that capitalizes the first letter of each word.
  Here's a naive implementation implemented with a regular expression.

  假设`TitleCasePipe`将每个单词的第一个字母变成大写。
  下面是使用正则表达式实现的简单代码：
+makeExample('testing/ts/app/shared/title-case.pipe.ts', '', 'app/shared/title-case.pipe.ts')(format='.')
:marked
  Anything that uses a regular expression is worth testing thoroughly.
  Use simple Jasmine to explore the expected cases and the edge cases.

  任何使用正则表达式的类都值得彻底的进行测试。
  使用Jasmine来探索预期的用例和极端的用例。
+makeExample('testing/ts/app/shared/title-case.pipe.spec.ts', 'excerpt', 'app/shared/title-case.pipe.spec.ts')
:marked
  ### Write Angular tests too
  
  ### 也编写Angular测试

  These are tests of the pipe _in isolation_.
  They can't tell if the `TitleCasePipe` is working properly as applied in the application components.

  有些管道的测试是**孤立的**。
  它们不能验证`TitleCasePipe`是否在应用到组件上时是否工作正常。

  Consider adding component tests such as this one:

  考虑像这样添加组件测试：
+makeExample('testing/ts/app/hero/hero-detail.component.spec.ts', 'title-case-pipe', 'app/hero/hero-detail.component.spec.ts (pipe test)')

#isolated-component-tests
:marked
  ## Components

  ## 组件

  Component tests typically examine how a component class interacts with its own template or with collaborating components.
  The Angular testing utilities are specifically designed to facilitate such tests.

  组件测试通常检查该组件类是如何与自己的模板或者其它合作组件交互的。
  Angular测试工具是专门为这种测试设计的。

  Consider this `ButtonComp` component.

  考虑这个`ButtonComp`组件。
+makeExample('testing/ts/app/bag/bag.ts', 'ButtonComp', 'app/bag/bag.ts (ButtonComp)')(format='.')
:marked
  The following Angular test demonstrates that clicking a button in the template leads
  to an update of the on-screen message.

  下面的Angular测试演示点击模板里的按钮后，引起了屏幕上的消息的更新。
+makeExample('testing/ts/app/bag/bag.spec.ts', 'ButtonComp', 'app/bag/bag.spec.ts (ButtonComp)')(format='.')
:marked
  The assertions verify the data binding flow from one HTML control (the `<button>`) to the component and 
  from the component back to a _different_ HTML control (the `<span>`). 
  A passing test means the component and its template are wired up correctly.

  该判断验证了数据绑定从一个HTML控件(`<button>`)流动到组件，以及从组件回到**不同**的HTML控件(`<span>`)。
  通过的测试说明组件和它的模块是否设置正确。

  Isolated unit tests can more rapidly probe a component at its API boundary,
  exploring many more conditions with less effort.

  孤立单元测试可以更快的在API边界探测组件，更轻松的探索更多条件。

  Here are a set of unit tests that verify the component's outputs in the face of a variety of
  component inputs.

  下面时一套单元测试，用来验证面对多种输入时组件的输出。
+makeExample('testing/ts/app/bag/bag.no-testbed.spec.ts', 'ButtonComp', 'app/bag/bag.no-testbed.spec.ts (ButtonComp)')(format='.')
:marked
  Isolated component tests offer a lot of test coverage with less code and almost no setup.
  This advantage is even more pronounced with complex components that 
  may require meticulous preparation with the Angular testing utilities.

  孤立组件单元测试用更少的代码以及几乎不存在的配置，提供了很多测试覆盖率。
  在测试复杂的组件时，这个优势显得更加明显，因为可能需要使用Angular测试工具进行精心准备。

  On the other hand, isolated unit tests can't confirm that the `ButtonComp` is 
  properly bound to its template or even data bound at all. 
  Use Angular tests for that.

  但是，孤立测试无法确认`ButtonComp`是否与其模板正确的绑定，或者是否有数据绑定。
  使用Angular测试来应对它们。

a(href="#top").to-top Back to top
a(href="#top").to-top 回到顶部

.l-hr

#atu-apis
:marked
  # Angular Testing Utility APIs
  # Angular测试工具API

  This section takes inventory of the most useful Angular testing features and summarizes what they do.

  本节将最有用的Angular测试功能提取出来，并总结了它们的作用。

  The Angular testing utilities include the `TestBed`, the `ComponentFixture`, and a handful of functions that control the test environment.
  The [_TestBed_](#testbed-api-summary) and [_ComponentFixture_](#component-fixture-api-summary) classes are covered separately.

  Here's a summary of the stand-alone functions, in order of likely utility:

table
  tr
    th Function
    th Description
  tr
    td(style="vertical-align: top") <code>async</code>
    td
      :marked
        Runs the body of a test (`it`) or setup (`beforeEach`) function within a special _async test zone_.
        See [discussion above](#async).
  tr
    td(style="vertical-align: top") <code>fakeAsync</code>
    td
      :marked
        Runs the body of a test (`it`) within a special _fakeAsync test zone_, enabling
        a linear control flow coding style. See [discussion above](#fake-async).
  tr
    td(style="vertical-align: top") <code>tick</code>
    td
      :marked
        Simulates the passage of time and the completion of pending asynchronous activities
        by flushing both _timer_ and _micro-task_ queues within the _fakeAsync test zone_.

      .l-sub-section
        :marked
          The curious, dedicated reader might enjoy this lengthy blog post, 
          "<a href="https://jakearchibald.com/2015/tasks-microtasks-queues-and-schedules/" 
          target="_blank">_Tasks, microtasks, queues and schedules_</a>".
      :marked
        Accepts an optional argument that moves the virtual clock forward
        the specified number of milliseconds, 
        clearing asynchronous activities scheduled within that timeframe.
        See [discussion bove](#tick).

  tr
    td(style="vertical-align: top")  <code>inject</code>
    td
      :marked
        Injects one or more services from the current `TestBed` injector into a test function.
        See [above](#inject).

  tr
    td(style="vertical-align: top") <code>discardPeriodicTasks</code>
    td
      :marked
        When a `fakeAsync` test ends with pending timer event _tasks_ (queued `setTimeOut` and `setInterval` callbacks),
        the test fails with a clear error message.
        
        In general, a test should end with no queued tasks. 
        When pending timer tasks are expected, call `discardPeriodicTasks` to flush the _task_ queue
        and avoid the error.

  tr
    td(style="vertical-align: top") <code>flushMicrotasks</code>
    td
      :marked
        When a `fakeAsync` test ends with pending _micro-tasks_ such as unresolved promises,
        the test fails with a clear error message.
        
        In general, a test should wait for micro-tasks to finish.
        When pending microtasks are expected, call `flushMicrotasks` to flush the  _micro-task_ queue
        and avoid the error.

  tr
    td(style="vertical-align: top") <code>ComponentFixtureAutoDetect</code>
    td
      :marked
        A provider token for setting the default _auto-changeDetect_ from its default of `false`.
        See [automatic change detection](#automatic-change-detection)

  tr
    td(style="vertical-align: top") <code>getTestBed</code>
    td
      :marked
        Gets the current instance of the `TestBed`. 
        Usually unnecessary because the static class methods of the `TestBed` class are typically sufficient.
        The `TestBed` instance exposes a few rarely used members that are not available as
        static methods.

.l-hr

#testbed-class-summary
:marked
  # _TestBed_ Class Summary
  The `TestBed` class is one of the principal Angular testing utilities. 
  Its API is quite large and can be overwhelming until you've explored it first
  a little at a time. Read the early part of this chapter first
  to get the basics before trying to absorb the full API.

  The module definition passed to `configureTestingModule`, 
  is a subset of the `@NgModule` metadata properties.
code-example(format="." language="javascript").
  type TestModuleMetadata = {
    providers?: any[];
    declarations?: any[];
    imports?: any[];
    schemas?: Array&lt;SchemaMetadata | any[]&gt;;
  };

#metadata-override-object
:marked
  Each overide method takes a `MetadataOverride<T>` where `T` is the kind of metadata
  appropriate to the method, the parameter of an `@NgModule`, `@Component`, `@Directive`, or `@Pipe`.

code-example(format="." language="javascript").
  type MetadataOverride<T> = {
    add?: T;
    remove?: T;
    set?: T;
  };

:marked
#testbed-methods
:marked
  The `TestBed` API consists of static class methods that either update or reference a _global_ instance of the`TestBed`.
  
  Internally, all static methods cover methods of the current runtime `TestBed` instance that is also returned by the `getTestBed()` function.

  Call `TestBed` methods _within_ a `BeforeEach()` to ensure a fresh start before each individual test.

  Here are the most important static methods, in order of likely utility.
table
  tr
    th Methods
    th Description
  tr
    td(style="vertical-align: top") <code>configureTestingModule</code>
    td
      :marked
        The testing shims (`karma-test-shim`, `browser-test-shim`) 
        establish the [initial test environment](##testbed-initTestEnvironment) and a default testing module.
        The default testing module is configured with basic declaratives and some Angular service substitutes (e.g. `DebugDomRender`) 
        that every tester needs.
        
        Call `configureTestingModule` to refine the testing module configuration for a particular set of tests
        by adding and removing imports, declarations (of components, directives, and pipes), and providers.
  tr
    td(style="vertical-align: top") <code>compileComponents</code>
    td
      :marked
        Compile the testing module asynchronously after you've finished configuring it.
        You **must** call this method if _any_ of the testing module components have a `templateUrl`
        or `styleUrls` because fetching component template and style files is necessarily asynchronous.
        See [above](#compile-components).

        Once called, the `TestBed` configuration is frozen for the duration of the current spec.

  tr
    td(style="vertical-align: top") <code>createComponent<T></code>
    td
      :marked
        Create an instance of a component of type `T` based on the current `TestBed` configuration.
        Once called, the `TestBed` configuration is frozen for the duration of the current spec.
  tr
    td(style="vertical-align: top") <code>overrideModule</code>
    td
      :marked
        Replace metadata for the given `NgModule`. Recall that modules can import other modules.
        The `overrideModule` method can reach deeply into the current testing module to
        modify one of these inner modules.
  tr
    td(style="vertical-align: top") <code>overrideComponent</code>
    td
      :marked
        Replace metadata for the given component class which could be nested deeply 
        within an inner module.
  tr
    td(style="vertical-align: top") <code>overrideDirective</code>
    td
      :marked
        Replace metadata for the given directive class which could be nested deeply 
        within an inner module.
  tr
    td(style="vertical-align: top") <code>overridePipe</code>
    td
      :marked
        Replace metadata for the given pipe class which could be nested deeply 
        within an inner module.
  tr
    td(style="vertical-align: top").
      <a id="testbed-get"></a>
      <code>get</code>
    td
      :marked
        Retrieve a service from the current `TestBed` injector.

        The `inject` function is often adequate for this purpose. 
        But `inject` throws an error if it can't provide the service. 
        What if the service is optional?

        The `TestBed.get` method takes an optional second parameter, 
        the object to return if Angular can't find the provider
        (`null` in this example):
      +makeExample('testing/ts/app/bag/bag.spec.ts', 'testbed-get')(format=".")
      :marked
        Once called, the `TestBed` configuration is frozen for the duration of the current spec.

  tr
    td(style="vertical-align: top").
      <a id="testbed-initTestEnvironment"></a>
      <code>initTestEnvironment</code>
    td
      :marked
        Initialize the testing environment for the entire test run.

        The testing shims (`karma-test-shim`, `browser-test-shim`) call it for you
        so there is rarely a reason for you to call it yourself.

        This method may be called _exactly once_. Call `resetTestEnvironment` first
        if you absolutely need to change this default in the middle of your test run.

        Specify the Angular compiler factory, a `PlatformRef`, and a default Angular testing module.
        Alternatives for non-browser platforms are available in the general form
        `@angular/platform-<platform_name>/testing/<platform_name>`.
  tr
    td(style="vertical-align: top") <code>resetTestEnvironment</code>
    td
      :marked
        Reset the initial test environment including the default testing module.

:marked
  A few of the `TestBed` instance methods are not covered by static `TestBed` _class_ methods.
  These are rarely needed.

#component-fixture-api-summary
:marked
  ## The _ComponentFixture_

  The `TestBed.createComponent<T>`
  creates an instance of the component `T` 
  and returns a strongly typed `ComponentFixture` for that component.

  The `ComponentFixture` properties and methods provide access to the component, 
  its DOM representation, and aspects of its Angular environment. 

#component-fixture-properties
:marked
  ### _ComponentFixture_ properties

  Here are the most important properties for testers, in order of likely utility.
  
table
  tr
    th Properties
    th Description
  tr
    td(style="vertical-align: top") <code>componentInstance</code>
    td
      :marked
        The instance of the component class created by `TestBed.createComponent`.
  tr
    td(style="vertical-align: top") <code>debugElement</code>
    td
      :marked
        The `DebugElement` associated with the root element of the component.

        The `debugElement` provides insight into the component and its DOM element during test and debugging.
        It's a critical property for testers. The most interesting members are covered [below](#debug-element-details).
  tr
    td(style="vertical-align: top") <code>nativeElement</code>
    td
      :marked
        The native DOM element at the root of the component.
  tr
    td(style="vertical-align: top") <code>changeDetectorRef</code>
    td
      :marked
        The `ChangeDetectorRef` for the component.

        The `ChangeDetectorRef` is most valuable when testing a
        component that has the `ChangeDetectionStrategy.OnPush`
        or the component's change detection is under your programmatic control.

#component-fixture-methods
:marked
  ### _ComponentFixture_ methods

  The _fixture_ methods cause Angular to perform certain tasks to the component tree.
  Call these method to trigger Angular behavior in response to simulated user action.

  Here are the most useful methods for testers.
table
  tr
    th Methods
    th Description
  tr
    td(style="vertical-align: top") <code>detectChanges</code>
    td
      :marked
        Trigger a change detection cycle for the component.

        Call it to initialize the component (it calls `ngOnInit`) and after your 
        test code change the component's data bound property values.
        Angular can't see that you've changed `personComponent.name` and won't update the `name`
        binding until you call `detectChanges`.

        Runs `checkNoChanges`afterwards to confirm there are no circular updates unless
        called as `detectChanges(false)`;
  tr
    td(style="vertical-align: top") <code>autoDetectChanges</code>
    td
      :marked
        Set whether the fixture should try to detect changes automatically.

        When autodetect is true, the test fixture listens for _zone_ events and calls `detectChanges`. 
        You probably still have to call `fixture.detectChanges` to trigger data binding updates 
        when your test code modifies component property values directly.

        The default is `false` and testers who prefer fine control over test behavior
        tend to keep it `false`. 

        Calls `detectChanges` immediately which detects existing changes
        and will trigger `ngOnInit` if the component has not yet been initialized.
  tr
    td(style="vertical-align: top") <code>checkNoChanges</code>
    td
      :marked
        Do a change detection run to make sure there are no pending changes.
        Throws an exceptions if there are.
  tr
    td(style="vertical-align: top") <code>isStable</code>
    td
      :marked
        Return `true` if the fixture is currently _stable_.
        Returns `false` if there are async tasks that have not completed.
  tr
    td(style="vertical-align: top") <code>whenStable</code>
    td
      :marked
        Returns a promise that resolves when the fixture is stable.
        
        Hook that promise to resume testing after completion of asynchronous activity or 
        asynchronous change detection.
        See [above](#when-stable)
  tr
    td(style="vertical-align: top") <code>destroy</code>
    td
      :marked
        Trigger component destruction.

#debug-element-details
:marked
  ### _DebugElement_

  The `DebugElement` provides crucial insights into the component's DOM representation.

  From the test root component's `DebugElement`, returned by `fixture.debugElement`, 
  you can walk (and query) the fixture's entire element and component sub-trees.

  Here are the most useful `DebugElement` members for testers in approximate order of utility.

table
  tr
    th Member
    th Description
  tr
    td(style="vertical-align: top") <code>nativeElement</code>
    td
      :marked
        The corresponding DOM element in the browser (null for WebWorkers).
  tr
    td(style="vertical-align: top") <code>query</code>
    td
      :marked
        Calling `query(predicate: Predicate<DebugElement>)` returns the first `DebugElement`
        that matches the [predicate](#query-predicate) at any depth in the subtree.
  tr
    td(style="vertical-align: top") <code>queryAll</code>
    td
      :marked
        Calling `queryAll(predicate: Predicate<DebugElement>)` returns all `DebugElements`
        that matches the [predicate](#query-predicate) at any depth in subtree.
  tr
    td(style="vertical-align: top") <code>injector</code>
    td
      :marked
        The host dependency injector. 
        For example, the root element's component instance injector.
  tr
    td(style="vertical-align: top") <code>componentInstance</code>
    td
      :marked
        The element's own component instance, if it has one.
   tr
    td(style="vertical-align: top") <code>context</code>
    td
      :marked
        An object that provides parent context for this element.
        Often an ancestor component instance that governs this element.

        When an element is repeated with in `*ngFor`, the context is an `NgForRow` whose `$implicit`
        property is the value of the row instance value. 
        For example, the `hero` in `*ngFor="let hero of heroes"`.
  tr
    td(style="vertical-align: top") <code>children</code>
    td
      :marked
        The immediate `DebugElement` children. Walk the tree by descending through `children`.

      .l-sub-section
        :marked
          `DebugElement` also has `childNodes`, a list of `DebugNode` objects. 
          `DebugElement` derives from `DebugNode` objects and there are often 
          more nodes than elements. Testers can usually ignore plain nodes.
  tr
    td(style="vertical-align: top") <code>parent</code>
    td
      :marked
        The `DebugElement` parent. Null if this is the root element.

  tr
    td(style="vertical-align: top") <code>name</code>
    td
      :marked
        The element tag name, if it is an element.

  tr
    td(style="vertical-align: top") <code>triggerEventHandler</code>
    td
      :marked
        Triggers the event by its name if there is a corresponding listener 
        in the element's `listeners` collection.
        The second parameter is the _event object_ expected by the handler.
        See [above](#trigger-event-handler).

        If the event lacks a listener or there's some other problem, 
        consider calling `nativeElement.dispatchEvent(eventObject)`

  tr
    td(style="vertical-align: top") <code>listeners</code>
    td
      :marked
        The callbacks attached to the component's `@Output` properties and/or the element's event properties.

  tr
    td(style="vertical-align: top") <code>providerTokens</code>
    td
      :marked
        This component's injector lookup tokens.
        Includes the component itself plus the tokens that the component lists in its `providers` metadata.
  tr
    td(style="vertical-align: top") <code>source</code>
    td
      :marked
        Where to find this element in the source component template.

  tr
    td(style="vertical-align: top") <code>references</code>
    td
      :marked
        Dictionary of objects associated with template local variables (e.g. `#foo`),
        keyed by the local variable name.

#query-predicate
:marked
  The `DebugElement.query(predicate)` and `DebugElement.queryAll(predicate)` methods take a
  predicate that filters the source element's subtree for matching `DebugElement`.

  The predicate is any method that takes a `DebugElement` and returns a _truthy_ value.
  The following example finds all `DebugElements` with a reference to a template local variable named "content":
+makeExample('testing/ts/app/bag/bag.spec.ts', 'custom-predicate')(format=".")

:marked
  The Angular `By` class has three static methods for common predicates:
  * `By.all` - return all elements
  * `By.css(selector)` - return elements with matching CSS selectors.
  * `By.directive(directive)` - return elements that Angular matched to an instance of the directive class. 

+makeExample('testing/ts/app/hero/hero-list.component.spec.ts', 'by', 'app/hero/hero-list.component.spec.ts')(format=".")

#renderer-tests
:marked
  Many custom application directives inject the `Renderer` and call one of its `set...` methods.

  The test environment substitutes the `DebugDomRender` for the runtime `Renderer`.
  The `DebugDomRender` updates additional dictionary properties of the `DebugElement`
  when something calls a `set...` method.
 
  These dictionary properties are primarily of interest to authors of Angular DOM inspection tools
  but they may provide useful insights to testers as well.

table
  tr
    th Dictionary
    th Description
  tr
    td(style="vertical-align: top") <code>properties</code>
    td
      :marked
        Updated by `Renderer.setElementProperty`.
        Many Angular directives call it, including `NgModel`.
  tr
    td(style="vertical-align: top") <code>attributes</code>
    td
      :marked
        Updated by `Renderer.setElementAttribute`.
        Angular `[attribute]` bindings call it.
  tr
    td(style="vertical-align: top") <code>classes</code>
    td
      :marked
        Updated by `Renderer.setElementClass`.
        Angular `[class]` bindings call it.
  tr
    td(style="vertical-align: top") <code>styles</code>
    td
      :marked
        Updated by `Renderer.setElementStyle`.
        Angular `[style]` bindings call it.
:marked
  Here's an example of `Renderer` tests from the <live-example plnkr="bag-specs">live "Specs Bag" sample</live-example>.

+makeExample('testing/ts/app/bag/bag.spec.ts', 'debug-dom-renderer')(format=".")

a(href="#top").to-top Back to top

.l.hr

  #faq 
  .l-main-section
  :marked
    ## FAQ: Frequently Asked Questions
//
  :marked
    General
    * [When are end-to-end (e2e) tests a good choice?](#q-when-e2e)
    * [When to use the _TestBed_?](#q-why-testbed)
    * [When to write isolated unit tests without the _TestBed_?](#q-when-no-testbed)
    * [When can I skip _TestBed.compileComponents_?](#q-when-no-compile-components)
    * [Why must _TestBed.compileComponents_ be called last?](#q-why-compile-components-is-last)
    * [Why must _inject_ be called last?](#q-why-last-last)  
    * [What's the difference between _async_ and _fakeAsync_?](#q-async-vs-fake-async)
    * [What's the difference between _whenStable_ and _tick_?](#q-when-stable-vs-tick)
    * [How do I get something from the component's injector?](#q-component-injector)
    * [Why do feature modules make testing easier?](#q-why-feature-modules)  
    * [When should I prefer the _DynamicTestModule_?](#q-dynamic-test-module)
    * [How do I know if an injected service method was called?](#q-spy-on-service)
    * [When must I call _detectChanges_ and why?](#q-detect-changes)
    * [What's the difference between _triggerEventHandler_ and _dispatchEvent_?](#q-trigger-event-handler-vs-dispatch-event)
    * [How do I find an element by directive?](#q-by-directive)
    * [How do I extend Jasmine matchers?](#q-jasmine-matchers)
    * [Why would I add a test folder and how?](#q-test-folder)
    * [Why put specs next to the things they test?](#q-spec-file-location)
    * [When would I put specs in a test folder?](#q-specs-in-test-folder)
    * [How do I use the Jasmine HTML TestRunner in the browser?](#q-jasmine-browser-test-runner)

    Resources
    * [Where can I learn more about unit testing in JavaScript?](#q-js-unit-testing-resources)  
    * [Where can I learn more about testing with Jasmine?](#q-jasmine-resources)
    * [Where can I learn more about testing with karma?](#q-karma-resources)
    * [Where can I learn more about e2e testing with protractor?](#q-protractor-resources)

  a(href="#top").to-top Back to top

  .l-hr

#q-spec-file-location
:marked
  ### Why put specs next to the things they test?

  We recommend putting unit test spec files in the same folder 
  as the application source code files that they test because
  - Such tests are easy to find
  - You see at a glance if a part of our application lacks tests.
  - Nearby tests can reveal how a part works in context. 
  - When you move the source (inevitable), you remember to move the test.
  - When you rename the source file (inevitable), you remember to rename the test file.

.l-hr

#q-specs-in-test-folder
:marked
  ### When would I put specs in a test folder?

  Application integration specs can test the interactions of multiple parts
  spread across folders and modules.
  They don't really belong to part in particular so they don't have a
  natural home next to any one file.

  It's often better to create an appropriate folder for them in the `tests` directory.

  Of course specs that test the test helpers belong in the `test` folder,
  next to their corresponding helper files.<|MERGE_RESOLUTION|>--- conflicted
+++ resolved
@@ -1285,35 +1285,23 @@
   ### 同步测试
 
   The first two tests are synchronous. 
-<<<<<<< HEAD
-  Neither test can prove that a value from the service will be displayed.
-
-  前两个测试是同步的。它们都不能证明服务返回的值将会被显示。
-  
-  Thanks to the spy, the second test verifies that `getQuote` is called. 
-  But the quote itself has not arrived, despite the fact that the spy returns a resolved promise.
-
-  在Spy的帮助下，第二个测试验证了`getQuote`被调用了。
-  虽然Spy返回了解析了的承诺，但是确没有收到名言。
-  
-  This test must wait at least one full turn of the JavaScript engine, a least one "tick", before the
-  value becomes available. By that time, the test runner has moved on to the next test in the suite.
-
-  这个测试必须等待JavaScript引擎一整个回合，至少一个"tick"后，返回值才会有效。这个时候，测试运行器已经移到了测试套件下个测试。
-
-  The test must become an "async test" ... like the third test
-=======
   Thanks to the spy, they verify that `getQuote` is called _after_
-  the first change detection cycle during which Angular calls `ngOnInit`. 
-
+  the first change detection cycle during which Angular calls `ngOnInit`.  
+
+  前两个测试是同步的。
+  在Spy的帮助下，它们验证了在Angular调用`ngOnInit`期间发生的第一次变化检测后，`getQuote`被调用了。  
+  
   Neither test can prove that a value from the service is be displayed.
   The quote itself has not arrived, despite the fact that the spy returns a resolved promise.
   
+  两者都不能证明被显示的值是从服务的。
+  虽然spy返回了解析的承诺，名言本身还没有到来。
+  
   This test must wait at least one full turn of the JavaScript engine before the
   value becomes available. The test must become _asynchronous_.
->>>>>>> 556e4069
-
-  测试必须变成“异步测试”...就像第三个测试那样。
+
+  这个测试必须等待JavaScript引擎一整个回合，返回值才会有效。该测试必须要变成**异步的**。
+  
 
 #async
 :marked
@@ -1327,21 +1315,12 @@
 
 +makeExample('testing/ts/app/shared/twain.component.spec.ts', 'async-test', 'app/shared/twain.component.spec.ts (async test)')(format='.')
 :marked
-  The `async` function is one of the Angular testing utilities. 
-<<<<<<< HEAD
+  The `async` function is one of the Angular testing utilities.
+  It simplifies coding of asynchronous tests by arranging for the tester's code to run in a special _async test zone_.
    
-  `async`函数是**Angular TestBed**的一部分。
-
-  It simplifyies coding of asynchronous tests by arranging for the tester's code to run in a special _async test zone_.
-  
-  通过将测试代码放到特殊的**异步测试区域**来运行，`async`函数简化了异步测试的代码。
+  `async`函数是**Angular TestBed**的一部分。通过将测试代码放到特殊的**异步测试区域**来运行，`async`函数简化了异步测试的代码。
 
   The `async` function _takes_ a parameterless function and _returns_ a parameterless function
-=======
-  It simplifies coding of asynchronous tests by arranging for the tester's code to run in a special _async test zone_.
-
-  The `async` function _takes_ a parameterless function and _returns_ a function
->>>>>>> 556e4069
   which becomes the argument to the  Jasmine `it` call. 
 
   `async`函数**接受**无参数的函数方法，**返回**无参数的函数方法，变成Jasmine的`it`函数的参数。
@@ -1355,39 +1334,25 @@
   没有任何地方显示异步特征。
   比如，它不返回承诺，并且没有`done`方法可调用，因为它是标准的Jasmine异步测试。
   
-  Some functions called within a test (such as `fixture.whenStable`) continue to reveal their asynchronous behavior.
-<<<<<<< HEAD
-  Consider also the [_fakeAsync_](#fake-async) alternative which affords a more linear coding experience.
+  Some functions called within a test (such as `fixture.whenStable`) continue to reveal their asynchronous behavior.  
   
   在测试（比如`fixture.whenStable`）里面调用函数时，会继续体现它们的异步行为。
-  考虑使用[_fakeAsync_](#fake-async)，以获得更加直观的代码经验。
-=======
+  
 .l-sub-section
   :marked
     The `fakeAsync` alternative, [covered below](#fake-async), removes this artifact and affords a more linear coding experience.
->>>>>>> 556e4069
+    
+    `fakeAsync`可选方法，[正如下面解释的](#fake-async)，移除了这个需要，提供了更加直观的代码经验。
 
 #when-stable
 :marked
   ## _whenStable_
-<<<<<<< HEAD
 
   ## **whenStable**
 
-  The test must wait for the `getQuote` promise to resolve. 
-
-  测试必须等待`getQuote`承诺的解析。
- 
-  The `getQuote` promise promise resolves in the next turn of the JavaScript engine, thanks to the spy.
-  But a different test implementation of  `getQuote` could take longer.
-  An integration test might call the _real_ `getQuote`, resulting in an XHR request
-  that took many seconds to respond.
-=======
-  The test must wait for the `getQuote` promise to resolve in the next turn of the JavaScript engine.
->>>>>>> 556e4069
-
-  在spy的帮助下，`getQuote`承诺在JavaScript引擎的下一回合中被解析。但是不同的`getQuote`测试的实施可能需要更长时间。
-  集成的测试有可能调用**真实**的`getQuote`，导致XHR请求，需要好几秒来响应。
+  The test must wait for the `getQuote` promise to resolve in the next turn of the JavaScript engine. 
+
+  测试必须等待`getQuote`在JavaScript引擎的下一回合中被解析。  
 
   This test has no direct access to the promise returned by the call to `testService.getQuote` 
   which is private and inaccessible inside `TwainComponent`.
@@ -1402,19 +1367,13 @@
   The `ComponentFixture.whenStable` method returns its own promise which resolves when the `getQuote` promise completes.
   In fact, the _whenStable_ promise resolves when _all pending asynchronous activities within this test_ complete ... the definition of "stable".
 
-<<<<<<< HEAD
   `ComponentFixture.whenStable`方法返回它自己的承诺，它在`getQuote`承诺完成时被解析。实际上，当**所有待处理异步行为**完成时即为“stable”，在“stable”后**whenStable**承诺被解析。
 
-  Then the testing continues. 
-  The test kicks off another round of change detection (`fixture.detectChanges`) which tells Angular to update the DOM with the quote.
-=======
   Then the test resumes and kicks off another round of change detection (`fixture.detectChanges`)
   which tells Angular to update the DOM with the quote.
->>>>>>> 556e4069
   The `getQuote` helper method extracts the display element text and the expectation confirms that the text matches the test quote.
 
-  然后测试继续运行。
-  测试开始另一轮的变化检测（`fixture.detectChanges`）,通知Angular使用名言来更新DOM。
+  然后测试继续运行，并开始另一轮的变化检测（`fixture.detectChanges`）,通知Angular使用名言来更新DOM。
   `getQuote`辅助方法提取出显示元素文本，然后expect语句确认这个文本与预备的名言相符。
 
 #fakeAsync
@@ -1433,18 +1392,13 @@
   Notice that `fakeAsync` replaces `async` as the `it` argument.
   The `fakeAsync` function is another of the Angular testing utilities.
 
-<<<<<<< HEAD
   注意，在`it`的参数中，`async`被`faceAsync`替换。
   `fakeAsync`是另一种Angular测试工具。 
 
-  Like [async](#async-fn-in-it), it _takes_ a parameterless function and _returns_ a parameterless function
-  which becomes the argument to the  Jasmine `it` call. 
-=======
   Like [async](#async), it _takes_ a parameterless function and _returns_ a function
   that becomes the argument to the  Jasmine `it` call. 
->>>>>>> 556e4069
-
-  和[async](#async-fn-in-it)一样，它也**接受**无参数函数并**返回**无参数函数，变成Jasmine的`it`函数的参数。 
+
+  和[async](#async)一样，它也**接受**无参数函数并**返回**一个函数，变成Jasmine的`it`函数的参数。 
 
   The `fakeAsync` function enables a linear coding style by running the test body in a special _fakeAsync test zone_.
 
@@ -1454,33 +1408,22 @@
   There is no `then(...)` to disrupt the visible flow of control.
   The promise-returning `fixture.whenStable` is gone, replaced by `tick()`.
 
-<<<<<<< HEAD
   对于`async`来说，`fakeAsync`最重要的好处时测试看起来像同步的。里面没有任何承诺。
   没有`then(...)`链来打断控制流。
-
-  There are limitations. For example, you cannot make an XHR call from within a `fakeAsync`.
-=======
+ 
 .l-sub-section
   :marked
     There _are_ limitations. For example, you cannot make an XHR call from within a `fakeAsync`.
->>>>>>> 556e4069
-
-  但是`fakeAsync`有局限性。比如，你不能从`fakeAsync`发起XHR请求。
+
+    但是`fakeAsync`有局限性。比如，你不能从`fakeAsync`发起XHR请求。
 
 #tick
 #tick-first-look
 :marked
   ## The _tick_ function
-<<<<<<< HEAD
 
   ## **tick**函数
-
-  Compare the third and fourth tests. Notice that `fixture.whenStable` is gone, replaced by `tick()`.
-
-  比较一下第三和第四个测试。注意`fixture.whenStable`没有了，被`tick()`替换。
-
-=======
->>>>>>> 556e4069
+  
   The `tick` function is one of the Angular testing utilities and a companion to `fakeAsync`.
   It can only be called within a `fakeAsync` body.
 
@@ -1596,28 +1539,21 @@
 :marked
   ## The _async_ function in _beforeEach_
 
-<<<<<<< HEAD
   ## **beforeEach**里的**async**函数
 
-  Notice the `async` call in the `beforeEach`. 
-=======
   Notice the `async` call in the `beforeEach`, made necessary by the asynchronous `TestBed.compileComponents` method.
->>>>>>> 556e4069
   The `async` function arranges for the tester's code to run in a special _async test zone_
   that hides the mechanics of asynchronous execution, just as it does when passed to an [_it_ test)(#async).
 
-  注意`beforeEach`里面对`async`的调用。
+  注意`beforeEach`里面对`async`的调用，因为异步方法`TestBed.compileComponents`而变得必要。
   `async`函数将测试代码安排到特殊的**异步测试区域**来运行，该区域隐藏了异步执行的细节，就像它被传递给[_it_ 测试)(#async)一样。
 
 #compile-components
 :marked
   ## _compileComponents_ 
-<<<<<<< HEAD
 
   ## _compileComponents_ 
  
-=======
->>>>>>> 556e4069
   In this example, `TestBed.compileComponents` compiles one component, the `DashboardComponent`. 
   It's the only declared component in this testing module.
 
@@ -1627,15 +1563,11 @@
   Tests later in this chapter have more declared components and some of them import application
   modules that declare yet more components.
   Some or all of these components could have external templates and css files.
-<<<<<<< HEAD
-  `TestBed.compileComponents` compiles them all asynchonously at one time.
+  `TestBed.compileComponents` compiles them all asynchronously at one time.
 
   本章后面的测试有更多声明组件，它们中间的一些导入应用模块，这些模块有更多的声明组件。
   一部分或者全部组件可能有外部模板和CSS文件。
   `TestBed.compileComponents`一次性异步编译所有组件。
-=======
-  `TestBed.compileComponents` compiles them all asynchronously at one time.
->>>>>>> 556e4069
   
   The `compileComponents` method returns a promise so you can perform additional tasks _after_ it finishes.
   The promise isn't needed here.
@@ -1643,32 +1575,24 @@
   `compileComponents`方法返回承诺，可以用来在它完成时候，执行更多额外任务。
 
   ### _compileComponents_ closes configuration
-<<<<<<< HEAD
 
   ### _compileComponents_ 关闭配置
 
-  After `compileComponents` runs, the current `TestBed` instance is closed to further configuration.
-=======
   Calling `compileComponents` closes the current `TestBed` instance is further configuration.
->>>>>>> 556e4069
   You cannot call any more `TestBed` configuration methods, not `configureTestModule` 
   nor any of the `override...` methods. The `TestBed` throws an error if you try.
 
-  `compileComponents`运行之后，当前的`TestBed`实例就不能再次被配置了。
+  调用`compileComponents`关闭当前的`TestBed`实例，使它不能再被配置。
   你不能再调用任何`TestBed`配置方法、`configureTestModule`或者任何`override...`方法，否则`TestBed`将会抛出错误。
 
 .alert.is-important
   :marked
     Do not configure the `TestBed` after calling `compileComponents`. 
     Make `compileComponents` the last step 
-<<<<<<< HEAD
-    before calling `TestBed.createInstance` to instantiate the _component-under-test_.
+    before calling `TestBed.createComponent` to instantiate the _component-under-test_.
 
     不要再调用`compileComponents`之后再配置`TestBed`。
-    在调用`TestBed.createInstance`来初始化被测试的组件之前，把`compileComponents`的调用放到最后一步。
-=======
-    before calling `TestBed.createComponent` to instantiate the _component-under-test_.
->>>>>>> 556e4069
+    在调用`TestBed.createComponent`来初始化被测试的组件之前，把`compileComponents`的调用放到最后一步。
 :marked
   The `DashboardHeroComponent` spec follows the asynchonous `beforeEach` with a
   _synchronous_ `beforeEach` that completes the setup steps and runs tests ... as described in the next section.
@@ -1757,11 +1681,8 @@
 .l-sub-section
   :marked
     The [discussion below](#routed-component) covers testing components that require the router.
-<<<<<<< HEAD
 
     [下面](#routed-component) 覆盖了如何测试带有路由器的组件。
-=======
->>>>>>> 556e4069
 :marked
   The immediate goal is to test the `DashboardHeroComponent`, not the `DashboardComponent`, and there's no need
   to work hard unnecessarily. Let's try the second and third options.
