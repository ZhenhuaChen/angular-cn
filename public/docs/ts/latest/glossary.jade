block includes
  include _util-fns

//- current.path = ['docs', lang, 'latest', ...]
- var lang = current.path[1]
- var docsPath='/' + current.path[0]
- var docsLatest='/' + current.path.slice(0,3).join('/');
- var _at = lang === 'js' ? '' : '@'
- var _decoratorLink = '<a href="#' + _decorator + '">' + _decorator + '</a>'

:marked
  # Angular 2词汇表

  Angular 2 has a vocabulary of its own.
  Most Angular 2 terms are everyday English words
  with a specific meaning within the Angular system.

  Angular 2有自己的词汇表。
  虽然大多数的Angular 2短语都是日常用语，但是在Angular体系中，它们有特别的含义。

  We have gathered here the most prominent terms
  and a few less familiar ones that have unusual or
  unexpected definitions.

  我们搜集了常用词和少量具有独特或反直觉含义的罕用词。

  [A](#A) [B](#B) [C](#C) [D](#D) [E](#E) [F](#F) [G](#G) [H](#H) [I](#I)
  [J](#J) [K](#K) [L](#L) [M](#M) [N](#N) [O](#O) [P](#P) [Q](#Q) [R](#R)
  [S](#S) [T](#T) [U](#U) [V](#V) [W](#W) [X](#X) [Y](#Y) [Z](#Z)

.l-main-section#A

+ifDocsFor('ts')
  a#aot
  :marked
    ## Ahead of Time (AOT) Compilation
  
    ## Ahead of Time (AOT) 提前编译
    
  .l-sub-section
    :marked
      Angular applications can be compiled by developers at build-time.
      By compiling your application using the compiler-cli, `ngc`, you can bootstrap directly
      to a Module Factory, meaning you don't need to include the Angular compiler in your javascript bundle.
      Ahead of Time compiled applications also benefit from decreased load time and increased performance.
  
      开发者可以在构造时(build-time)编译Angular应用程序。通过`Compiler-cli` - `ngc`编译应用程序，应用可以从一个模块工厂(Module Factory)直接启动，意思是不再需要把Angular编译器添加到JavaScript包中。提前编译的应用程序将加载迅速，并具有更高的性能。

  :marked
    ## Angular Module
  
    ## Angular模块 
  .l-sub-section
    :marked
      Helps us organize an application into cohesive blocks of functionality.
      An Angular module identifies the components, directives, and pipes that are used by the application
      along with the list of external Angular modules that the application needs, such as `FormsModule`.
  
      帮助我们将一个应用程序组织成拼合的功能模块群。一个Angular模块标识了被应用程序使用的组件、指令和管道等，它同时包含了应用程序需要的外来Angular模块的列表，比如`FormsModule`。
  
      Every Angular application has an application root module class. By convention the class is
      called `AppModule` and resides in a file named `app.component.ts`.
  
      每个Angular应用程序都有一个应用程序根模块类。按规约这个类的名字为`AppModule`，存放在名为`app.component.ts`的文件。
  
      See the [Angular Module](!{docsLatest}/guide/ngmodule.html) chapter for details and examples.
  
      到[Angular模块](!{docsLatest}/guide/ngmodule.html)章节查看详情。
      
+ifDocsFor('ts|dart')
  :marked
    ## Annotation
    
    ## 注解(Annotation)
  .l-sub-section
    block annotation-defn
      :marked
        In practice a synonym for [Decoration](#decorator).
    
        [装饰器(Decoration)](#decorator)在实践中的同义词。
  
:marked
  ## Attribute Directive
  ## 属性型指令(Attribute Directive)
.l-sub-section
  :marked
    A category of [Directive](#directive) that can listen to and modify the behavior of
    other HTML elements, attributes, properties, and components. They are usually represented
    as HTML attributes, hence the name.

    [指令(Directive)](#directive)分类中的一种。它允许监听或修改其它HTML元素、属性、组件的行为。它们通常用作HTML属性，就像它的名字所暗示的那样。

    The `ngClass` directive for adding and removing CSS class names is a good example of
    an Attribute Directive.

    `ngClass`指令就是典型的属性型指令。它可以添加或移除CSS类名。
    
.l-main-section#B

+ifDocsFor('ts|js')
  :marked
    ## Barrel
    ## 封装桶(Barrel)
  .l-sub-section
    :marked
      A barrel is a way to *rollup exports* from several ES2015 modules into a single convenience ES2015 module.
      The barrel itself is an ES2015 module file that re-exports *selected* exports of other ES2015 modules.
      
      封装桶是把一系列模块中的*导出结果*归纳进一个单一的快捷模块的一种方式。
      封装桶本身是一个模块文件，它重新导出*选中的*导出，这些导入来自其它文件。
  
      Imagine three ES2015 modules in a `heroes` folder:
  
      设想在`heroes`目录下有三个ES2015的模块：

    code-example.
      // heroes/hero.component.ts
      export class HeroComponent {}
      
      // heroes/hero.model.ts
      export class Hero {}
      
      // heroes/hero.service.ts
      export class HeroService {}
    :marked
      Without a barrel, a consumer would need three import statements:
  
      假如没有封装桶，消费者就需要三条import语句：
  
    code-example.
      import { HeroComponent } from '../heroes/hero.component.ts';
      import { Hero }          from '../heroes/hero.model.ts';
      import { HeroService }   from '../heroes/hero.service.ts';
    :marked
      We can add a barrel to the `heroes` folder (called `index` by convention) that exports all of these items:
  
      在`heroes`目录下添加一个封装桶(按规约叫做`index`)，它导出所有这三条：
  
    code-example.
      export * from './hero.model.ts';   // re-export all of its exports
      export * from './hero.service.ts'; // re-export all of its exports
      export { HeroComponent } from './hero.component.ts'; // re-export the named thing
    :marked
      Now a consumer can import what it needs from the barrel.
  
      现在，消费者就就可以从这个封装桶中导入它需要的东西了。
  
    code-example.
      import { Hero, HeroService } from '../heroes'; // index is implied
    :marked
      The Angular [scoped packages](#scoped-package) each have a barrel named `index`.
  
      Angular的每个[范围化包(Scoped Package)](#scoped-package)都有一个叫做`index`的封装桶。

      That's why we can write this:
    
      这就是为什么可以这样写：
    
    +makeExcerpt('quickstart/ts/app/app.component.ts', 'import', '')

    .alert.is-important
      :marked
        Note that you can often achieve this same goal using [Angular modules](#angular-module) instead.

        注意，你可以利用[Angular模块](#angular-module)达到同样的目的。

:marked
  ## Binding
  ## 绑定(Binding)
.l-sub-section
  :marked
    Almost always refers to [Data Binding](#data-binding) and the act of
    binding an HTML object property to a data object property.

    几乎都是指的[数据绑定(Data Binding)](#data-binding)和将一个HTML对象属性绑定到一个数据对象属性的行为。

    May refer to a [Dependency Injection](#dependency-injection) binding
    between a "token" or "key" and a dependency [provider](#provider).
    This more rare usage should be clear in context.

    有可能指的是[依赖注入(Dependency Injection)](#dependency-injection)在一个令牌(Token)或键值(Key)和一个依赖的[提供商(Provider)](#provider)之间的绑定。
    这种用法很少，而且一般都会在上下文中写清楚。

:marked
  ## Bootstrap
  ## 启动/引导(Bootstrap)
.l-sub-section
  block bootstrap-defn-top
    :marked
      We launch an Angular application by "bootstrapping" it using the application root Angular module (`AppModule`).
      The bootstraping identifies an application's top level "root" [Component](#component), which is the first
      component that is loaded for the application. For more information see the [QuickStart](/docs/ts/latest/quickstart.html).
  
      通过一个名叫`bootstrap`的方法来引导Angular应用程序。这个`bootstrap`方法会识别应用程序的顶级“根”[组件(Component)](#component)，
      并可能通过[依赖注入体系(Dependency Injection System)](#dependency-injection)注册服务的[提供商(Provider)](#provider)。
  
      One can bootstrap multiple apps in the same `index.html`, each with its own top level root.
  
      你可以在同一个`index.html`中引导多个应用，每个应用都有它自己的顶级根组件。

.l-main-section#C
:marked
  ## camelCase
  ## 驼峰式命名法(camelCase)
.l-sub-section
  :marked
    The practice of writing compound words or phrases such that each word or abbreviation begins with a capital letter 
    _except the first letter which is a lowercase letter_. 

    驼峰式命名法是指除了首字母要小写外，每个单词或缩写都以大写字母开头儿的形式来书写复合词或短语的一种实践。

    Function, property, and method names are typically spelled in camelCase. Examples include: `square`, `firstName` and `getHeroes`.

    函数、属性和方法命名一般都使用驼峰式拼写法。比如`square`, `firstName` 和 `getHeroes`等。

    This form is also known as **lower camel case**, to distinguish it from **upper camel case** which we call [PascalCase](#pascalcase).
    When we write "camelCase" in this documentation we always mean *lower camel case*.

    这种形式也被叫做**小驼峰式命名法(lower camel case)**，以区分于**大驼峰式命名法**(也叫[Pascal命名法(PascalCase)](#pascalcase))。
    在文档中提到“驼峰式命名法(camelCase)”的时候，我们所指的都是小驼峰命名法。

:marked
  ## Component
  ## 组件(Component)
.l-sub-section
  :marked
    An Angular class responsible for exposing data
    to a [View](#view) and handling most of the view’s display
    and user-interaction logic.

    组件是一种用来把数据展示到[视图(View)](#view)，并处理几乎所有的视图显示和交互逻辑的Angular类。

    The Component is one of the most important building blocks in the Angular system.
    It is, in fact, an Angular [Directive](#directive) with a companion [Template](#template).

    组件是Angular系统中最重要的基本构造块儿之一。
    它其实是一个拥有[模板(Template)](#template)的[指令(Directive)](#directive)。

    The  developer applies the `#{_at}Component` !{_decoratorLink} to
    the component class, thereby attaching to the class the essential component metadata
    that Angular needs to create a component instance and render it with its template
    as a view.

    开发人员使用`#{_at}Component`!{decoratorCn}来装饰一个组件类，也就是把这个核心组件的元数据附加到类上。
    Angular会利用这个元数据信息创建一个组件实例，并把组件的模板作为视图渲染出来。

    Those familiar with "MVC" and "MVVM" patterns will recognize
    the Component in the role of "Controller" or "View Model".

    如果你熟悉 "MVC" 和 "MVVM" 架构模式，就会意识到“组件”充当了“控制器(Controller)”和“视图模型(View Model)”的角色。
// #enddocregion b-c

.l-main-section#D
:marked
  ## dash-case
  ## 中线命名法(dash-case)
.l-sub-section
  :marked
    The practice of writing compound words or phrases such that each word is separated by a dash or hyphen (-). 
    This form is also known as [kebab-case](#kebab-case).    

    使用中线(`-`)分隔每个单词来书写词汇或短语的方法叫做中线命名法。
    这种命名法也被称为[烤串命名法(kebab-case)](#kebab-case)。

    [Directive](#directive) selectors (like `my-app`) <span if-docs="ts">and
    the root of filenames (such as `hero-list.component.ts`)</span> are often
    spelled in dash-case.

    [指令](#directive)的选择器（例如`my-app`）<span if-docs="ts">和文件名（比如``hero-list.component.ts`）</span>通常都是通过中线命名法来命名的。

:marked
  ## Data Binding
  ## 数据绑定(Data Binding)
.l-sub-section
  :marked
    Applications display data values to a user and respond to user
    actions (clicks, touches, keystrokes).

    应用程序会将数据展示给用户，并对用户的操作(点击、触屏、按键)做出回应。

    We could push application data values into HTML, attach
    event listeners, pull changed values from the screen, and
    update application data values ... all by hand.

    当然也可以自己处理这些操作：将数据显示到HTML网页，添加事件监听器，从屏幕获取数据变化，然后更新数据等等……

    Or we could declare the relationship between an HTML widget
    and an application data source ... and let a data binding
    framework handle the details.

    或者，也可以声明HTML小部件和数据源的关系……，让一个数据绑定框架来处理所有细节。

    Data Binding is that second approach. Angular has a rich
    data binding framework with a variety of data binding
    operations and supporting declaration syntax.

    这第二种方法就是数据绑定。Angular有一个非常强大的数据绑定框架，具有多种用来进行数据绑定的操作，并能支持特定的语法。

     The many forms of binding include:
     绑定形式包括：
     * [Interpolation](!{docsLatest}/guide/template-syntax.html#interpolation)
     * [插值表达式(Interpolation)](!{docsLatest}/guide/template-syntax.html#interpolation)
     * [Property Binding](!{docsLatest}/guide/template-syntax.html#property-binding)
     * [属性绑定(Property Binding)](!{docsLatest}/guide/template-syntax.html#property-binding)
     * [Event Binding](!{docsLatest}/guide/template-syntax.html#event-binding)
     * [事件绑定(Event Binding)](!{docsLatest}/guide/template-syntax.html#event-binding)
     * [Attribute Binding](!{docsLatest}/guide/template-syntax.html#attribute-binding)
     * [Attribute绑定(Attribute Binding)](!{docsLatest}/guide/template-syntax.html#attribute-binding)
     * [Class Binding](!{docsLatest}/guide/template-syntax.html#class-binding)
     * [CSS类绑定(Class Binding)](!{docsLatest}/guide/template-syntax.html#class-binding)
     * [Style Binding](!{docsLatest}/guide/template-syntax.html#style-binding)
     * [样式绑定(Style Binding)](!{docsLatest}/guide/template-syntax.html#style-binding)
     * [Two-way data binding with ngModel](!{docsLatest}/guide/template-syntax.html#ng-model)
     * [基于ngModel的双向数据绑定(Two-way data binding with ngModel)](!{docsLatest}/guide/template-syntax.html#ng-model)

    Learn more about data binding in the
    [Template Syntax](!{docsLatest}/guide/template-syntax.html#data-binding) chapter.

    要了解关于数据绑定的更多知识，请参见[模板语法](guide/template-syntax.html#data-binding)一章。

+ifDocsFor('ts|dart')
  a#decorator
  a#decoration
  :marked
    ## Decorator | Decoration
    ## 装饰器(Decorator | Decoration)
  .l-sub-section
    block decorator-defn
      :marked
        A Decorator is a **function** that adds metadata to a class, its members (properties, methods) and function arguments.
    
        装饰器是一个**函数**，这个函数将元数据添加到类、类成员(属性、方法)和函数上。
    
        Decorators are a JavaScript language [feature](https://github.com/wycats/javascript-decorators), implemented in TypeScript and proposed for ES2016 (AKA ES7).
    
        装饰器是一个JavaScript的语言[特性](https://github.com/wycats/javascript-decorators)，装饰器在TypeScript里面已经采纳并实现了，并被推荐到了ES2016(也就是ES7)。
    
        We apply a decorator by positioning it
        immediately above or to the left of the thing it decorates.
    
        应用装饰器的方法是把装饰器放到被装饰对象的上面或左边。
    
        Angular has its own set of decorators to help it interoperate with our application parts.
        Here is an example of a `@Component` decorator that identifies a
        class as an Angular [Component](#component) and an `@Input` decorator applied to a property
        of that component.
    
        Angular使用自己的一套装饰器来实现应用程序各部分之间的相互操作。
        下面的例子中使用了`@Component`装饰器来将一个类标记为一个Angular[组件(Component)](#component)，并用`@Input`装饰器来装饰该组件的一个属性。
    
        The elided object argument to the `@Component` decorator would contain the pertinent component metadata.
    
        `@Component`装饰器中被省略的参数对象还可以包含和组件有关的元数据。
    
        ```
        @Component({...})
        export class AppComponent {
          constructor(@Inject('SpecialFoo') public foo:Foo) {}
          @Input() name:string;
        }
        ```
    
        The scope of a decorator is limited to the language feature
        that it decorates. None of the decorations shown here will "leak" to other
        classes appearing below it in the file.
    
        一个装饰器的作用域会被限制在它所装饰的东西上，这是一个语言级特性。在上面这个例子中，就算别的类在同一个文件中紧跟着上面的类也不会有任何装饰器“泄露”到其它类。
    
      .alert.is-important
        :marked
          Always include the parentheses `()` when applying a decorator.
          A decorator is a **function** that must be called when applied.
    
          永远别忘了在装饰器后面加括号`()`。因为装饰器是 **函数** ，在应用它的时候一定要被调用。

:marked
  ## Dependency Injection
  ## 依赖注入(Dependency Injection)
.l-sub-section
  :marked
    Dependency Injection is both a design pattern and a mechanism
    for creating and delivering parts of an application to other
    parts of an application that request them.

    依赖注入既是设计模式，同时又是一种机制：当应用程序的一些部件需要另一些部件的时候，使用依赖注入机制来创建被请求的部件并将其注入到发出请求的部件中。

    Angular developers prefer to build applications by defining many simple parts
    that each do one thing well and then wire them together at runtime.

    Angular开发者构建应用程序时的首选方法是：定义许多精简的小部件，每个小部件只做一件事并做好它，然后在运行期把这些精简小部件装配在一起组成应用程序。

    These parts often rely on other parts. An Angular [Component](#component)
    part might rely on a service part to get data or perform a calculation. When a
    part "A" relies on another part "B", we say that "A" depends on "B" and
    that "B" is a dependency of "A".

    这些小部件通常会依赖其它小部件。一个Angular[组件(Component)](#component)可能依赖一个“服务”部件来获取数据或处理运算。如果部件A要靠另一个部件B才能工作，那么A“依赖于”B，B是A的“依赖”。

    We can ask a "Dependency Injection System" to create "A"
    for us and handle all the dependencies.
    If "A" needs "B" and "B" needs "C", the system resolves that chain of dependencies
    and returns a fully prepared instance of "A".

    我们可以要求“依赖注入系统”为我们创建一个部件A并处理所有A的“依赖”。如果A需要B，B需要C，这个系统便解析这个依赖链，返回一个完全准备好的A实例。

    Angular provides and relies upon its own sophisticated
    [Dependency Injection](dependency-injection.html) system
    to assemble and run applications by "injecting" application parts
    into other application parts where and when needed.

    Angular提供并使用自己精心设计的[依赖注入(Dependency Injection)](dependency-injection.html)系统来组装和运行应用程序：在要用时，将一些部件“注入”到另一些部件里面。

    At the core there is an [`Injector`](#injector) that returns dependency values on request.
    The expression `injector.get(token)` returns the value associated with the given token.

    在Angular内核中有一个[注入器(Injector)](#injector)，这个注入器根据需要返回被依赖部件。`injector.get(token)`方法返回与该token(令牌)参数相关的依赖部件。

    A token is an Angular type (`OpaqueToken`). We rarely deal with tokens directly; most
    methods accept a class name (`Foo`) or a string ("foo") and Angular converts it
    to a token. When we write `injector.get(Foo)`, the injector returns
    the value associated with the token for the `Foo` class, typically an instance of `Foo` itself.

    令牌是一个Angular中的类型(`OpaqueToken`)。我们很少需要直接接触令牌。绝大多数类方法都接受类名(`Foo`)或字符串("foo")，Angular会把这些类名称和字符串转换成令牌。
    当调用`injector.get(Foo)`时，注入器返回用`Foo`类生成的令牌所对应的依赖值，该依赖值通常是`Foo`类的实例。

    Angular makes similar requests internally during many of its operations
    as when it creates a [`Component`](#component) for display.

    Angular在创建[组件(Component)](#component)以供显示的过程中，会在内部执行很多类似的依赖注入请求。

    The `Injector` maintains an internal map of tokens to dependency values.
    If the `Injector` can't find a value for a given token, it creates
    a new value using a `Provider` for that token.

    注入器(`Injector`)维护一个令牌与相应依赖值的对照表(map)。如果注入器不能找到一个令牌对应的依赖值，它就会使用提供商(`Provider`)来创建一个依赖值。

    A [Provider](#provider) is a recipe for
    creating new instances of a dependency value associated with a particular token.

    [提供商(Provider)](#provider)是创建依赖实例的“菜谱”之一，这个实例会与一个特定的令牌关联起来。

    An injector can only create a value for a given token if it has
    a `Provider` for that token in its internal provider registry.
    Registering providers is a critical preparatory step.

    只有当注入器内部的提供商注册表中存在与令牌对应的提供商时，注入器才能为这个令牌创建一个依赖值。所以注册提供商是一个非常关键的准备步骤。

    Angular registers some of its own providers with every injector.
    We can register our own providers.

    Angular会为每个注册器注册很多Angular内建提供商。我们也可以注册自己的提供商。通常注册提供商的最佳时间是在应用程序开始[引导(Bootstrap)](#bootstrap)的时候。
    当然，我们也有其它很多机会注册提供商。

    Learn more in the [Dependency Injection](!{docsLatest}/guide/dependency-injection.html) chapter.

    要了解关于依赖注入的更多知识，请参见[依赖注入(Dependency Injection)](!{docsLatest}/guide/dependency-injection.html)一章。
    
:marked
  ## Directive
  ## 指令(Directive)
.l-sub-section
  :marked
    An Angular class responsible for creating, re-shaping, and interacting with HTML elements
    in the browser DOM. Directives are Angular's most fundamental feature.

    指令是一个Angular类，这个类负责创建和重塑浏览器DOM中的HTML元素，同时负责与HTML元素的互动。指令是Angular中最基本的特性之一。

    A Directive is almost always associated with an HTML element or attribute.
    We often refer to such an element or attribute as the directive itself.
    When Angular finds a directive in an HTML template,
    it creates the matching directive class instance
    and gives that instance control over that portion of the browser DOM.

    指令几乎都是关联到HTML元素或属性(Attribute)的。我们通常把这些关联到的HTML元素或者属性(Attribute)当做指令本身。
    当Angular在HTML模板中遇到一个指令的时候，它就会找出一个与该指令相匹配的类，创建此类的实例，然后把浏览器中这部分DOM的控制权交给它。

    Developers can invent custom HTML markup (e.g., `<my-directive>`) to
    associate with their custom directives. They add this custom markup to HTML templates
    as if they were writing native HTML. In this way, directives become extensions of
    HTML itself.

    开发人员可以为自定义指令指定自定义的HTML标签(比如`<my-directive>`)，然后，他们就可以像写原生HTML一样把这些自定义标签放到HTML模板里了。
    这样，指令就变成了HTML本身的拓展。

    Directives fall into one of three categories:

    指令包括了一下三个类别：

    1. [Components](#component) that combine application logic with an HTML template to
    render application [views]. Components are usually represented as HTML elements.
    They are the building blocks of an Angular application and the
    developer can expect to write a lot of them.
    1. [组件(Component)](#component): 用来把程序逻辑和HTML模板组合起来，渲染出应用程序的视图。组件一般表示成HTML元素的形式，它们是构建Angular应用程序的基本单元。可以预见，开发人员将会写很多很多组件。

    1. [Attribute Directives](#attribute-directive) that can listen to and modify the behavior of
    other HTML elements, attributes, properties, and components. They are usually represented
    as HTML attributes, hence the name.
    1. [属性型指令(Attribute Directive)](#attribute-directive)：可以监控和修改其它HTML元素、HTML属性(Attribute)、DOM属性(Property)、组件等行为等等。它们一般表示为HTML元素的属性(Attibute)，故名。

    1. [Structural Directives](#structural-directive), a directive responsible for
    shaping or re-shaping HTML layout, typically by adding, removing, or manipulating
    elements and their children.
    1. [结构型指令(Structural Directive)](#structural-directive)：负责塑造或重塑HTML布局。这一般是通过添加、删除或者操作HTML元素及其子元素来实现的。
// #enddocregion d2

.l-main-section#E

:marked
  ## ECMAScript
.l-sub-section
  :marked
    The [official JavaScript language specification](https://en.wikipedia.org/wiki/ECMAScript).

    [官方JavaScript语言规范](https://en.wikipedia.org/wiki/ECMAScript)

    The latest approved version of JavaScript is
    [ECMAScript 2016](http://www.ecma-international.org/ecma-262/7.0/)
    (AKA "ES2016" or "ES7") and many Angular 2 developers will write their applications
    either in this version of the language or a dialect that strives to be
    compatible with it such as [TypeScript](#typesScript).

    最新的被认可的JavaScript版本是[ECMAScript 2015](http://www.ecma-international.org/ecma-262/6.0/)，(也叫“ES2015”或“ES6”)。Angular 2的开发者要么使用这个版本的JavaScript，要么使用与这个版本兼容的语言，比如[TypeScript](#typesScript)。

    Most modern browsers today only support the much older "ECMAScript 5" (AKA ES5) standard.
    Applications written in ES2016, ES2015 or one of their dialects must be "[transpiled](#transpile)"
    to ES5 JavaScript.

    目前，几乎所有现代游览器都只支持上老版本的“ECMAScript 5” (也就是ES5)标准。使用ES2015，ES2016或者其它兼容语言开发的应用程序，都必须被“[转译(Transpile)](#transpile)”成ES5 JavaScript。

    Angular 2 developers may choose to write in ES5 directly.

    Angular 2的开发者也可以选择直接使用ES5编程。

:marked
  ## ES 2015
  ## ES 2015
.l-sub-section
  :marked
<<<<<<< HEAD
    Short hand for "[ECMAScript 2015](#ecmascript=2015)".

    [ECMAScript 2015](#ecmascript=2015)的缩写。
    
=======
    Short hand for [ECMAScript](#ecmascript) 2015.
>>>>>>> 215733e3
:marked
  ## ES6
.l-sub-section
  :marked
<<<<<<< HEAD
    Short hand for "[ECMAScript 2015](#ecmascript=2015)".

    [ECMAScript 2015](#ecmascript=2015)的简写。
=======
    Short hand for [ECMAScript](#ecmascript) 2015.
>>>>>>> 215733e3
:marked
  ## ES5
.l-sub-section
  :marked
    Short hand for [ECMAScript](#ecmascript) 5, the version of JavaScript run by most modern browsers.
    See [ECMAScript](#ecmascript).

    “ECMAScript 5”的简写，大部分现代浏览器使用的JavaScript版本。参见[ECMAScript](#ecmascript)。
// #enddocregion e2

a#F
a#G
a#H
.l-main-section#I
:marked
  ## Injector
  ## 注入器(Injector)
.l-sub-section
  :marked
    An object in the Angular [dependency injection system](#dependency-injection)
    that can find a named "dependency" in its cache or create such a thing
    with a registered [provider](#provider).

    Angular[依赖注入系统(Dependency Injection System)](#dependency-injection)中的一个对象，它可以在自己的缓存中找到一个“有名字的依赖”或者利用一个已注册的[提供商(Provider)](#provider)来创建这样一个依赖。
:marked
  ## Input
  ## 输入属性(Input)
.l-sub-section
  :marked
    A directive property that can be the ***target*** of a
    [Property Binding](!{docsLatest}/guide/template-syntax.html#property-binding).
    Data values flow *into* this property from the data source identified
    in the template expression to the right of the equal sign.

    指令属性可以作为[属性绑定](!{docsLatest}/guide/template-syntax.html#property-binding)的目标。数据值会从模板表达式等号右侧的数据源中，流入这个属性。

    See the [Template Syntax](!{docsLatest}/guide/template-syntax.html#inputs-outputs) chapter.

    参见[模板语法](!{docsLatest}/guide/template-syntax.html#inputs-outputs)一章。

:marked
  ## Interpolation
  ## 插值表达式(Interpolation)
.l-sub-section
  :marked
    A form of [Property Data Binding](#data-binding) in which a
    [template expression](#template-expression) between double-curly braces
    renders as text.  That text may be concatenated with neighboring text
    before it is assigned to an element property
    or displayed between element tags as in this example.

    [属性数据绑定(Property Data Binding)](#data-binding) 的形式之一：位于双大括号中的[模板表达式(Template Expression)](#template-expression)会被渲染成文本。在被赋值给元素属性或者显示在元素标签中之前，这些文本可能会先与周边的文本合并，参见下面的例子。

  code-example(language="html" escape="html").
    <label>My current hero is {{hero.name}}</label>

  :marked
    Learn more about interpolation in the
    [Template Syntax](!{docsLatest}/guide/template-syntax.html#interpolation) chapter.

    要学习关于插值表达式的更多知识，参见[模板语法](/docs/ts/latest/guide/template-syntax.html#interpolation)一章。
    
.l-main-section#J

+ifDocsFor('ts')
  a#jit
  :marked
    ## Just in Time (JIT) Compilation

    ## 即时编译（Just in Time (JIT) Compilation）
  .l-sub-section
    :marked
      With Angular _Just in Time_  bootstrapping you compile your components and modules in the browser
      and launch the application dynamically. This is a good choice during development.
      Consider the [Ahead of Time](#aot) mode for production apps.

      Angular的即时编译在浏览器中启动并编译所有的组件和模块，并动态运行应用程序。它很适合在开发期使用。但是在产品发布时，
      推荐采用[提前编译（Ahead of Time）](#aot)模式。

.l-main-section#K
:marked
  ## kebab-case
  ## 烤串命名法(kebab-case)
.l-sub-section
  :marked
    See [dash-case](#dash-case).

    参见[中线命名法(dash-case)](#dash-case)。

.l-main-section#L
:marked
  ## Lifecycle Hooks
  ## 生命周期钩子(Lifecycle Hook)
.l-sub-section
  :marked
    [Directives](#directive) and [Components](#component) have a lifecycle
    managed by Angular as it creates, updates and destroys them.

    [指令(Directive)](#directive)和[组件(Component)](#component)具有生命周期，它们由Angular在创建、更新和销毁它们的过程中进行管理。

    Developers can tap into key moments in that lifecycle by implementing
    one or more of the "Lifecycle Hook" interfaces.

    开发者可以通过实现一个或多个“生命周期钩子”接口，切入到生命周期中的关键时间点。

    Each interface has a single hook method whose name is the interface name prefixed with `ng`.
    For example, the `OnInit` interface has a hook method names `ngOnInit`.

    每个接口只有一个钩子方法，方法名一般是接口的名字加前缀 `ng`。比如，`OnInit`接口的钩子类的方法名为 `ngOnInit`。

    Angular calls these hook methods in the following order:

    Angular会按照下面的顺序调用钩子类方法：

    * `ngOnChanges` - called when an [input](#input)/[output](#output) binding values change
    * `ngOnChanges` - 在[输入属性(Input)](#input)/[输出属性(Output)](#output)的绑定值发生变化的时候调用。
    * `ngOnInit` - after the first `ngOnChanges`
    * `ngOnInit` - 在第一轮`ngOnChanges`完成后调用。
    * `ngDoCheck` - developer's custom change detection
    * `ngDoCheck` - 开发者自定义变化监测器。
    * `ngAfterContentInit` - after component content initialized
    * `ngAfterContentInit` - 在组件初始化以后调用。
    * `ngAfterContentChecked` - after every check of component content
    * `ngAfterContentChecked` - 在检查每个组件内容后调用。
    * `ngAfterViewInit` - after component's view(s) are initialized
    * `ngAfterViewInit` - 在组件视图初始化后调用。
    * `ngAfterViewChecked` - after every check of a component's view(s)
    * `ngAfterViewChecked` - 在检查每个组件视图后调用
    * `ngOnDestroy` - just before the directive is destroyed.
    * `ngOnDestroy` - 在指令销毁前调用。

    Learn more in the [Lifecycle Hooks](!{docsLatest}/guide/lifecycle-hooks.html) chapter.

    要了解更多，参见[生命周期钩子(Lifecycle Hook)](!{docsLatest}/guide/lifecycle-hooks.html)一章。
// #enddocregion f-l

.l-main-section#M

:marked
  ## Module
  ## 模块(Module)
.l-sub-section
  block module-defn
    .alert.is-important
      :marked
       In Angular, there are two types of modules:
  
       在Angular里有两种模块：
  
       - [Angular modules](#angular-module).
       See the [Angular Module](/docs/ts/latest/guide/ngmodule.html) chapter for details and examples.
  
       - [Angular 模块](#angular-module).到[Angular Module](/docs/ts/latest/guide/ngmodule.html)章节查看详情和例子。
  
       - ES2015 modules as described in this section.
  
       - 本节描述的ES2015模块。
  
    :marked
      Angular apps are modular.
  
      Angular应用程序是模块化的。
  
      In general, we assemble our application from many modules, both the ones we write ourselves
      and the ones we acquire from others.
  
      一般来说，我们用模块来组装应用程序，这些模块包含我们自己编写的模块和从其它地方获取的模块。
  
      A typical module is a cohesive block of code dedicated to a single purpose.
  
      典型的模块，是具有单一用途的内聚代码块。
  
      A module **exports** something of value in that code, typically one thing such as a class.
      A module that needs that thing, **imports** it.
  
      模块代码中通常会**导出(export)**一些东西，最典型的就是类。
      模块如果需要什么东西，那就**导入(import)**它。
  
      The structure of Angular modules and the import/export syntax
      is based on the [ES2015](#es2015) module standard
      described [here](http://www.2ality.com/2014/09/es6-modules-final.html).
  
      Angular的模块结构和输出/导入语法是基于[ES2015](#es2015)模块化标准的，参见[这里](http://www.2ality.com/2014/09/es6-modules-final.html)。
  
      An application that adheres to this standard requires a module loader to
      load modules on request and resolve inter-module dependencies.
      Angular does not ship with a module loader and does not have a preference
      for any particular 3rd party library (although most samples use SystemJS).
      Application developers may pick any module library that conforms to the standard
  
      采用这个标准的应用程序需要一个模块加载器来按需加载模块并解析模块的依赖关系。Angular不包含任何模块加载器，也不偏爱哪一个第三方库(虽然几乎所有例子都使用SystemJS)。
      应用程序开发者可以自行选择任何与这个标准兼容的模块化库。
  
      Modules are typically named after the file in which the exported thing is defined.
      The Angular [DatePipe](https://github.com/angular/angular/blob/master/modules/@angular/common/src/pipes/date_pipe.ts)
      class belongs to a feature module named `date_pipe` in the file `date_pipe.ts`.
  
      模块一般与它定义导出物的文件同名。比如, Angular的[日期管道(DatePipe)](https://github.com/angular/angular/blob/master/modules/angular2/src/common/pipes/date_pipe.ts)类属于名叫`date_pipe`的特性模块，位于文件`date_pipe.ts`中。
  
      Developers rarely access Angular feature modules directly.
      We usually import them from one of the Angular [scoped packages](#scoped-package) such as `@angular/core`.
  
      开发者很少需要直接访问Angular的特性模块。
      我们通常会从一个Angular的[范围化包(Scoped Package)](#scoped-package)中导入它们，比如`@angular/core`。
      
a#N
.l-main-section#O

+ifDocsFor('ts|js')
  :marked
    ## Observable
  
    ## Observable
  .l-sub-section
    :marked
      We can think of an observable as an array whose items arrive asynchronously over time. 
      Observables help us manage asynchronous data, such as data coming from a backend service.
      Observables are used within Angular itself, including Angular's event system and its http client service.
  
      一个`Observable`是一个数组，它包含的元素在一段时间内异步到达。`Observable`帮助我们管理异步数据，比如来自后台服务的数据。
      Angular自身使用了`Observable`，包括Angular的事件系统和它的http客户端服务。
  
      To use observables, Angular uses a third-party library called Reactive Extensions (RxJS).
      Observables are a proposed feature for ES 2016, the next version of JavaScript.
  
      为了利用`Observable`，Angular使用了名为Reactive Extensions (RxJS)的第三方包。
      在下个版本的JavaScript - ES 2016中，`Observable`是建议的功能之一。

:marked
  ## Output
  ## 输出属性(Output)
.l-sub-section
  :marked
    A directive property that can be the ***target*** of an
    [Event Binding](!{docsLatest}/guide/template-syntax.html#property-binding).
    Events stream *out* of this property to the receiver identified
    in the template expression to the right of the equal sign.

    输出属性是指令的一种属性，它可作为[事件绑定](/docs/ts/latest/guide/template-syntax.html#property-binding)的 **目标** 。
    事件流可以通过这个属性，流出到接收者(模板表达式等号的右边就是接收者)。

    See the [Template Syntax](/docs/ts/latest/guide/template-syntax.html#inputs-outputs) chapter.

    参见[模板语法](/docs/ts/latest/guide/template-syntax.html#inputs-outputs)一章。

.l-main-section#P

:marked
  ## PascalCase
  ## Pascal命名法(PascalCase)
.l-sub-section
  :marked
    The practice of writing compound words or phrases such that each word or abbreviation begins with a capital letter.
    Class names are typically spelled in PascalCase. Examples include: `Person` and `HeroDetailComponent`.
    
    遵循“每个单词都用大写开头”的规则的书写复合词或短语的命名方法叫做Pascal命名法。类名一般都采用Pascal命名法。比如`Person`和`Customer`

    This form is also known as **upper camel case**, to distinguish it from **lower camel case** which we simply call [camelCase](#camelcase).
    In this documentation, "PascalCase" means *upper camel case* and  "camelCase" means *lower camel case*.

    这种命名法也叫**大驼峰式命名法**，以区别于 **小驼峰式命名法”或[驼峰式命名法(camelCase)](#camelCase)** 。
    在本教程中，“Pascal命名法”都是指的*大驼峰式命名法”，“驼峰式命名法”指的都是“小驼峰式命名法”

:marked
  ## Pipe
  ## 管道(Pipe)
.l-sub-section
  :marked
    An Angular pipe is a function that transforms input values to output values for
    display in a [view](#view). We use the `!{_at}Pipe` !{_decoratorLink}
    to associate the pipe function with a name. We can then use that
    name in our HTML to declaratively transform values on screen.

    Angular的管道是一个函数，用于把输入值转换成输出值以供[视图(View)](#view)显示。使用`#{atSym}Pipe`!{decoratorCn}来把管道函数关联到它的名字上。
    然后，就可以在HTML中用它的名字来声明该如何把输入值转换为显示值了。

    Here's an example that uses the built-in `currency` pipe to display
    a numeric value in the local currency.

    下面这个例子中就用内建的`currency`管道把数字值显示成了本地货币格式。

  code-example(language="html" escape="html").
    <label>Price: </label>{{product.price | currency}}
  :marked
    Learn more in the chapter on [pipes](!{docsLatest}/guide/pipes.html) .

    要了解更多，参见[管道](/docs/ts/latest/guide/pipes.html)一章。

- var _ProviderUrl = docsLatest+'/api/'+(lang == 'dart' ? 'angular2.core' : 'core/index')+'/Provider-class.html'
:marked
  ## Provider
  ## 提供商(Provider)
.l-sub-section
  :marked
    A [Provider](!{_ProviderUrl}) creates a new instance of a dependency for the
    [Dependency Injection](#dependency-injection) system.
    It relates a lookup token to code &mdash; sometimes called a "recipe" &mdash;
    that can create a dependency value.

    依赖注入系统依靠提供商来创建依赖的实例。它把一个供查阅用的令牌和代码(有时也叫“配方”)关联到一起，以便创建依赖值。

a#Q
.l-main-section#R

+ifDocsFor('ts|js')
  :marked
    ## Reactive Forms
    ## 动态表格（Reactive Forms）
  .l-sub-section
    :marked
      A technique for building Angular forms through code in a component.
      The alternate technique is [Template-Driven Forms](#template-driven-forms).
  
      通过组件代码来构建Angular表单的方法。
  
      When building reactive forms:
  
      构建动态表单是：
  
      - The "source of truth" is the component. The validation is defined using code in the component.
  
      - “真理来源”于组件。表单验证在组件代码中定义。
  
      - Each control is explicitly created in the component class with `new FormControl()` or with `FormBuilder`.
  
      - 每个控制器都是在组件类中使用`new FormControl()`或者`FormBuilder`显性的创建的。
  
      - The template input elements do *not* use `ngModel`.
  
      - 模板中的`input`元素**不**使用`ngModel`。
  
      - The associated Angular directives are all prefixed with `Form` such as `FormGroup`, `FormControl`, and `FormControlName`.
  
      - 相关联的Angular指令全部以`Form`开头，比如`FormGroup`、`FormControl`和`FormControlName`。
  
      Reactive forms are powerful, flexible, and great for more complex data entry form scenarios, such as dynamic generation
      of form controls.
  
      动态表单非常强大、灵活，它在复杂数据输入的场景下尤其好用，比如动态的生成表单控制器。

:marked
  ## Router
  ## 路由器(Router)
.l-sub-section
  :marked
    Most applications consist of many screens or [views](#view).
    The user navigates among them by clicking links and buttons
    and taking other similar actions that cause the application to
    replace one view with another.

    大部分应用程序包含多个屏或[视图(View)](#view)。用户通过点击链接、按钮和其它类似动作，在它们之间穿梭，这样应用程序就会从一个视图变换到另一个视图。

    The Angular [Component Router](/docs/ts/latest/guide/router.html) is a richly featured mechanism for configuring
    and managing the entire view navigation process including the creation and destruction
    of views.

    Angular的[组件路由器(Component Router)](guide/router.html)是一个特性丰富的机制，它可以配置和管理整个导航过程，包括建立和销毁视图。
    
  +ifDocsFor('ts|js')
    :marked
      In most cases, components becomes attached to a [router](#router) by means
      of a `RouterConfig` that defines routes to views.
      
      多数情况下，组件会通过`RouterConfig`中定义的路由到视图的对照表来附加到[路由器](#router)上。
  
      A [routing component's](#routing-component) template has a `RouterOutlet` element where it can display views produced by the router.
      
      [路由组件](#routing-component)的模板中带有一个`RouterOutlet`元素，它用来显示由路由器生成的视图。
  
      Other views in the application likely have anchor tags or buttons with `RouterLink` directives that users can click to navigate.
      
      应用中的其它视图中某些A标签或按钮上带有`RouterLink`指令，用户可以点击它们来导航到这里。
  
      See the [Component Router](/docs/ts/latest/guide/router.html) chapter to learn more.
      
      要了解更多，请参见[组件路由器](/docs/ts/latest/guide/router.html)一章。
      
+ifDocsFor('ts|js')
  :marked
    ## RouterModule
  .l-sub-section
    :marked
      A separate [Angular module](#angular-module) that provides the necessary service providers and directives for navigating through application views.
      
      一个独立的[Angular模块](#angular-module)是用来提供导航时所需的必备服务提供商和指令的。
  
      See the [Component Router](/docs/ts/latest/guide/router.html) chapter to learn more.
      
      要了解更多，请参见[组件路由器](/docs/ts/latest/guide/router.html)一章。

:marked
  ## Routing Component
  ## 路由组件(Routing Component)
.l-sub-section
  block routing-component-defn
    :marked
      An Angular [Component](#component) with a RouterOutlet that displays views based on router navigations.
      
      带有RouterOutlet的Angular[组件](#component)基于路由器导航来显示视图。
  
      See the [Component Router](/docs/ts/latest/guide/router.html) chapter to learn more.
      
      要了解更多，请参见[组件路由器](/docs/ts/latest/guide/router.html)一章。

.l-main-section#S

+ifDocsFor('ts|js')
  :marked
    ## Scoped Package
    
    ## 范围化包（Scoped Package）

  .l-sub-section
      :marked
        Angular modules are delivered within *scoped packages* such as `@angular/core`, `@angular/common`, `@angular/platform-browser-dynamic`,
        `@angular/http`, and `@angular/router`.
  
        Angular模块是用一系列*范围化包*的形式发布的，比如`@angular/core`、`@angular/common`、`@angular/platform-browser-dynamic`、
        `@angular/http`和`@angular/router`。
    
        A [*scoped package*](https://docs.npmjs.com/misc/scope) is a way to group related *npm* packages.
        
        [*范围化包(Scoped Package)*](https://docs.npmjs.com/misc/scope)是对相关*npm*包进行分组的一种方式。
    
        We import a scoped package the same way we'd import a *normal* package.
        The only difference, from a consumer perspective, 
        is that the package name begins with the Angular *scope name*, `@angular`.
    
        使用和导入*普通*包相同的方式导入范围化包。
        从消费者的视角看，唯一的不同是那些包的名字是用Angular的*范围名*`@angular`开头儿的。
  
      +makeExcerpt('architecture/ts/app/app.component.ts', 'import', '')

a#snake-case
:marked
  ## snake_case
  ## 下划线命名法

.l-sub-section
  block snake-case-defn
    :marked
      The practice of writing compound words or phrases such that each word is separated by an
      underscore (`_`). This form is also known as **underscore case**.
      
      用下划线分割单词或词组的命名方法称为**下划线命名法**。

:marked
  ## Service

  ## 服务
.l-sub-section
  :marked
    Components are great and all, but what do we do with data or logic that are not associated
    with a specific view or that we want to share across components? We build services!

    组件很强大很好...但是，我们该如何处理那些不与任何特定视图相关的数据和逻辑？又如何在组件之间共享这些数据和逻辑？我们创建服务！    

    Applications often require services such as a hero data service or a logging service.
    Our components depend on these services to do the heavy lifting.

    应用程序经常需要服务，比如英雄数据服务或者日志服务。组件依赖这些服务来做一些繁重的工作。

    A service is a class with a focused purpose.
    We often create a service to implement features that are
    independent from any specific view,
    provide share data or logic across components, or encapsulate external interactions.

    服务是一个具有特定功能的类。我们经常创建服务来实现不依赖任何特定视图的特征、在组件之间提供共享数据或逻辑，或者封装外部互动等。

    See the [Services](/docs/ts/latest/tutorial/toh-pt4.html) chapter of the tutorial to learn more.

    到[服务](/docs/ts/latest/tutorial/toh-pt4.html)章查看更多详情。

:marked
  ## Structural Directive
  ## 结构型指令(Structural Directive)
.l-sub-section
  :marked
    A category of [Directive](#directive) that can
    shape or re-shape HTML layout, typically by adding, removing, or manipulating
    elements and their children.

    结构型指令是一种可以通过添加、删除或操作元素和其各级子元素来塑造或重塑HTML布局的[指令(Directive)](#directive)，

    The `ngIf` "conditional element" directive and the `ngFor` "repeater" directive are
    good examples in this category.

    `ngIf`"条件化元素"指令和`ngFor`"重复器(repeater)"指令就是结构型指令的优秀代表。

    要了解更多，请参见[结构型指令](/docs/ts/latest/guide/structural-directives.html)一章。
    
// #enddocregion n-s-2

.l-main-section#T
:marked
  ## Template
  ## 模板(Template)
.l-sub-section
  :marked
    A template is a chunk of HTML that Angular uses to render a [view](#view) with
    the support and continuing guidance of an Angular [Directive](#directive),
    most notably a [Component](#component).

    模板是一大块儿HTML。Angular会在[指令(Directive)](#directive)特别是[组件(Component)](#component)的支持和持续指导下，用它来渲染[视图(View)](#view)。

    We write templates in a special [Template Syntax](/docs/ts/latest/guide/template-syntax.html).

    使用特殊的[模板语法](/docs/ts/latest/guide/template-syntax.html)来编写模板。

+ifDocsFor('ts|js')
  :marked
    ## Template-Driven Forms
    
    ## 模板驱动表单
    
  .l-sub-section
    :marked
      A technique for building Angular forms using HTML forms and input elements in the view.
      The alternate technique is [Reactive Forms](#reactive-forms).
      
      这是一项在视图中使用HTML表单和输入类元素构建Angular表单的技术。
      它的替代方案是[响应式表单](#reactive-forms)。
  
      When building template-driven forms:
      
      当构建模板驱动表单时：
      
      - The "source of truth" is the template. The validation is defined using attributes on the individual input elements.
      
      - “信任之源”是模板。验证规则是用属性（Attribute）的形式定义在独立输入控件上的。
      
      - [Two-way binding](#data-binding) with `ngModel` keeps the component model in synchronization with the user's entry into the input elements.
      
      - 使用`ngModel`的[双向绑定](#data-binding)负责组件模型和用户输入之间的同步。
      
      - Behind the scenes, Angular creates a new control for each input element that has a `name` attribute and
      two-way binding set up.
      
      - 在幕后，Angular为每个带有`name`属性和双向绑定的输入元素创建了一个新的控件。
      
      - The associated Angular directives are all prefixed with `ng` such as `ngForm`, `ngModel`, and `ngModelGroup`.
      
      - 相关的Angular指令都带有`ng`前缀，比如`ngForm`、`ngModel`和`ngModelGroup`。
  
      Template-driven forms are convenient, quick, and simple and are a good choice for many basic data entry form scenarios.
      
      模板驱动的表单便捷、快速、简单，是很多基础型数据输入表单的最佳选择。
  
      Learn how to build template-driven forms
      in the [Forms](/docs/ts/latest/guide/forms.html) chapter.
      
      要学习如何构建模板驱动型表单，请参见[表单](/docs/ts/latest/guide/forms.html)一章。

:marked
  ## Template Expression
  ## 模板表达式(Template Expression)
.l-sub-section
  :marked
    An expression is a !{_Lang}-like syntax that Angular evaluates within
    a [data binding](#data-binding).  Learn how to write template expressions
    in the [Template Syntax](!{docsLatest}/guide/template-syntax.html#template-expressions) chapter.

    Angular用来在[数据绑定(Data Binding)](#data-binding)内求值的、**类似**JavaScript语法的表达式。到[模板语法](guide/template-syntax.html#template-expressions)一章中了解更多模板表达式的知识。
// #enddocregion t1
// #docregion t2
:marked
  ## Transpile
  ## 转译(Transpile)
.l-sub-section
  :marked
    The process of transforming code written in one form of JavaScript
    (e.g., TypeScript) into another form of JavaScript  (e.g., [ES5](#es5)).

    把用JavaScript的某种形态(比如TypeScript)编写的程序转换成另一个形式的JavaScript(例如[ES5](#es5))的过程。
 :marked
  ## TypeScript
.l-sub-section
  :marked
    A version of JavaScript that supports most [ECMAScript](#ecmascript) 2015
    language features and many features that may arrive in future versions
    of JavaScript such as [Decorators](#decorator).

    一种支持了几乎所有[ECMAScript 2015](#ecmascript=2015)语言特性和一些未来版本可能有的特性(比如[装饰器(Decorator)](#decorator))的JavaScript语言。

    TypeScript is also noteable for its optional typing system which gives
    us compile-time type-checking and strong tooling support (e.g. "intellisense",
    code completion, refactoring, and intelligent search). Many code editors
    and IDEs support TypeScript either natively or with plugins.

    TypeScript还以它的可选类型系统而著称。该类型系统提供了编译期类型检查和强大的工具支持(比如“Intellisense”， 自动代码补齐，重构和智能搜索等)。许多程序编辑器和开发环境都自带了TypeScript支持或通过插件提供支持。

    TypeScript is the preferred language for Angular 2 development although
    we are welcome to write in other JavaScript dialects such as [ES5](#es5).

    TypeScript是Angular 2的首选语言，当然，我们也欢迎你使用其它JavaScript语言，比如[ES5](#es5)。

    Angular 2 itself is written in TypeScript.

    Angular 2本身是用TypeScript编写的。

    Learn more about TypeScript on its [website](http://www.typescriptlang.org/).

    到TypeScript[官方网站](http://www.typescriptlang.org/)了解更多知识。

// #enddocregion t2

a#U
.l-main-section#V

:marked
  ## View
  ## 视图(View)
.l-sub-section
  :marked
    A view is a portion of the screen that displays information and responds
    to user actions such as clicks, mouse moves, and keystrokes.

    视图是屏幕中一小块儿，用来显示信息并回应用户动作，比如点击、移动鼠标和按键等。

    Angular renders a view under the control of one or more [Directives](#directive),
    especially  [Component](#component) directives and their companion [Templates](#template).
    The Component plays such a prominent role that we often
    find it convenient to refer to a component as a view.

    Angular在一个或多个[指令(Directive)](#directive)的控制下渲染视图，尤其是[组件(Component)](#component)型指令及其[模板(Template)](#template)。
    组件扮演着非常重要的角色，我们甚至经常会为了方便, 直接用“视图”作为组件的代名词。

    Views often contain other views and any view might be loaded and unloaded
    dynamically as the user navigates through the application, typically
    under the control of a [router](#router).

    视图一般包含其它视图，在用户在应用程序中导航的时候，任何视图都可能被动态加载或卸载，这一般会在[路由器(Router)](#router)的控制下进行。

a#W
a#X
a#Y
.l-main-section#Z
  
:marked
  ## Zones
  ## 区域(Zones)
.l-sub-section
  block zone-defn
    :marked
      Zones are a mechanism for encapsulating and intercepting
      a JavaScript application's asynchronous activity.

      区域是一种用来封装和截听JavaScript应用程序异步动作的机制。
  
      The browser DOM and JavaScript have a limited number
      of asynchronous activities, activities such as DOM events (e.g., clicks),
      [promises](https://developer.mozilla.org/en-US/docs/Web/JavaScript/Reference/Global_Objects/Promise), and
      [XHR](https://developer.mozilla.org/en-US/docs/Web/API/XMLHttpRequest)
      calls to remote servers.
  
      浏览器中的DOM和JavaScript之间常会有一些数量有限的异步活动，比如DOM事件(如点击)、[承诺(Promise)](https://developer.mozilla.org/en-US/docs/Web/JavaScript/Reference/Global_Objects/
      Promise)、和通过[XHR](https://developer.mozilla.org/en-US/docs/Web/API/XMLHttpRequest)查询远程服务等。
  
      Zones intercept all of these activities and give a "zone client" the opportunity
      to take action before and after the async activity completes.
  
      区域能截听所有这些活动，并让“区域的客户”有机会在异步活动完成之前和之后采取行动。
  
      Angular runs our application in a zone where it can respond to
      asynchronous events by checking for data changes and updating
      the information it displays via [data bindings](#data-binding).
  
      Angular会在一个 Zone 区域中运行应用程序，在这个区域中，它可以对异步事件做出反应，可以通过检查数据变更、利用[数据绑定(Data Bindings)](#data-binding)来更新信息显示。
  
      Learn more about zones in this
      [Brian Ford video](https://www.youtube.com/watch?v=3IqtmUscE_U).
  
      到[Brian Ford的视频](https://www.youtube.com/watch?v=3IqtmUscE_U)学习更多关于区域的知识。<|MERGE_RESOLUTION|>--- conflicted
+++ resolved
@@ -536,25 +536,17 @@
   ## ES 2015
 .l-sub-section
   :marked
-<<<<<<< HEAD
-    Short hand for "[ECMAScript 2015](#ecmascript=2015)".
-
-    [ECMAScript 2015](#ecmascript=2015)的缩写。
-    
-=======
     Short hand for [ECMAScript](#ecmascript) 2015.
->>>>>>> 215733e3
+
+    [ECMAScript](#ecmascript) 2015的缩写。
+    
 :marked
   ## ES6
 .l-sub-section
   :marked
-<<<<<<< HEAD
-    Short hand for "[ECMAScript 2015](#ecmascript=2015)".
-
-    [ECMAScript 2015](#ecmascript=2015)的简写。
-=======
     Short hand for [ECMAScript](#ecmascript) 2015.
->>>>>>> 215733e3
+
+    [ECMAScript](#ecmascript) 2015的简写。
 :marked
   ## ES5
 .l-sub-section
