--- conflicted
+++ resolved
@@ -91,17 +91,13 @@
     A barrel is a way to *rollup exports* from several ES2015 modules into a single convenience ES2015 module.
     The barrel itself is an ES2015 module file that re-exports *selected* exports of other ES2015 modules.
     
-<<<<<<< HEAD
     封装桶是把一系列模块中的*导出结果*归纳进一个单一的快捷模块的一种方式。
     封装桶本身是一个模块文件，它重新导出*选中的*导出，这些导入来自其它文件。
 
-    Imagine three modules in a `heroes` folder:
-
-    设想在`heroes`目录下有三个模块：
-
-=======
     Imagine three ES2015 modules in a `heroes` folder:
->>>>>>> 420b9ca5
+
+    设想在`heroes`目录下有三个ES2015的模块：
+
   code-example.
     // heroes/hero.component.ts
     export class HeroComponent {}
@@ -139,10 +135,8 @@
   :marked
     The Angular [scoped packages](#scoped-package) each have a barrel named `index`.
 
-<<<<<<< HEAD
     Angular的每个[范围化包(Scoped Package)](#scoped-package)都有一个叫做`index`的封装桶。
-=======
->>>>>>> 420b9ca5
+
 // #enddocregion b-c
 :marked
   That's why we can write this:
@@ -895,56 +889,51 @@
     and managing the entire view navigation process including the creation and destruction
     of views.
 
-<<<<<<< HEAD
     Angular的[组件路由器(Component Router)](guide/router.html)是一个特性丰富的机制，它可以配置和管理整个导航过程，包括建立和销毁视图。
 
+
+    In most cases, components becomes attached to a [router](#router) by means
+    of a `RouterConfig` that defines routes to views.
+    
+    多数情况下，组件会通过`RouterConfig`中定义的路由到视图的对照表来附加到[路由器](#router)上。
+
+    A [routing component's](#routing-component) template has a `RouterOutlet` element where it can display views produced by the router.
+    
+    [路由组件](#routing-component)的模板中带有一个`RouterOutlet`元素，它用来显示由路由器生成的视图。
+
+    Other views in the application likely have anchor tags or buttons with `RouterLink` directives that users can click to navigate.
+    
+    应用中的其它视图中某些A标签或按钮上带有`RouterLink`指令，用户可以点击它们来导航到这里。
+
+    See the [Component Router](/docs/ts/latest/guide/router.html) chapter to learn more.
+    
+    要了解更多，请参见[组件路由器](/docs/ts/latest/guide/router.html)一章。
+    
+:marked
+  ## RouterModule
+.l-sub-section
+  :marked
+    A separate [Angular module](#angular-module) that provides the necessary service providers and directives for navigating through application views.
+    
+    一个独立的[Angular模块](#angular-module)是用来提供导航时所需的必备服务提供商和指令的。
+
+    See the [Component Router](/docs/ts/latest/guide/router.html) chapter to learn more.
+    
+    要了解更多，请参见[组件路由器](/docs/ts/latest/guide/router.html)一章。
+
+<a id="routing-component"></a>
 :marked
   ## Routing Component
   ## 路由组件(Routing Component)
-=======
-    In most cases, components becomes attached to a [router](#router) by means
-    of a `RouterConfig` that defines routes to views.
-
-    A [routing component's](#routing-component) template has a `RouterOutlet` element where it can display views produced by the router.
-
-    Other views in the application likely have anchor tags or buttons with `RouterLink` directives that users can click to navigate.
+.l-sub-section
+  :marked
+    An Angular [Component](#component) with a RouterOutlet that displays views based on router navigations.
+    
+    带有RouterOutlet的Angular[组件](#component)基于路由器导航来显示视图。
 
     See the [Component Router](/docs/ts/latest/guide/router.html) chapter to learn more.
-
-:marked
-  ## RouterModule
->>>>>>> 420b9ca5
-.l-sub-section
-  :marked
-    A separate [Angular module](#angular-module) that provides the necessary service providers and directives for navigating through application views.
-
-<<<<<<< HEAD
-    路由组件是一个附加了路由的[组件(Component)](#component)。
-
-    In most cases, the component became attached to a [router](#router) by means
-    of a `#{atSym}RouterConfig` #{decorator} that defined routes to views controlled by this component.
-
-    在大部分情况下，通过`#{atSym}RouterConfig`装饰器，该组件就会被附加上一个[路由器(Router)](#router)，用以定义该组件控制下的多个视图的路由。
-
-    The component's template has a `RouterOutlet` element where it can display views produced by the router.
-
-    该组件的模板有一个`路由出口(RouterOutlet)`元素，用于显示由路由器生成的视图。
-
-    It likely has anchor tags or buttons with `RouterLink` directives that users can click to navigate.
-=======
-    See the [Component Router](/docs/ts/latest/guide/router.html) chapter to learn more.
-
-<a id="routing-component"></a>
-:marked
-  ## Routing Component
-.l-sub-section
-  :marked
-    An Angular [Component](#component) with a RouterOutlet that displays views based on router navigations.
-
-    See the [Component Router](/docs/ts/latest/guide/router.html) chapter to learn more.
->>>>>>> 420b9ca5
-
-    很可能还会有一些带`RouterLink`指令的a标签或按钮，让用户可以点击它们进行导航。
+    
+    要了解更多，请参见[组件路由器](/docs/ts/latest/guide/router.html)一章。
 
 <a id="S"></a>
 .l-main-section
@@ -1005,12 +994,10 @@
     The `ngIf` "conditional element" directive and the `ngFor` "repeater" directive are
     good examples in this category.
 
-<<<<<<< HEAD
     `ngIf`"条件化元素"指令和`ngFor`"重复器(repeater)"指令就是结构型指令的优秀代表。
 
-=======
-    See the [Structural Directives](/docs/ts/latest/guide/structural-directives.html) chapter to learn more.
->>>>>>> 420b9ca5
+    要了解更多，请参见[结构型指令](/docs/ts/latest/guide/structural-directives.html)一章。
+    
 // #enddocregion n-s-2
 
 // #docregion t1
@@ -1029,29 +1016,51 @@
 
     We write templates in a special [Template Syntax](/docs/ts/latest/guide/template-syntax.html).
 
-<<<<<<< HEAD
     使用特殊的[模板语法](/docs/ts/latest/guide/template-syntax.html)来编写模板。
-=======
+
 <a id="template-driven-forms"></a>
 :marked
   ## Template-Driven Forms
+  
+  ## 模板驱动表单
+  
 .l-sub-section
   :marked
     A technique for building Angular forms using HTML forms and input elements in the view.
     The alternate technique is [Reactive Forms](#reactive-forms).
+    
+    这是一项在视图中使用HTML表单和输入类元素构建Angular表单的技术。
+    它的替代方案是[响应式表单](#reactive-forms)。
 
     When building template-driven forms:
+    
+    当构建模板驱动表单时：
+    
     - The "source of truth" is the template. The validation is defined using attributes on the individual input elements.
+    
+    - “信任之源”是模板。验证规则是用属性（Attribute）的形式定义在独立输入控件上的。
+    
     - [Two-way binding](#data-binding) with `ngModel` keeps the component model in synchronization with the user's entry into the input elements.
+    
+    - 使用`ngModel`的[双向绑定](#data-binding)负责组件模型和用户输入之间的同步。
+    
     - Behind the scenes, Angular creates a new control for each input element that has a `name` attribute and
     two-way binding set up.
+    
+    - 在幕后，Angular为每个带有`name`属性和双向绑定的输入元素创建了一个新的控件。
+    
     - The associated Angular directives are all prefixed with `ng` such as `ngForm`, `ngModel`, and `ngModelGroup`.
+    
+    - 相关的Angular指令都带有`ng`前缀，比如`ngForm`、`ngModel`和`ngModelGroup`。
 
     Template-driven forms are convenient, quick, and simple and are a good choice for many basic data entry form scenarios.
+    
+    模板驱动的表单便捷、快速、简单，是很多基础型数据输入表单的最佳选择。
 
     Learn how to build template-driven forms
     in the [Forms](/docs/ts/latest/guide/forms.html) chapter.
->>>>>>> 420b9ca5
+    
+    要学习如何构建模板驱动型表单，请参见[表单](/docs/ts/latest/guide/forms.html)一章。
 
 :marked
   ## Template Expression
