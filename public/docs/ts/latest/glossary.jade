--- conflicted
+++ resolved
@@ -71,13 +71,10 @@
     封装桶本身是一个模块文件，它重新导出*选中的*导出，这些导入来自其它文件。
 
     Imagine three modules in a `heroes` folder:
-<<<<<<< HEAD
 
     设想在`heroes`目录下有三个模块：
-  code-example(format='').
-=======
+
   code-example.
->>>>>>> 08d051d2
     // heroes/hero.component.ts
     export class HeroComponent {}
     
@@ -88,37 +85,28 @@
     export class HeroService {}
   :marked
     Without a barrel, a consumer would need three import statements:
-<<<<<<< HEAD
 
     假如没有封装桶，消费者就需要三条import语句：
-  code-example(format='').
-=======
+
   code-example.
->>>>>>> 08d051d2
     import { HeroComponent } from '../heroes/hero.component.ts';
     import { Hero }          from '../heroes/hero.model.ts';
     import { HeroService }   from '../heroes/hero.service.ts';
   :marked
     We can add a barrel to the `heroes` folder (called `index` by convention) that exports all of these items:
-<<<<<<< HEAD
 
     在`heroes`目录下添加一个封装桶(按规约叫做`index`)，它导出所有这三条：
-  code-example(format='').
-=======
+
   code-example.
->>>>>>> 08d051d2
     export * from './hero.model.ts';   // re-export all of its exports
     export * from './hero.service.ts'; // re-export all of its exports
     export { HeroComponent } from './hero.component.ts'; // re-export the named thing
   :marked
     Now a consumer can import what it needs from the barrel.
-<<<<<<< HEAD
 
     现在，消费者就就可以从这个封装桶中导入它需要的东西了。
-  code-example(format='').
-=======
+
   code-example.
->>>>>>> 08d051d2
     import { Hero, HeroService } from '../heroes'; // index is implied
   :marked
     The Angular [scoped packages](#scoped-package) each have a barrel named `index`.
@@ -127,13 +115,10 @@
 // #enddocregion b-c
 :marked
   That's why we can write this:
-<<<<<<< HEAD
 
   这就是为什么可以这样写的原因：
-+makeExample('../docs/_fragments/quickstart/ts/app/app.component.ts', 'import')(format=".")
-=======
+
 +makeExcerpt('quickstart/ts/app/app.component.ts', 'import', '')
->>>>>>> 08d051d2
 // #docregion b-c
 
 :marked
@@ -879,16 +864,11 @@
     The only difference, from a consumer perspective, 
     is that the package name begins with the Angular *scope name*, `@angular`.
 
-<<<<<<< HEAD
     使用和导入*普通*包相同的方式导入范围化包。
     从消费者的视角看，唯一的不同是那些包的名字是用Angular的*范围名*`@angular`开头儿的。
 
-+makeExample('../docs/_fragments/architecture/ts/app/app.component.ts', 'import')(format=".")
-// #docregion n-s
-=======
   +makeExcerpt('architecture/ts/app/app.component.ts', 'import', '')
 // #docregion n-s-2
->>>>>>> 08d051d2
 
 :marked
   ## Structural Directive
