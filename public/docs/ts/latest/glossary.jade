block includes
  include _util-fns

//- current.path = ['docs', lang, 'latest', ...]
- var lang = current.path[1]
- var docsPath='/' + current.path[0]
- var docsLatest='/' + current.path.slice(0,3).join('/');
- var _at = lang === 'js' ? '' : '@'
- var _decoratorLink = '<a href="#' + _decorator + '">' + _decorator + '</a>'

:marked
  # Angular Glossary
  # Angular词汇表

  Angular has a vocabulary of its own.
  Most Angular terms are everyday English words
  with a specific meaning within the Angular system.

  Angular 2有自己的词汇表。
  虽然大多数的Angular 2短语都是日常用语，但是在Angular体系中，它们有特别的含义。

  This glossary lists the most prominent terms
  and a few less familiar ones that have unusual or
  unexpected definitions.

  该词汇表列出了常用词和少量具有独特或反直觉含义的罕用词。

  [A](#A) [B](#B) [C](#C) [D](#D) [E](#E) [F](#F) [G](#G) [H](#H) [I](#I)
  [J](#J) [K](#K) [L](#L) [M](#M) [N](#N) [O](#O) [P](#P) [Q](#Q) [R](#R)
  [S](#S) [T](#T) [U](#U) [V](#V) [W](#W) [X](#X) [Y](#Y) [Z](#Z)

.l-main-section#A

+ifDocsFor('ts')
  a#aot
  :marked
    ## Ahead-of-time (AoT) compilation
  
    ## Ahead of Time (AOT) 预编译
    
  .l-sub-section
    :marked
      You can compile Angular applications at build-time.
      By compiling your application using the compiler-cli, `ngc`, you can bootstrap directly
      to a module factory, meaning you don't need to include the Angular compiler in your JavaScript bundle.
      Ahead-of-time compiled applications also benefit from decreased load time and increased performance.
  
      开发者可以在构造时(build-time)编译Angular应用程序。通过`Compiler-cli` - `ngc`编译应用程序，应用可以从一个模块工厂(Module Factory)直接启动，意思是不再需要把Angular编译器添加到JavaScript包中。预编译的应用程序将加载迅速，并具有更高的性能。

  :marked
    ## Angular module
  
    ## Angular模块 
  .l-sub-section
    :marked
      Helps you organize an application into cohesive blocks of functionality.
      An Angular module identifies the components, directives, and pipes that the application uses along with the list of external Angular modules that the application needs, such as `FormsModule`.
<<<<<<< HEAD
  
      帮助我们将一个应用程序组织成拼合的功能模块群。一个Angular模块标识了被应用程序使用的组件、指令和管道等，它同时包含了应用程序需要的外来Angular模块的列表，比如`FormsModule`。
  
      Every Angular application has an application root module class. By convention the class is
      called `AppModule` and resides in a file named `app.module.ts`.
  
      每个Angular应用程序都有一个应用程序根模块类。按规约这个类的名字为`AppModule`，存放在名为`app.module.ts`的文件。
  
=======

      Every Angular application has an application root module class. By convention, the class is
      called `AppModule` and resides in a file named `app.module.ts`.

>>>>>>> 8a3d0613
      For details and examples, see the [Angular Module](!{docsLatest}/guide/ngmodule.html) page.
  
      要了解详情和范例，参见[Angular模块](!{docsLatest}/guide/ngmodule.html)页。

+ifDocsFor('ts|dart')
  :marked
    ## Annotation
    
    ## 注解(Annotation)
  .l-sub-section
    block annotation-defn
      :marked
        In practice a synonym for [Decoration](#decorator).
    
        [装饰器(Decoration)](#decorator)在实践中的同义词。
  
:marked
  ## Attribute directive
  ## 属性型指令(Attribute Directive)
.l-sub-section
  :marked
    A category of [directive](#directive) that can listen to and modify the behavior of
    other HTML elements, attributes, properties, and components. They are usually represented
    as HTML attributes, hence the name.

    [指令(Directive)](#directive)分类中的一种。它允许监听或修改其它HTML元素、属性、组件的行为。它们通常用作HTML属性，就像它的名字所暗示的那样。

    A good example of an attribute directive is the `ngClass` directive for adding and removing CSS class names.

    `ngClass`指令就是典型的属性型指令。它可以添加或移除CSS类名。
    
.l-main-section#B

+ifDocsFor('ts|js')
  :marked
    ## Barrel
    ## 封装桶(Barrel)
  .l-sub-section
    :marked
      A barrel is a way to *rollup exports* from several ES2015 modules into a single convenient ES2015 module.
      The barrel itself is an ES2015 module file that re-exports *selected* exports of other ES2015 modules.
      
      封装桶是把一系列模块中的*导出结果*归纳进一个单一的快捷模块的一种方式。
      封装桶本身是一个模块文件，它重新导出*选中的*导出，这些导入来自其它文件。
  
      Imagine three ES2015 modules in a `heroes` folder:
  
      设想在`heroes`目录下有三个ES2015的模块：

    code-example.
      // heroes/hero.component.ts
      export class HeroComponent {}
      
      // heroes/hero.model.ts
      export class Hero {}
      
      // heroes/hero.service.ts
      export class HeroService {}
    :marked
      Without a barrel, a consumer would need three import statements:
  
      假如没有封装桶，消费者就需要三条import语句：
  
    code-example.
      import { HeroComponent } from '../heroes/hero.component.ts';
      import { Hero }          from '../heroes/hero.model.ts';
      import { HeroService }   from '../heroes/hero.service.ts';
    :marked
      You can add a barrel to the `heroes` folder (called `index`, by convention) that exports all of these items:
  
      在`heroes`目录下添加一个封装桶(按规约叫做`index`)，它导出所有这三条：
  
    code-example.
      export * from './hero.model.ts';   // re-export all of its exports
      export * from './hero.service.ts'; // re-export all of its exports
      export { HeroComponent } from './hero.component.ts'; // re-export the named thing
    :marked
      Now a consumer can import what it needs from the barrel.
  
      现在，消费者就就可以从这个封装桶中导入它需要的东西了。
  
    code-example.
      import { Hero, HeroService } from '../heroes'; // index is implied
    :marked
      The Angular [scoped packages](#scoped-package) each have a barrel named `index`.
  
      Angular的每个[范围化包(Scoped Package)](#scoped-package)都有一个叫做`index`的封装桶。

      That's why we can write this:
    
      这就是为什么可以这样写：
    
    +makeExcerpt('quickstart/ts/app/app.component.ts', 'import', '')

    .alert.is-important
      :marked
        Note that you can often achieve this using [Angular modules](#angular-module) instead.

        注意，你可以利用[Angular模块](#angular-module)达到同样的目的。

:marked
  ## Binding
  ## 绑定(Binding)
.l-sub-section
  :marked
    Almost always refers to [Data Binding](#data-binding) and the act of
    binding an HTML object property to a data object property.

    几乎都是指的[数据绑定(Data Binding)](#data-binding)和将一个HTML对象属性绑定到一个数据对象属性的行为。

    May refer to a [dependency injection](#dependency-injection) binding
    between a "token", also referred to as a "key", and a dependency [provider](#provider).
    This more rare usage should be clear in context.

    有可能指的是[依赖注入(Dependency Injection)](#dependency-injection)在一个令牌(Token)（也叫键值Key）和一个依赖的[提供商(Provider)](#provider)之间的绑定。
    这种用法很少，而且一般都会在上下文中写清楚。

:marked
  ## Bootstrap
  ## 启动/引导(Bootstrap)
.l-sub-section
  block bootstrap-defn-top
    :marked
      You launch an Angular application by "bootstrapping" it using the application root Angular module (`AppModule`). Bootstrapping identifies an application's top level "root" [component](#component), which is the first component that is loaded for the application. For more information, see [QuickStart](!{docsLatest}/quickstart.html).
  
      通过一个名叫`bootstrap`的方法来引导Angular应用程序。这个`bootstrap`方法会识别应用程序的顶级“根”[组件(Component)](#component)，并可能通过[依赖注入体系(Dependency Injection System)](#dependency-injection)注册服务的[提供商(Provider)](#provider)。要了解详情，参见[快速起步](!{docsLatest}/quickstart.html)。
  :marked
    You can bootstrap multiple apps in the same `index.html`, each with its own top level root.
  
    你可以在同一个`index.html`中引导多个应用，每个应用都有它自己的顶级根组件。

.l-main-section#C
:marked
  ## camelCase
  ## 驼峰式命名法(camelCase)
.l-sub-section
  :marked
    The practice of writing compound words or phrases such that each word or abbreviation begins with a capital letter
    _except the first letter, which is lowercase_.

    驼峰式命名法是指除了首字母要小写外，每个单词或缩写都以大写字母开头的形式来书写复合词或短语的一种实践。

    Function, property, and method names are typically spelled in camelCase. Examples include: `square`, `firstName` and `getHeroes`. Notice that `square` is an example of how you write a single word in camelCase.

    函数、属性和方法命名一般都使用驼峰式拼写法。比如`square`, `firstName` 和 `getHeroes`等。注意这里的`square`只是一个例子，用来示范如何用驼峰式命名法表示单一词。

    This form is also known as **lower camel case**, to distinguish it from **upper camel case**, which is [PascalCase](#pascalcase).
    When you see "camelCase" in this documentation it always means *lower camel case*.
    
    这种形式也被叫做**小驼峰式命名法(lower camel case)**，以区分于**大驼峰式命名法**(也叫[Pascal命名法(PascalCase)](#pascalcase))。
    在文档中提到“驼峰式命名法(camelCase)”的时候，我们所指的都是小驼峰命名法。

:marked
  ## Component
  ## 组件(Component)
.l-sub-section
  :marked
    An Angular class responsible for exposing data to a [view](#view) and handling most of the view’s display and user-interaction logic.

    组件是一种用来把数据展示到[视图(View)](#view)，并处理几乎所有的视图显示和交互逻辑的Angular类。

    The *component* is one of the most important building blocks in the Angular system.
    It is, in fact, an Angular [directive](#directive) with a companion [template](#template).

    组件是Angular系统中最重要的基本构造块之一。
    它其实是一个拥有[模板(Template)](#template)的[指令(Directive)](#directive)。

    You apply the `!{_at}Component` !{_decoratorLink} to
    the component class, thereby attaching to the class the essential component metadata
    that Angular needs to create a component instance and render it with its template
    as a view.

    开发人员使用`#{_at}Component`!{decoratorCn}来装饰一个组件类，也就是把这个核心组件的元数据附加到类上。
    Angular会利用这个元数据信息创建一个组件实例，并把组件的模板作为视图渲染出来。

    Those familiar with "MVC" and "MVVM" patterns will recognize
    the component in the role of "controller" or "view model".

    如果你熟悉 "MVC" 和 "MVVM" 架构模式，就会意识到“组件”充当了“控制器(Controller)”和“视图模型(View Model)”的角色。
// #enddocregion b-c

.l-main-section#D
:marked
  ## dash-case
  ## 中线命名法(dash-case)
.l-sub-section
  :marked
    The practice of writing compound words or phrases such that each word is separated by a dash or hyphen (-). 
    This form is also known as [kebab-case](#kebab-case).    

    使用中线(`-`)分隔每个单词来书写词汇或短语的方法叫做中线命名法。
    这种命名法也被称为[烤串命名法(kebab-case)](#kebab-case)。

    [Directive](#directive) selectors (like `my-app`) <span if-docs="ts">and
    the root of filenames (such as `hero-list.component.ts`)</span> are often
    spelled in dash-case.

    [指令](#directive)的选择器（例如`my-app`）<span if-docs="ts">和文件名（比如``hero-list.component.ts`）</span>通常都是通过中线命名法来命名的。

:marked
  ## Data binding
  ## 数据绑定(Data Binding)
.l-sub-section
  :marked
    Applications display data values to a user and respond to user
    actions (clicks, touches, keystrokes).

    应用程序会将数据展示给用户，并对用户的操作(点击、触屏、按键)做出回应。

    Instead of manually pushing application data values into HTML, attaching
    event listeners, pulling changed values from the screen, and
    updating application data values, you can use data binding by declaring the relationship between an HTML widget and data source and let the
    framework handle the details.
    
    以前的手动操作是：将数据推送到HTML页面中、添加事件监听器、从屏幕获取变化后的数据，并更新应用中的值。
    现在，你可以声明HTML小部件和数据源之间的关系，并让框架来处理各种细节。
    
    Angular has a rich data binding framework with a variety of data binding
    operations and supporting declaration syntax.

    Angular有一个非常强大的数据绑定框架，它带有很多种数据绑定操作，并支持声明式语法。

    Read about the forms of binding in the [Template Syntax](!{docsLatest}/guide/template-syntax.html#data-binding) page:
    
    到[模板语法](!{docsLatest}/guide/template-syntax.html#data-binding)页了解更多的绑定形式：
     
    * [Interpolation](!{docsLatest}/guide/template-syntax.html#interpolation).
    * [插值表达式(Interpolation)](!{docsLatest}/guide/template-syntax.html#interpolation)。
    * [Property binding](!{docsLatest}/guide/template-syntax.html#property-binding).
    * [属性绑定(Property Binding)](!{docsLatest}/guide/template-syntax.html#property-binding)。
    * [Event binding](!{docsLatest}/guide/template-syntax.html#event-binding).
    * [事件绑定(Event Binding)](!{docsLatest}/guide/template-syntax.html#event-binding)。
    * [Attribute binding](!{docsLatest}/guide/template-syntax.html#attribute-binding).
    * [Attribute绑定(Attribute Binding)](!{docsLatest}/guide/template-syntax.html#attribute-binding)。
    * [Class binding](!{docsLatest}/guide/template-syntax.html#class-binding).
    * [CSS类绑定(Class Binding)](!{docsLatest}/guide/template-syntax.html#class-binding)。
    * [Style binding](!{docsLatest}/guide/template-syntax.html#style-binding).
    * [样式绑定(Style Binding)](!{docsLatest}/guide/template-syntax.html#style-binding)。
    * [Two-way data binding with ngModel](!{docsLatest}/guide/template-syntax.html#ngModel).
    * [基于ngModel的双向数据绑定(Two-way data binding with ngModel)](!{docsLatest}/guide/template-syntax.html#ngModel)。

+ifDocsFor('ts|dart')
  a#decorator
  a#decoration
  :marked
    ## Decorator | decoration
    ## 装饰器(Decorator | Decoration)
  .l-sub-section
    block decorator-defn
      :marked
        A decorator is a **function** that adds metadata to a class, its members (properties, methods) and function arguments.
    
        装饰器是一个**函数**，这个函数将元数据添加到类、类成员(属性、方法)和函数上。
    
        Decorators are a JavaScript language [feature](https://github.com/wycats/javascript-decorators), implemented in TypeScript and proposed for ES2016 (AKA ES7).
    
        装饰器是一个JavaScript的语言[特性](https://github.com/wycats/javascript-decorators)，装饰器在TypeScript里面已经采纳并实现了，并被推荐到了ES2016(也就是ES7)。
    
        To apply a decorator, position it immediately above or to the left of the thing it decorates.
    
        要想应用装饰器，就把装饰器放到被装饰对象的上面或左边。
    
        Angular has its own set of decorators to help it interoperate with your application parts.
        Here is an example of a `@Component` decorator that identifies a
        class as an Angular [component](#component) and an `@Input` decorator applied to the `name` property
        of that component. The elided object argument to the `@Component` decorator would contain the pertinent component metadata.
    
        Angular使用自己的一套装饰器来实现应用程序各部分之间的相互操作。
        下面的例子中使用了`@Component`装饰器来将一个类标记为一个Angular[组件(Component)](#component)，并用`@Input`装饰器来装饰该组件的`name`属性。
        `@Component`装饰器中省略的参数对象还可以包含和组件有关的元数据。
    
        ```
        @Component({...})
        export class AppComponent {
          constructor(@Inject('SpecialFoo') public foo:Foo) {}
          @Input() name:string;
        }
        ```
    
        The scope of a decorator is limited to the language feature
        that it decorates. None of the decorations shown here will "leak" to other
        classes appearing below it in the file.
    
        一个装饰器的作用域会被限制在它所装饰的东西上，这是一个语言级特性。在上面这个例子中，就算别的类在同一个文件中紧跟着上面的类也不会有任何装饰器“泄露”到其它类。
    
      .alert.is-important
        :marked
          Always include parentheses `()` when applying a decorator.
    
          永远别忘了在装饰器后面加括号`()`。

:marked
  ## Dependency injection
  ## 依赖注入(Dependency Injection)
.l-sub-section
  :marked
    Dependency injection is both a design pattern and a mechanism
    for creating and delivering parts of an application to other
    parts of an application that request them.

    依赖注入既是设计模式，同时又是一种机制：当应用程序的一些部件需要另一些部件的时候，使用依赖注入机制来创建被请求的部件并将其注入到发出请求的部件中。

    Angular developers prefer to build applications by defining many simple parts
    that each do one thing well and then wiring them together at runtime.

    Angular开发者构建应用程序时的首选方法是：定义许多精简的小部件，每个小部件只做一件事并做好它，然后在运行期把这些精简小部件装配在一起组成应用程序。

    These parts often rely on other parts. An Angular [component](#component)
    part might rely on a service part to get data or perform a calculation. When
    part "A" relies on another part "B", you say that "A" depends on "B" and
    that "B" is a dependency of "A".

    这些小部件通常会依赖其它小部件。一个Angular[组件(Component)](#component)可能依赖一个“服务”部件来获取数据或处理运算。如果部件A要靠另一个部件B才能工作，那么A“依赖于”B，B是A的“依赖”。

    You can ask a "dependency injection system" to create "A"
    for us and handle all the dependencies.
    If "A" needs "B" and "B" needs "C", the system resolves that chain of dependencies
    and returns a fully prepared instance of "A".

    我们可以要求“依赖注入系统”为我们创建一个部件A并处理所有A的“依赖”。如果A需要B，B需要C，这个系统便解析这个依赖链，返回一个完全准备好的A实例。

    Angular provides and relies upon its own sophisticated
    [dependency injection](dependency-injection.html) system
    to assemble and run applications by "injecting" application parts
    into other application parts where and when needed.

    Angular提供并使用自己精心设计的[依赖注入(Dependency Injection)](dependency-injection.html)系统来组装和运行应用程序：在要用时，将一些部件“注入”到另一些部件里面。

    At the core there is an [`injector`](#injector) that returns dependency values on request.
    The expression `injector.get(token)` returns the value associated with the given token.

    在Angular内核中有一个[注入器(Injector)](#injector)，这个注入器根据需要返回被依赖部件。`injector.get(token)`方法返回与该token(令牌)参数相关的依赖部件。

    A token is an Angular type (`OpaqueToken`). You rarely deal with tokens directly; most
    methods accept a class name (`Foo`) or a string ("foo") and Angular converts it
    to a token. When you write `injector.get(Foo)`, the injector returns
    the value associated with the token for the `Foo` class, typically an instance of `Foo` itself.

    令牌是一个Angular中的类型(`OpaqueToken`)。我们很少需要直接接触令牌。绝大多数类方法都接受类名(`Foo`)或字符串("foo")，Angular会把这些类名称和字符串转换成令牌。
    当调用`injector.get(Foo)`时，注入器返回用`Foo`类生成的令牌所对应的依赖值，该依赖值通常是`Foo`类的实例。

    During many of its operations, Angular makes similar requests internally, such as when it creates a [`component`](#component) for display.

    Angular在创建[组件(Component)](#component)以供显示的过程中，会在内部执行很多类似的依赖注入请求。

    The `Injector` maintains an internal map of tokens to dependency values.
    If the `Injector` can't find a value for a given token, it creates
    a new value using a `Provider` for that token.

    注入器(`Injector`)维护一个令牌与相应依赖值的对照表(map)。如果注入器不能找到一个令牌对应的依赖值，它就会使用提供商(`Provider`)来创建一个依赖值。

    A [provider](#provider) is a recipe for
    creating new instances of a dependency value associated with a particular token.

    [提供商(Provider)](#provider)是创建依赖实例的“菜谱”之一，这个实例会与一个特定的令牌关联起来。

    An injector can only create a value for a given token if it has
    a `provider` for that token in its internal provider registry.
    Registering providers is a critical preparatory step.

    只有当注入器内部的提供商注册表中存在与令牌对应的提供商时，注入器才能为这个令牌创建一个依赖值。所以注册提供商是一个非常关键的准备步骤。

    Angular registers some of its own providers with every injector.
    We can register our own providers.

    Angular会为每个注册器注册很多Angular内置提供商。我们也可以注册自己的提供商。通常注册提供商的最佳时间是在应用程序开始[引导(Bootstrap)](#bootstrap)的时候。
    当然，我们也有其它很多机会注册提供商。

    Read more in the [Dependency Injection](!{docsLatest}/guide/dependency-injection.html) page.

    要了解关于依赖注入的更多知识，请参见[依赖注入(Dependency Injection)](!{docsLatest}/guide/dependency-injection.html)页。
    
:marked
  ## Directive
  ## 指令(Directive)
.l-sub-section
  :marked
    An Angular class responsible for creating, reshaping, and interacting with HTML elements
    in the browser DOM. Directives are Angular's most fundamental feature.

    指令是一个Angular类，这个类负责创建和重塑浏览器DOM中的HTML元素，同时负责与HTML元素的互动。指令是Angular中最基本的特性之一。

    A Directive is almost always associated with an HTML element or attribute.
    We often refer to such an element or attribute as the directive itself.
    When Angular finds a directive in an HTML template,
    it creates the matching directive class instance
    and gives the instance control over that portion of the browser DOM.

    指令几乎都是关联到HTML元素或属性(Attribute)的。我们通常把这些关联到的HTML元素或者属性(Attribute)当做指令本身。
    当Angular在HTML模板中遇到一个指令的时候，它就会找出一个与该指令相匹配的类，创建此类的实例，然后把浏览器中这部分DOM的控制权交给它。

    You can invent custom HTML markup (for example, `<my-directive>`) to
    associate with your custom directives. You add this custom markup to HTML templates
    as if you were writing native HTML. In this way, directives become extensions of
    HTML itself.

    你可以为自定义指令指定自定义的HTML标签(比如`<my-directive>`)，然后，就可以像写原生HTML一样把这些自定义标签放到HTML模板里了。
    这样，指令就变成了HTML本身的拓展。

    Directives fall into one of three categories:

    指令包括了一下三个类别：

    1. [Components](#component) that combine application logic with an HTML template to
    render application [views]. Components are usually represented as HTML elements.
    They are the building blocks of an Angular application and the
    developer can expect to write a lot of them.
    1. [组件(Component)](#component): 用来把程序逻辑和HTML模板组合起来，渲染出应用程序的视图。组件一般表示成HTML元素的形式，它们是构建Angular应用程序的基本单元。可以预见，开发人员将会写很多很多组件。

    1. [Attribute directives](#attribute-directive) that can listen to and modify the behavior of
    other HTML elements, attributes, properties, and components. They are usually represented
    as HTML attributes, hence the name.
    1. [属性型指令(Attribute Directive)](#attribute-directive)：可以监控和修改其它HTML元素、HTML属性(Attribute)、DOM属性(Property)、组件等行为等等。它们一般表示为HTML元素的属性(Attibute)，故名。

    1. [Structural directives](#structural-directive), a directive responsible for
    shaping or reshaping HTML layout, typically by adding, removing, or manipulating
    elements and their children.
    1. [结构型指令(Structural Directive)](#structural-directive)：负责塑造或重塑HTML布局。这一般是通过添加、删除或者操作HTML元素及其子元素来实现的。
// #enddocregion d2

.l-main-section#E

:marked
  ## ECMAScript
.l-sub-section
  :marked
    The [official JavaScript language specification](https://en.wikipedia.org/wiki/ECMAScript).

    [官方JavaScript语言规范](https://en.wikipedia.org/wiki/ECMAScript)

    The latest approved version of JavaScript is
    [ECMAScript 2016](http://www.ecma-international.org/ecma-262/7.0/)
    (AKA "ES2016" or "ES7") and many Angular developers write their applications
    either in this version of the language or a dialect that strives to be
    compatible with it, such as [TypeScript](#typescript).

    最新的被认可的JavaScript版本是[ECMAScript 2015](http://www.ecma-international.org/ecma-262/6.0/)，(也叫“ES2015”或“ES6”)。Angular 2的开发者要么使用这个版本的JavaScript，要么使用与这个版本兼容的语言，比如[TypeScript](#typesScript)。

    Most modern browsers today only support the much older "ECMAScript 5" (AKA ES5) standard.
    Applications written in ES2016, ES2015 or one of their dialects must be "[transpiled](#transpile)"
    to ES5 JavaScript.

    目前，几乎所有现代游览器都只支持上老版本的“ECMAScript 5” (也就是ES5)标准。使用ES2015，ES2016或者其它兼容语言开发的应用程序，都必须被“[转译(Transpile)](#transpile)”成ES5 JavaScript。

    Angular developers may choose to write in ES5 directly.

    Angular的开发者也可以选择直接使用ES5编程。

:marked
  ## ES 2015
  ## ES 2015
.l-sub-section
  :marked
    Short hand for [ECMAScript](#ecmascript) 2015.

    [ECMAScript](#ecmascript) 2015的缩写。
    
:marked
  ## ES6
.l-sub-section
  :marked
    Short hand for [ECMAScript](#ecmascript) 2015.

    [ECMAScript](#ecmascript) 2015的简写。
:marked
  ## ES5
.l-sub-section
  :marked
    Short hand for [ECMAScript](#ecmascript) 5, the version of JavaScript run by most modern browsers.
    See [ECMAScript](#ecmascript).

    “ECMAScript 5”的简写，大部分现代浏览器使用的JavaScript版本。参见[ECMAScript](#ecmascript)。
// #enddocregion e2

a#F
a#G
a#H
.l-main-section#I
:marked
  ## Injector
  ## 注入器(Injector)
.l-sub-section
  :marked
    An object in the Angular [dependency injection system](#dependency-injection)
    that can find a named "dependency" in its cache or create such a thing
    with a registered [provider](#provider).

    Angular[依赖注入系统(Dependency Injection System)](#dependency-injection)中的一个对象，它可以在自己的缓存中找到一个“有名字的依赖”或者利用一个已注册的[提供商(Provider)](#provider)来创建这样一个依赖。
:marked
  ## Input
  ## 输入属性(Input)
.l-sub-section
  :marked
    A directive property that can be the ***target*** of a
    [property binding](!{docsLatest}/guide/template-syntax.html#property-binding) (explained in detail in the [Template Syntax](!{docsLatest}/guide/template-syntax.html) page).
    Data values flow *into* this property from the data source identified
    in the template expression to the right of the equal sign.

    指令属性可以作为[属性绑定](!{docsLatest}/guide/template-syntax.html#property-binding)的目标。数据值会从模板表达式等号右侧的数据源中，流入这个属性。

    See the [Input and output properties](!{docsLatest}/guide/template-syntax.html#inputs-outputs) section of the [Template Syntax](!{docsLatest}/guide/template-syntax.html) page.

    参见[模板语法](!{docsLatest}/guide/template-syntax.html)页的[输入与输出属性](!{docsLatest}/guide/template-syntax.html#inputs-outputs)部分。

:marked
  ## Interpolation
  ## 插值表达式(Interpolation)
.l-sub-section
  :marked
    A form of [property data binding](#data-binding) in which a
    [template expression](#template-expression) between double-curly braces
    renders as text.  That text may be concatenated with neighboring text
    before it is assigned to an element property
    or displayed between element tags, as in this example.

    [属性数据绑定(Property Data Binding)](#data-binding) 的形式之一：位于双大括号中的[模板表达式(Template Expression)](#template-expression)会被渲染成文本。在被赋值给元素属性或者显示在元素标签中之前，这些文本可能会先与周边的文本合并，参见下面的例子。

  code-example(language="html" escape="html").
    <label>My current hero is {{hero.name}}</label>

  :marked
    Read more about [interpolation](!{docsLatest}/guide/template-syntax.html#interpolation) in the
    [Template Syntax](!{docsLatest}/guide/template-syntax.html) page.

    要学习关于插值表达式的更多知识，参见[模板语法](/docs/ts/latest/guide/template-syntax.html#interpolation)一章。
    
.l-main-section#J

+ifDocsFor('ts')
  a#jit
  :marked
    ## Just-in-time (JiT) compilation

    ## 即时(Just-in-time (JiT))编译
  .l-sub-section
    :marked
      With Angular _just-in-time_  bootstrapping you compile your components and modules in the browser
      and launch the application dynamically. This is a good choice during development.
      Consider using the [ahead-of-time](#aot) mode for production apps.

      Angular的即时编译在浏览器中启动并编译所有的组件和模块，并动态运行应用程序。它很适合在开发期使用。但是在产品发布时，
      推荐采用[预编译（Ahead of Time）](#aot)模式。

.l-main-section#K
:marked
  ## kebab-case
  ## 烤串命名法(kebab-case)
.l-sub-section
  :marked
    See [dash-case](#dash-case).

    参见[中线命名法(dash-case)](#dash-case)。

.l-main-section#L
:marked
  ## Lifecycle hooks
  ## 生命周期钩子(Lifecycle Hook)
.l-sub-section
  :marked
    [Directives](#directive) and [components](#component) have a lifecycle
    managed by Angular as it creates, updates, and destroys them.

    [指令(Directive)](#directive)和[组件(Component)](#component)具有生命周期，它们由Angular在创建、更新和销毁它们的过程中进行管理。

    You can tap into key moments in that lifecycle by implementing
    one or more of the lifecycle hook interfaces.

    你可以通过实现一个或多个“生命周期钩子”接口，切入到生命周期中的关键时间点。

    Each interface has a single hook method whose name is the interface name prefixed with `ng`.
    For example, the `OnInit` interface has a hook method named `ngOnInit`.

    每个接口只有一个钩子方法，方法名一般是接口的名字加前缀 `ng`。比如，`OnInit`接口的钩子类的方法名为 `ngOnInit`。

    Angular calls these hook methods in the following order:

    Angular会按照下面的顺序调用钩子类方法：

    * `ngOnChanges` - when an [input](#input)/[output](#output) binding value changes.
    * `ngOnChanges` - 在[输入属性(Input)](#input)/[输出属性(Output)](#output)的绑定值发生变化的时候调用。
    * `ngOnInit` - after the first `ngOnChanges`.
    * `ngOnInit` - 在第一轮`ngOnChanges`完成后调用。
    * `ngDoCheck` - developer's custom change detection.
    * `ngDoCheck` - 开发者自定义变化监测器。
    * `ngAfterContentInit` - after component content initialized.
    * `ngAfterContentInit` - 在组件初始化以后调用。
    * `ngAfterContentChecked` - after every check of component content.
    * `ngAfterContentChecked` - 在检查每个组件内容后调用。
    * `ngAfterViewInit` - after component's view(s) are initialized.
    * `ngAfterViewInit` - 在组件视图初始化后调用。
    * `ngAfterViewChecked` - after every check of a component's view(s).
    * `ngAfterViewChecked` - 在检查每个组件视图后调用
    * `ngOnDestroy` - just before the directive is destroyed.
    * `ngOnDestroy` - 在指令销毁前调用。

    Read more in the [Lifecycle Hooks](!{docsLatest}/guide/lifecycle-hooks.html) page.

    要了解更多，参见[生命周期钩子(Lifecycle Hook)](!{docsLatest}/guide/lifecycle-hooks.html)一章。
// #enddocregion f-l

.l-main-section#M

:marked
  ## Module
  ## 模块(Module)
.l-sub-section
  block module-defn
    .alert.is-important
      :marked
       In Angular, there are two types of modules:
  
       在Angular里有两种模块：
  
       - [Angular modules](#angular-module).
       For details and examples, see the [Angular Modules](!{docsLatest}/guide/ngmodule.html) page.
        
       - [Angular 模块](#angular-module)。到[Angular Module](!{docsLatest}/guide/ngmodule.html)页查看详情和例子。
  
       - ES2015 modules, as described in this section.
  
       - 本节描述的ES2015模块。
  
    :marked
      Angular apps are modular.
  
      Angular应用程序是模块化的。
  
      In general, you assemble your application from many modules, both the ones you write and the ones you acquire from others.
  
      一般来说，我们用模块来组装应用程序，这些模块包含我们自己编写的模块和从其它地方获取的模块。
  
      A typical module is a cohesive block of code dedicated to a single purpose.
  
      典型的模块，是具有单一用途的内聚代码块。
  
      A module **exports** something of value in that code, typically one thing such as a class.
      A module that needs that thing, **imports** it.
  
      模块代码中通常会**导出(export)**一些东西，最典型的就是类。
      模块如果需要什么东西，那就**导入(import)**它。
  
      The structure of Angular modules and the import/export syntax
      is based on the [ES2015 module standard](http://www.2ality.com/2014/09/es6-modules-final.html).
  
      Angular的模块结构和输出/导入语法是基于[ES2015模块化标准](http://www.2ality.com/2014/09/es6-modules-final.html)的。
  
      An application that adheres to this standard requires a module loader to
      load modules on request, and resolve inter-module dependencies.
      Angular does not ship with a module loader and does not have a preference
      for any particular 3rd party library (although most examples use SystemJS).
      You may pick any module library that conforms to the standard.
  
      采用这个标准的应用程序需要一个模块加载器来按需加载模块并解析模块的依赖关系。Angular不包含任何模块加载器，也不偏爱哪一个第三方库(虽然几乎所有例子都使用SystemJS)。
      你可以自行选择任何与这个标准兼容的模块化库。
  
      Modules are typically named after the file in which the exported thing is defined.
      The Angular [DatePipe](https://github.com/angular/angular/blob/master/modules/@angular/common/src/pipes/date_pipe.ts)
      class belongs to a feature module named `date_pipe` in the file `date_pipe.ts`.
  
      模块一般与它定义导出物的文件同名。比如, Angular的[日期管道(DatePipe)](https://github.com/angular/angular/blob/master/modules/angular2/src/common/pipes/date_pipe.ts)类属于名叫`date_pipe`的特性模块，位于文件`date_pipe.ts`中。
  
      You rarely access Angular feature modules directly. You usually import them from one of the Angular [scoped packages](#scoped-package) such as `@angular/core`.
  
      你很少需要直接访问Angular的特性模块。
      而通常会从一个Angular的[范围化包(Scoped Package)](#scoped-package)中导入它们，比如`@angular/core`。
      
a#N
.l-main-section#O

+ifDocsFor('ts|js')
  :marked
    ## Observable
  
    ## Observable
  .l-sub-section
    :marked
      You can think of an observable as an array whose items arrive asynchronously over time.
      Observables help you manage asynchronous data, such as data coming from a backend service.
      Observables are used within Angular itself, including Angular's event system and its http client service.
  
      一个`Observable`是一个数组，它包含的元素在一段时间内异步到达。`Observable`帮助我们管理异步数据，比如来自后台服务的数据。
      Angular自身使用了`Observable`，包括Angular的事件系统和它的http客户端服务。
  
      To use observables, Angular uses a third-party library called Reactive Extensions (RxJS).
      Observables are a proposed feature for ES 2016, the next version of JavaScript.
  
      为了利用`Observable`，Angular使用了名为Reactive Extensions (RxJS)的第三方包。
      在下个版本的JavaScript - ES 2016中，`Observable`是建议的功能之一。

:marked
  ## Output
  ## 输出属性(Output)
.l-sub-section
  :marked
    A directive property that can be the ***target*** of
    [event binding](!{docsLatest}/guide/template-syntax.html#event-binding).
    Events stream *out* of this property to the receiver identified
    in the template expression to the right of the equal sign.

    输出属性是指令的一种属性，它可作为[事件绑定](/docs/ts/latest/guide/template-syntax.html#property-binding)的 **目标** 。
    事件流可以通过这个属性，流出到接收者(模板表达式等号的右边就是接收者)。

    See the [Input and output properties](!{docsLatest}/guide/template-syntax.html#inputs-outputs) section of the [Template Syntax](!{docsLatest}/guide/template-syntax.html) page.

    参见[模板语法](/docs/ts/latest/guide/template-syntax.html)中的[输入与输出属性](!{docsLatest}/guide/template-syntax.html#inputs-outputs)部分。

.l-main-section#P

:marked
  ## PascalCase
  ## Pascal命名法(PascalCase)
.l-sub-section
  :marked
    The practice of writing individual words, compound words, or phrases such that each word or abbreviation begins with a capital letter. Class names are typically spelled in PascalCase. Examples include: `Person` and `HeroDetailComponent`.
    
    遵循“每个单词都用大写开头”的规则的书写单词、复合词或短语的命名方法叫做Pascal命名法。类名一般都采用Pascal命名法。比如`Person`和`Customer`

    This form is also known as **upper camel case** to distinguish it from **lower camel case**, which is simply called [camelCase](#camelcase). In this documentation, "PascalCase" means *upper camel case* and  "camelCase" means *lower camel case*.

    这种命名法也叫**大驼峰式命名法**，以区别于 **小驼峰式命名法”或[驼峰式命名法(camelCase)](#camelCase)** 。
    在本教程中，“Pascal命名法”都是指的*大驼峰式命名法”，“驼峰式命名法”指的都是“小驼峰式命名法”

:marked
  ## Pipe
  ## 管道(Pipe)
.l-sub-section
  :marked
    An Angular pipe is a function that transforms input values to output values for
    display in a [view](#view). Use the `!{_at}Pipe` !{_decoratorLink}
    to associate the pipe function with a name. You then use that
    name in your HTML to declaratively transform values on screen.

    Angular的管道是一个函数，用于把输入值转换成输出值以供[视图(View)](#view)显示。使用`#{atSym}Pipe`!{decoratorCn}来把管道函数关联到它的名字上。
    然后，就可以在HTML中用它的名字来声明该如何把输入值转换为显示值了。

    Here's an example that uses the built-in `currency` pipe to display
    a numeric value in the local currency.

    下面这个例子中就用内置的`currency`管道把数字值显示成了本地货币格式。

  code-example(language="html" escape="html").
    <label>Price: </label>{{product.price | currency}}
  :marked
    Read more in the page on [pipes](!{docsLatest}/guide/pipes.html).

:marked
  ## Provider
  ## 提供商(Provider)
.l-sub-section
  :marked
    A _provider_ creates a new instance of a dependency for the
    [dependency injection](#dependency-injection) system.
    It relates a lookup token to code&mdash;sometimes called a "recipe"&mdash;that can create a dependency value.

    依赖注入系统依靠提供商来创建依赖的实例。它把一个供查阅用的令牌和代码(有时也叫“配方”)关联到一起，以便创建依赖值。

a#Q
.l-main-section#R

+ifDocsFor('ts|js')
  :marked
    ## Reactive forms
    ## 动态表格（Reactive Forms）
  .l-sub-section
    :marked
      A technique for building Angular forms through code in a component.
      The alternate technique is [Template-Driven Forms](#template-driven-forms).
  
      通过组件代码来构建Angular表单的方法。
  
      When building reactive forms:
  
      构建动态表单是：
  
      - The "source of truth" is the component. The validation is defined using code in the component.
  
      - “真理来源”于组件。表单验证在组件代码中定义。
  
      - Each control is explicitly created in the component class with `new FormControl()` or with `FormBuilder`.
  
      - 每个控制器都是在组件类中使用`new FormControl()`或者`FormBuilder`显性的创建的。
  
      - The template input elements do *not* use `ngModel`.
  
      - 模板中的`input`元素**不**使用`ngModel`。
  
      - The associated Angular directives are all prefixed with `Form` such as `FormGroup`, `FormControl`, and `FormControlName`.
  
      - 相关联的Angular指令全部以`Form`开头，比如`FormGroup`、`FormControl`和`FormControlName`。
  
      Reactive forms are powerful, flexible, and great for more complex data entry form scenarios such as dynamic generation of form controls.
  
      动态表单非常强大、灵活，它在复杂数据输入的场景下尤其好用，比如动态的生成表单控制器。

:marked
  ## Router
  ## 路由器(Router)
.l-sub-section
  :marked
    Most applications consist of many screens or [views](#view).
    The user navigates among them by clicking links and buttons,
    and performing other similar actions that cause the application to
    replace one view with another.

    大部分应用程序包含多个屏或[视图(View)](#view)。用户通过点击链接、按钮和其它类似动作，在它们之间穿梭，这样应用程序就会从一个视图变换到另一个视图。

    The Angular [component router](!{docsLatest}/guide/router.html) is a richly featured mechanism for configuring and managing the entire view navigation process including the creation and destruction
    of views.

    Angular的[路由器(Component Router)](!{docsLatest}/guide/router.html)是一个特性丰富的机制，它可以配置和管理整个导航过程，包括建立和销毁视图。
    
  +ifDocsFor('ts|js')
    :marked
      In most cases, components become attached to a [router](#router) by means
      of a `RouterConfig` that defines routes to views.
      
      多数情况下，组件会通过`RouterConfig`中定义的路由到视图的对照表来附加到[路由器](#router)上。
  
      A [routing component's](#routing-component) template has a `RouterOutlet` element
      where it can display views produced by the router.
      
      [路由组件](#routing-component)的模板中带有一个`RouterOutlet`元素，它用来显示由路由器生成的视图。
  
      Other views in the application likely have anchor tags or buttons with `RouterLink`
      directives that users can click to navigate.
      
      应用中的其它视图中某些A标签或按钮上带有`RouterLink`指令，用户可以点击它们来导航到这里。
  
      For more information, see the [Routing & Navigation](!{docsLatest}/guide/router.html) page.
      
      要了解更多，请参见[路由与导航](!{docsLatest}/guide/router.html)页。
      
+ifDocsFor('ts|js')
  :marked
    ## Router module
  .l-sub-section
    :marked
      A separate [Angular module](#angular-module) that provides the necessary service providers and directives for navigating through application views.
      
      一个独立的[Angular模块](#angular-module)是用来提供导航时所需的必备服务提供商和指令的。
  
      For more information, see the [Routing & Navigation](!{docsLatest}/guide/router.html) page.
      
      要了解更多，请参见[路由与导航](!{docsLatest}/guide/router.html)页。

:marked
  ## Routing component
  ## 路由组件(Routing Component)
.l-sub-section
  block routing-component-defn
    :marked
      An Angular [component](#component) with a RouterOutlet that displays views based on router navigations.
      
      带有RouterOutlet的Angular[组件](#component)基于路由器导航来显示视图。
  
      For more information, see the [Routing & Navigation](!{docsLatest}/guide/router.html) page.
      
      要了解更多，请参见[路由与导航](!{docsLatest}/guide/router.html)页。

.l-main-section#S

+ifDocsFor('ts|js')
  :marked
    ## Scoped package
    
    ## 范围化包（Scoped Package）

  .l-sub-section
      :marked
        Angular modules are delivered within *scoped packages* such as `@angular/core`, `@angular/common`, `@angular/platform-browser-dynamic`,
        `@angular/http`, and `@angular/router`.
  
        Angular模块是用一系列*范围化包*的形式发布的，比如`@angular/core`、`@angular/common`、`@angular/platform-browser-dynamic`、
        `@angular/http`和`@angular/router`。
    
        A [*scoped package*](https://docs.npmjs.com/misc/scope) is a way to group related *npm* packages.
        
        [*范围化包(Scoped Package)*](https://docs.npmjs.com/misc/scope)是对相关*npm*包进行分组的一种方式。
    
        You import a scoped package the same way that you'd import a *normal* package.
        The only difference, from a consumer perspective,
        is that the *scoped package* name begins with the Angular *scope name*, `@angular`.
    
        使用和导入*普通*包相同的方式导入范围化包。
        从消费者的视角看，唯一的不同是那些包的名字是用Angular的*范围化包名*`@angular`开头的。
  
      +makeExcerpt('architecture/ts/app/app.component.ts', 'import', '')

a#snake-case
:marked
  ## snake_case
  ## 下划线命名法（蛇形命名法）

.l-sub-section
  block snake-case-defn
    :marked
      The practice of writing compound words or phrases such that an
      underscore (`_`) separates one word from the next. This form is also known as **underscore case**.
      
      用下划线分隔复合词或词组的命名方法称为**下划线命名法**。

:marked
  ## Service

  ## 服务
.l-sub-section
  :marked
    For data or logic that is not associated
    with a specific view or that you want to share across components, build services.

    组件很强大很好...但是，我们该如何处理那些不与任何特定视图相关的数据和逻辑？又如何在组件之间共享这些数据和逻辑？我们创建服务！    

    Applications often require services such as a hero data service or a logging service.

    应用程序经常需要服务，比如英雄数据服务或者日志服务。组件依赖这些服务来做一些繁重的工作。

    A service is a class with a focused purpose.
    We often create a service to implement features that are
    independent from any specific view,
    provide shared data or logic across components, or encapsulate external interactions.

    服务是一个具有特定功能的类。我们经常创建服务来实现不依赖任何特定视图的特征、在组件之间提供共享数据或逻辑，或者封装外部互动等。

    For more information, see the [Services](!{docsLatest}/tutorial/toh-pt4.html) page of the [Tour of Heroes](!{docsLatest}/tutorial/) tutorial.
    
    要了解更多，参见[英雄指南](!{docsLatest}/tutorial/)教程中的[服务](!{docsLatest}/tutorial/toh-pt4.html)页。

:marked
  ## Structural directive
  ## 结构型指令(Structural Directive)
.l-sub-section
  :marked
    A category of [directive](#directive) that can
    shape or reshape HTML layout, typically by adding, removing, or manipulating
    elements and their children; for example, the `ngIf` "conditional element" directive and the `ngFor` "repeater" directive.

    结构型指令是一种可以通过添加、删除或操作元素和其各级子元素来塑造或重塑HTML布局的[指令(Directive)](#directive)，

    Read more in the [Structural Directives](!{docsLatest}/guide/structural-directives.html) page.
    
    要了解更多，请参见[结构型指令](!{docsLatest}/guide/structural-directives.html)页。
    
// #enddocregion n-s-2

.l-main-section#T
:marked
  ## Template
  ## 模板(Template)
.l-sub-section
  :marked
    A template is a chunk of HTML that Angular uses to render a [view](#view) with
    the support and continuing guidance of an Angular [directive](#directive),
    most notably a [component](#component).

    模板是一大块HTML。Angular会在[指令(Directive)](#directive)特别是[组件(Component)](#component)的支持和持续指导下，用它来渲染[视图(View)](#view)。

+ifDocsFor('ts|js')
  :marked
    ## Template-driven forms
    
    ## 模板驱动表单
    
  .l-sub-section
    :marked
      A technique for building Angular forms using HTML forms and input elements in the view.
      The alternate technique is [Reactive Forms](#reactive-forms).
      
      这是一项在视图中使用HTML表单和输入类元素构建Angular表单的技术。
      它的替代方案是[响应式表单](#reactive-forms)。
  
      When building template-driven forms:
      
      当构建模板驱动表单时：
      
      - The "source of truth" is the template. The validation is defined using attributes on the individual input elements.
      
      - “信任之源”是模板。验证规则是用属性（Attribute）的形式定义在独立输入控件上的。
      
      - [Two-way binding](#data-binding) with `ngModel` keeps the component model in synchronization with the user's entry into the input elements.
      
      - 使用`ngModel`的[双向绑定](#data-binding)负责组件模型和用户输入之间的同步。
      
      - Behind the scenes, Angular creates a new control for each input element, provided you have set up a `name` attribute and two-way binding for each input.
      
      - 在幕后，Angular为每个带有`name`属性和双向绑定的input元素创建了一个新的控件。
      
      - The associated Angular directives are all prefixed with `ng` such as `ngForm`, `ngModel`, and `ngModelGroup`.
      
      - 相关的Angular指令都带有`ng`前缀，比如`ngForm`、`ngModel`和`ngModelGroup`。
  
      Template-driven forms are convenient, quick, and simple. They are a good choice for many basic data entry form scenarios.
      
      模板驱动的表单便捷、快速、简单，是很多基础型数据输入表单的最佳选择。
  
      Read about how to build template-driven forms
      in the [Forms](!{docsLatest}/guide/forms.html) page.
      
      要学习如何构建模板驱动型表单，请参见[表单](!{docsLatest}/guide/forms.html)页。

:marked
  ## Template expression
  ## 模板表达式(Template Expression)
.l-sub-section
  :marked
    An expression is a !{_Lang}-like syntax that Angular evaluates within
    a [data binding](#data-binding).
    
    Angular用来在[数据绑定(Data Binding)](#data-binding)内求值的、**类似**JavaScript语法的表达式。

    Read about how to write template expressions
    in the [Template Syntax](!{docsLatest}/guide/template-syntax.html#template-expressions) page.

    到[模板语法](guide/template-syntax.html#template-expressions)一章中了解更多模板表达式的知识。
// #enddocregion t1
// #docregion t2
:marked
  ## Transpile
  ## 转译(Transpile)
.l-sub-section
  :marked
    The process of transforming code written in one form of JavaScript
    (for example, TypeScript) into another form of JavaScript  (for example, [ES5](#es5)).

    把用JavaScript的某种形态(比如TypeScript)编写的程序转换成另一个形式的JavaScript(例如[ES5](#es5))的过程。
 :marked
  ## TypeScript
.l-sub-section
  :marked
    A version of JavaScript that supports most [ECMAScript 2015](#ecmascript=2015)
    language features such as [decorators](#decorator).

    一种支持了几乎所有[ECMAScript 2015](#ecmascript=2015)语言特性和一些未来版本可能有的特性(比如[装饰器(Decorator)](#decorator))的JavaScript语言。

    TypeScript is also noteable for its optional typing system, which gives
    us compile-time type checking and strong tooling support (for example, "intellisense",
    code completion, refactoring, and intelligent search). Many code editors
    and IDEs support TypeScript either natively or with plugins.

    TypeScript还以它的可选类型系统而著称。该类型系统提供了编译期类型检查和强大的工具支持(比如“Intellisense”， 自动代码补齐，重构和智能搜索等)。许多程序编辑器和开发环境都自带了TypeScript支持或通过插件提供支持。

    TypeScript is the preferred language for Angular development although
    you can use other JavaScript dialects such as [ES5](#es5).

    TypeScript是Angular的首选语言，当然，我们也欢迎你使用其它JavaScript语言，比如[ES5](#es5)。

    Read more about TypeScript at [typescript.org](http://www.typescriptlang.org/).

    到TypeScript[官方网站](http://www.typescriptlang.org/)了解更多知识。

// #enddocregion t2

a#U
.l-main-section#V

:marked
  ## View
  ## 视图(View)
.l-sub-section
  :marked
    A view is a portion of the screen that displays information and responds
    to user actions such as clicks, mouse moves, and keystrokes.

    视图是屏幕中一小块，用来显示信息并回应用户动作，比如点击、移动鼠标和按键等。

    Angular renders a view under the control of one or more [directives](#directive),
    especially  [component](#component) directives and their companion [templates](#template).
    The component plays such a prominent role that it's often
    convenient to refer to a component as a view.

    Angular在一个或多个[指令(Directive)](#directive)的控制下渲染视图，尤其是[组件(Component)](#component)型指令及其[模板(Template)](#template)。
    组件扮演着非常重要的角色，我们甚至经常会为了方便, 直接用“视图”作为组件的代名词。

    Views often contain other views and any view might be loaded and unloaded
    dynamically as the user navigates through the application, typically
    under the control of a [router](#router).

    视图一般包含其它视图，在用户在应用程序中导航的时候，任何视图都可能被动态加载或卸载，这一般会在[路由器(Router)](#router)的控制下进行。

a#W
a#X
a#Y
.l-main-section#Z
  
:marked
  ## Zones
  ## 区域(Zones)
.l-sub-section
  block zone-defn
    :marked
      Zones are a mechanism for encapsulating and intercepting
      a JavaScript application's asynchronous activity.

      区域是一种用来封装和截听JavaScript应用程序异步动作的机制。
  
      The browser DOM and JavaScript have a limited number
      of asynchronous activities, activities such as DOM events (for example, clicks),
      [promises](https://developer.mozilla.org/en-US/docs/Web/JavaScript/Reference/Global_Objects/Promise), and
      [XHR](https://developer.mozilla.org/en-US/docs/Web/API/XMLHttpRequest)
      calls to remote servers.
  
      浏览器中的DOM和JavaScript之间常会有一些数量有限的异步活动，比如DOM事件(如点击)、[承诺(Promise)](https://developer.mozilla.org/en-US/docs/Web/JavaScript/Reference/Global_Objects/
      Promise)、和通过[XHR](https://developer.mozilla.org/en-US/docs/Web/API/XMLHttpRequest)查询远程服务等。
  
      Zones intercept all of these activities and give a "zone client" the opportunity
      to take action before and after the async activity finishes.
  
      区域能截听所有这些活动，并让“区域的客户”有机会在异步活动完成之前和之后采取行动。
  
      Angular runs your application in a zone where it can respond to
      asynchronous events by checking for data changes, and updating
      the information it displays via [data bindings](#data-binding).
  
      Angular会在一个 Zone 区域中运行应用程序，在这个区域中，它可以对异步事件做出反应，可以通过检查数据变更、利用[数据绑定(Data Bindings)](#data-binding)来更新信息显示。
  
      Learn more about zones in this
      [Brian Ford video](https://www.youtube.com/watch?v=3IqtmUscE_U).
  
      到[Brian Ford的视频](https://www.youtube.com/watch?v=3IqtmUscE_U)学习更多关于区域的知识。<|MERGE_RESOLUTION|>--- conflicted
+++ resolved
@@ -55,21 +55,14 @@
     :marked
       Helps you organize an application into cohesive blocks of functionality.
       An Angular module identifies the components, directives, and pipes that the application uses along with the list of external Angular modules that the application needs, such as `FormsModule`.
-<<<<<<< HEAD
   
       帮助我们将一个应用程序组织成拼合的功能模块群。一个Angular模块标识了被应用程序使用的组件、指令和管道等，它同时包含了应用程序需要的外来Angular模块的列表，比如`FormsModule`。
   
-      Every Angular application has an application root module class. By convention the class is
-      called `AppModule` and resides in a file named `app.module.ts`.
-  
-      每个Angular应用程序都有一个应用程序根模块类。按规约这个类的名字为`AppModule`，存放在名为`app.module.ts`的文件。
-  
-=======
-
       Every Angular application has an application root module class. By convention, the class is
       called `AppModule` and resides in a file named `app.module.ts`.
-
->>>>>>> 8a3d0613
+  
+      每个Angular应用程序都有一个应用程序根模块类。按规约这个类的名字为`AppModule`，存放在名为`app.module.ts`的文件。
+  
       For details and examples, see the [Angular Module](!{docsLatest}/guide/ngmodule.html) page.
   
       要了解详情和范例，参见[Angular模块](!{docsLatest}/guide/ngmodule.html)页。
