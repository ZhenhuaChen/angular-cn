block includes
  include _util-fns

//- current.path = ['docs', lang, 'latest', ...]
- var lang = current.path[1]
- var docsPath='/' + current.path[0]
- var docsLatest='/' + current.path.slice(0,3).join('/');
- var _at = lang === 'js' ? '' : '@'
- var _decoratorLink = '<a href="#' + _decorator + '">' + _decorator + '</a>'

:marked
  # Angular 2词汇表

  Angular 2 has a vocabulary of its own.
  Most Angular 2 terms are everyday English words
  with a specific meaning within the Angular system.

  Angular 2有自己的词汇表。
  虽然大多数的Angular 2短语都是日常用语，但是在Angular体系中，它们有特别的含义。

  We have gathered here the most prominent terms
  and a few less familiar ones that have unusual or
  unexpected definitions.

  我们搜集了常用词和少量具有独特或反直觉含义的罕用词。

  [A](#A) [B](#B) [C](#C) [D](#D) [E](#E) [F](#F) [G](#G) [H](#H) [I](#I)
  [J](#J) [K](#K) [L](#L) [M](#M) [N](#N) [O](#O) [P](#P) [Q](#Q) [R](#R)
  [S](#S) [T](#T) [U](#U) [V](#V) [W](#W) [X](#X) [Y](#Y) [Z](#Z)

.l-main-section#A

+ifDocsFor('ts')
  a#aot
  :marked
    ## Ahead of Time (AOT) Compilation
  
    ## Ahead of Time (AOT) 提前编译
    
  .l-sub-section
    :marked
<<<<<<< HEAD
      Angular applications can be compiled by developers at build-time. 
      By compiling your application using the compiler-cli, `ngc`, you can boostrap directly 
      to a Module Factory, meaning you don't need to include the Angular compiler in your javascript bundle. 
=======
      Angular applications can be compiled by developers at build-time.
      By compiling your application using the compiler-cli, `ngc`, you can bootstrap directly
      to a Module Factory, meaning you don't need to include the Angular compiler in your javascript bundle.
>>>>>>> 23ff8aac
      Ahead of Time compiled applications also benefit from decreased load time and increased performance.
  
      开发者可以在构造时(build-time)编译Angular应用程序。通过`Compiler-cli` - `ngc`编译应用程序，应用可以从一个模块工厂(Module Factory)直接启动，意思是不再需要把Angular编译器添加到JavaScript包中。提前编译的应用程序将加载迅速，并具有更高的性能。

  :marked
    ## Angular Module
  
    ## Angular模块 
  .l-sub-section
    :marked
      Helps us organize an application into cohesive blocks of functionality.
      An Angular module identifies the components, directives, and pipes that are used by the application
      along with the list of external Angular modules that the application needs, such as `FormsModule`.
  
      帮助我们将一个应用程序组织成拼合的功能模块群。一个Angular模块标识了被应用程序使用的组件、指令和管道等，它同时包含了应用程序需要的外来Angular模块的列表，比如`FormsModule`。
  
      Every Angular application has an application root module class. By convention the class is
      called `AppModule` and resides in a file named `app.component.ts`.
  
      每个Angular应用程序都有一个应用程序根模块类。按规约这个类的名字为`AppModule`，存放在名为`app.component.ts`的文件。
  
      See the [Angular Module](!{docsLatest}/guide/ngmodule.html) chapter for details and examples.
  
      到[Angular模块](!{docsLatest}/guide/ngmodule.html)章节查看详情。
      
+ifDocsFor('ts|dart')
  :marked
    ## Annotation
    
    ## 注解(Annotation)
  .l-sub-section
    block annotation-defn
      :marked
        In practice a synonym for [Decoration](#decorator).
    
        [装饰器(Decoration)](#decorator)在实践中的同义词。
  
:marked
  ## Attribute Directive
  ## 属性型指令(Attribute Directive)
.l-sub-section
  :marked
    A category of [Directive](#directive) that can listen to and modify the behavior of
    other HTML elements, attributes, properties, and components. They are usually represented
    as HTML attributes, hence the name.

    [指令(Directive)](#directive)分类中的一种。它允许监听或修改其它HTML元素、属性、组件的行为。它们通常用作HTML属性，就像它的名字所暗示的那样。

    The `ngClass` directive for adding and removing CSS class names is a good example of
    an Attribute Directive.

    `ngClass`指令就是典型的属性型指令。它可以添加或移除CSS类名。
    
.l-main-section#B

+ifDocsFor('ts|js')
  :marked
    ## Barrel
    ## 封装桶(Barrel)
  .l-sub-section
    :marked
      A barrel is a way to *rollup exports* from several ES2015 modules into a single convenience ES2015 module.
      The barrel itself is an ES2015 module file that re-exports *selected* exports of other ES2015 modules.
      
      封装桶是把一系列模块中的*导出结果*归纳进一个单一的快捷模块的一种方式。
      封装桶本身是一个模块文件，它重新导出*选中的*导出，这些导入来自其它文件。
  
      Imagine three ES2015 modules in a `heroes` folder:
  
      设想在`heroes`目录下有三个ES2015的模块：

    code-example.
      // heroes/hero.component.ts
      export class HeroComponent {}
      
      // heroes/hero.model.ts
      export class Hero {}
      
      // heroes/hero.service.ts
      export class HeroService {}
    :marked
      Without a barrel, a consumer would need three import statements:
  
      假如没有封装桶，消费者就需要三条import语句：
  
    code-example.
      import { HeroComponent } from '../heroes/hero.component.ts';
      import { Hero }          from '../heroes/hero.model.ts';
      import { HeroService }   from '../heroes/hero.service.ts';
    :marked
      We can add a barrel to the `heroes` folder (called `index` by convention) that exports all of these items:
  
      在`heroes`目录下添加一个封装桶(按规约叫做`index`)，它导出所有这三条：
  
    code-example.
      export * from './hero.model.ts';   // re-export all of its exports
      export * from './hero.service.ts'; // re-export all of its exports
      export { HeroComponent } from './hero.component.ts'; // re-export the named thing
    :marked
      Now a consumer can import what it needs from the barrel.
  
      现在，消费者就就可以从这个封装桶中导入它需要的东西了。
  
    code-example.
      import { Hero, HeroService } from '../heroes'; // index is implied
    :marked
      The Angular [scoped packages](#scoped-package) each have a barrel named `index`.
  
      Angular的每个[范围化包(Scoped Package)](#scoped-package)都有一个叫做`index`的封装桶。

      That's why we can write this:
    
      这就是为什么可以这样写：
    
    +makeExcerpt('quickstart/ts/app/app.component.ts', 'import', '')

    .alert.is-important
      :marked
        Note that you can often achieve this same goal using [Angular modules](#angular-module) instead.

        注意，你可以利用[Angular模块](#angular-module)达到同样的目的。

:marked
  ## Binding
  ## 绑定(Binding)
.l-sub-section
  :marked
    Almost always refers to [Data Binding](#data-binding) and the act of
    binding an HTML object property to a data object property.

    几乎都是指的[数据绑定(Data Binding)](#data-binding)和将一个HTML对象属性绑定到一个数据对象属性的行为。

    May refer to a [Dependency Injection](#dependency-injection) binding
    between a "token" or "key" and a dependency [provider](#provider).
    This more rare usage should be clear in context.

    有可能指的是[依赖注入(Dependency Injection)](#dependency-injection)在一个令牌(Token)或键值(Key)和一个依赖的[提供商(Provider)](#provider)之间的绑定。
    这种用法很少，而且一般都会在上下文中写清楚。

:marked
  ## Bootstrap
  ## 启动/引导(Bootstrap)
.l-sub-section
  block bootstrap-defn-top
    :marked
      We launch an Angular application by "bootstrapping" it using the application root Angular module (`AppModule`).
      The bootstraping identifies an application's top level "root" [Component](#component), which is the first
      component that is loaded for the application. For more information see the [QuickStart](/docs/ts/latest/quickstart.html).
  
      通过一个名叫`bootstrap`的方法来引导Angular应用程序。这个`bootstrap`方法会识别应用程序的顶级“根”[组件(Component)](#component)，
      并可能通过[依赖注入体系(Dependency Injection System)](#dependency-injection)注册服务的[提供商(Provider)](#provider)。
  
      One can bootstrap multiple apps in the same `index.html`, each with its own top level root.
  
      你可以在同一个`index.html`中引导多个应用，每个应用都有它自己的顶级根组件。

.l-main-section#C
:marked
  ## camelCase
  ## 驼峰式命名法(camelCase)
.l-sub-section
  :marked
    The practice of writing compound words or phrases such that each word or abbreviation begins with a capital letter 
    _except the first letter which is a lowercase letter_. 

    驼峰式命名法是指除了首字母要小写外，每个单词或缩写都以大写字母开头儿的形式来书写复合词或短语的一种实践。

    Function, property, and method names are typically spelled in camelCase. Examples include: `square`, `firstName` and `getHeroes`.

    函数、属性和方法命名一般都使用驼峰式拼写法。比如`square`, `firstName` 和 `getHeroes`等。

    This form is also known as **lower camel case**, to distinguish it from **upper camel case** which we call [PascalCase](#pascalcase).
    When we write "camelCase" in this documentation we always mean *lower camel case*.

    这种形式也被叫做**小驼峰式命名法(lower camel case)**，以区分于**大驼峰式命名法**(也叫[Pascal命名法(PascalCase)](#pascalcase))。
    在文档中提到“驼峰式命名法(camelCase)”的时候，我们所指的都是小驼峰命名法。

:marked
  ## Component
  ## 组件(Component)
.l-sub-section
  :marked
    An Angular class responsible for exposing data
    to a [View](#view) and handling most of the view’s display
    and user-interaction logic.

    组件是一种用来把数据展示到[视图(View)](#view)，并处理几乎所有的视图显示和交互逻辑的Angular类。

    The Component is one of the most important building blocks in the Angular system.
    It is, in fact, an Angular [Directive](#directive) with a companion [Template](#template).

    组件是Angular系统中最重要的基本构造块儿之一。
    它其实是一个拥有[模板(Template)](#template)的[指令(Directive)](#directive)。

    The  developer applies the `#{_at}Component` !{_decoratorLink} to
    the component class, thereby attaching to the class the essential component metadata
    that Angular needs to create a component instance and render it with its template
    as a view.

    开发人员使用`#{_at}Component`!{decoratorCn}来装饰一个组件类，也就是把这个核心组件的元数据附加到类上。
    Angular会利用这个元数据信息创建一个组件实例，并把组件的模板作为视图渲染出来。

    Those familiar with "MVC" and "MVVM" patterns will recognize
    the Component in the role of "Controller" or "View Model".

    如果你熟悉 "MVC" 和 "MVVM" 架构模式，就会意识到“组件”充当了“控制器(Controller)”和“视图模型(View Model)”的角色。
// #enddocregion b-c

.l-main-section#D
:marked
  ## dash-case
  ## 中线命名法(dash-case)
.l-sub-section
  :marked
    The practice of writing compound words or phrases such that each word is separated by a dash or hyphen (-). 
    This form is also known as [kebab-case](#kebab-case).    

    使用中线(`-`)分隔每个单词来书写词汇或短语的方法叫做中线命名法。
    这种命名法也被称为[烤串命名法(kebab-case)](#kebab-case)。

    [Directive](#directive) selectors (like `my-app`) <span if-docs="ts">and
    the root of filenames (such as `hero-list.component.ts`)</span> are often
    spelled in dash-case.

    [指令](#directive)的选择器（例如`my-app`）<span if-docs="ts">和文件名（比如``hero-list.component.ts`）</span>通常都是通过中线命名法来命名的。

:marked
  ## Data Binding
  ## 数据绑定(Data Binding)
.l-sub-section
  :marked
    Applications display data values to a user and respond to user
    actions (clicks, touches, keystrokes).

    应用程序会将数据展示给用户，并对用户的操作(点击、触屏、按键)做出回应。

    We could push application data values into HTML, attach
    event listeners, pull changed values from the screen, and
    update application data values ... all by hand.

    当然也可以自己处理这些操作：将数据显示到HTML网页，添加事件监听器，从屏幕获取数据变化，然后更新数据等等……

    Or we could declare the relationship between an HTML widget
    and an application data source ... and let a data binding
    framework handle the details.

    或者，也可以声明HTML小部件和数据源的关系……，让一个数据绑定框架来处理所有细节。

    Data Binding is that second approach. Angular has a rich
    data binding framework with a variety of data binding
    operations and supporting declaration syntax.

    这第二种方法就是数据绑定。Angular有一个非常强大的数据绑定框架，具有多种用来进行数据绑定的操作，并能支持特定的语法。

     The many forms of binding include:
     绑定形式包括：
     * [Interpolation](!{docsLatest}/guide/template-syntax.html#interpolation)
     * [插值表达式(Interpolation)](!{docsLatest}/guide/template-syntax.html#interpolation)
     * [Property Binding](!{docsLatest}/guide/template-syntax.html#property-binding)
     * [属性绑定(Property Binding)](!{docsLatest}/guide/template-syntax.html#property-binding)
     * [Event Binding](!{docsLatest}/guide/template-syntax.html#event-binding)
     * [事件绑定(Event Binding)](!{docsLatest}/guide/template-syntax.html#event-binding)
     * [Attribute Binding](!{docsLatest}/guide/template-syntax.html#attribute-binding)
     * [Attribute绑定(Attribute Binding)](!{docsLatest}/guide/template-syntax.html#attribute-binding)
     * [Class Binding](!{docsLatest}/guide/template-syntax.html#class-binding)
     * [CSS类绑定(Class Binding)](!{docsLatest}/guide/template-syntax.html#class-binding)
     * [Style Binding](!{docsLatest}/guide/template-syntax.html#style-binding)
     * [样式绑定(Style Binding)](!{docsLatest}/guide/template-syntax.html#style-binding)
     * [Two-way data binding with ngModel](!{docsLatest}/guide/template-syntax.html#ng-model)
     * [基于ngModel的双向数据绑定(Two-way data binding with ngModel)](!{docsLatest}/guide/template-syntax.html#ng-model)

    Learn more about data binding in the
    [Template Syntax](!{docsLatest}/guide/template-syntax.html#data-binding) chapter.

    要了解关于数据绑定的更多知识，请参见[模板语法](guide/template-syntax.html#data-binding)一章。

+ifDocsFor('ts|dart')
  a#decorator
  a#decoration
  :marked
    ## Decorator | Decoration
    ## 装饰器(Decorator | Decoration)
  .l-sub-section
    block decorator-defn
      :marked
        A Decorator is a **function** that adds metadata to a class, its members (properties, methods) and function arguments.
    
        装饰器是一个**函数**，这个函数将元数据添加到类、类成员(属性、方法)和函数上。
    
        Decorators are a JavaScript language [feature](https://github.com/wycats/javascript-decorators), implemented in TypeScript and proposed for ES2016 (AKA ES7).
    
        装饰器是一个JavaScript的语言[特性](https://github.com/wycats/javascript-decorators)，装饰器在TypeScript里面已经采纳并实现了，并被推荐到了ES2016(也就是ES7)。
    
        We apply a decorator by positioning it
        immediately above or to the left of the thing it decorates.
    
        应用装饰器的方法是把装饰器放到被装饰对象的上面或左边。
    
        Angular has its own set of decorators to help it interoperate with our application parts.
        Here is an example of a `@Component` decorator that identifies a
        class as an Angular [Component](#component) and an `@Input` decorator applied to a property
        of that component.
    
        Angular使用自己的一套装饰器来实现应用程序各部分之间的相互操作。
        下面的例子中使用了`@Component`装饰器来将一个类标记为一个Angular[组件(Component)](#component)，并用`@Input`装饰器来装饰该组件的一个属性。
    
        The elided object argument to the `@Component` decorator would contain the pertinent component metadata.
    
        `@Component`装饰器中被省略的参数对象还可以包含和组件有关的元数据。
    
        ```
        @Component({...})
        export class AppComponent {
          constructor(@Inject('SpecialFoo') public foo:Foo) {}
          @Input() name:string;
        }
        ```
    
        The scope of a decorator is limited to the language feature
        that it decorates. None of the decorations shown here will "leak" to other
        classes appearing below it in the file.
    
        一个装饰器的作用域会被限制在它所装饰的东西上，这是一个语言级特性。在上面这个例子中，就算别的类在同一个文件中紧跟着上面的类也不会有任何装饰器“泄露”到其它类。
    
      .alert.is-important
        :marked
          Always include the parentheses `()` when applying a decorator.
          A decorator is a **function** that must be called when applied.
    
          永远别忘了在装饰器后面加括号`()`。因为装饰器是 **函数** ，在应用它的时候一定要被调用。

:marked
  ## Dependency Injection
  ## 依赖注入(Dependency Injection)
.l-sub-section
  :marked
    Dependency Injection is both a design pattern and a mechanism
    for creating and delivering parts of an application to other
    parts of an application that request them.

    依赖注入既是设计模式，同时又是一种机制：当应用程序的一些部件需要另一些部件的时候，使用依赖注入机制来创建被请求的部件并将其注入到发出请求的部件中。

    Angular developers prefer to build applications by defining many simple parts
    that each do one thing well and then wire them together at runtime.

    Angular开发者构建应用程序时的首选方法是：定义许多精简的小部件，每个小部件只做一件事并做好它，然后在运行期把这些精简小部件装配在一起组成应用程序。

    These parts often rely on other parts. An Angular [Component](#component)
    part might rely on a service part to get data or perform a calculation. When a
    part "A" relies on another part "B", we say that "A" depends on "B" and
    that "B" is a dependency of "A".

    这些小部件通常会依赖其它小部件。一个Angular[组件(Component)](#component)可能依赖一个“服务”部件来获取数据或处理运算。如果部件A要靠另一个部件B才能工作，那么A“依赖于”B，B是A的“依赖”。

    We can ask a "Dependency Injection System" to create "A"
    for us and handle all the dependencies.
    If "A" needs "B" and "B" needs "C", the system resolves that chain of dependencies
    and returns a fully prepared instance of "A".

    我们可以要求“依赖注入系统”为我们创建一个部件A并处理所有A的“依赖”。如果A需要B，B需要C，这个系统便解析这个依赖链，返回一个完全准备好的A实例。

    Angular provides and relies upon its own sophisticated
    [Dependency Injection](dependency-injection.html) system
    to assemble and run applications by "injecting" application parts
    into other application parts where and when needed.

    Angular提供并使用自己精心设计的[依赖注入(Dependency Injection)](dependency-injection.html)系统来组装和运行应用程序：在要用时，将一些部件“注入”到另一些部件里面。

    At the core there is an [`Injector`](#injector) that returns dependency values on request.
    The expression `injector.get(token)` returns the value associated with the given token.

    在Angular内核中有一个[注入器(Injector)](#injector)，这个注入器根据需要返回被依赖部件。`injector.get(token)`方法返回与该token(令牌)参数相关的依赖部件。

    A token is an Angular type (`OpaqueToken`). We rarely deal with tokens directly; most
    methods accept a class name (`Foo`) or a string ("foo") and Angular converts it
    to a token. When we write `injector.get(Foo)`, the injector returns
    the value associated with the token for the `Foo` class, typically an instance of `Foo` itself.

    令牌是一个Angular中的类型(`OpaqueToken`)。我们很少需要直接接触令牌。绝大多数类方法都接受类名(`Foo`)或字符串("foo")，Angular会把这些类名称和字符串转换成令牌。
    当调用`injector.get(Foo)`时，注入器返回用`Foo`类生成的令牌所对应的依赖值，该依赖值通常是`Foo`类的实例。

    Angular makes similar requests internally during many of its operations
    as when it creates a [`Component`](#component) for display.

    Angular在创建[组件(Component)](#component)以供显示的过程中，会在内部执行很多类似的依赖注入请求。

    The `Injector` maintains an internal map of tokens to dependency values.
    If the `Injector` can't find a value for a given token, it creates
    a new value using a `Provider` for that token.

    注入器(`Injector`)维护一个令牌与相应依赖值的对照表(map)。如果注入器不能找到一个令牌对应的依赖值，它就会使用提供商(`Provider`)来创建一个依赖值。

    A [Provider](#provider) is a recipe for
    creating new instances of a dependency value associated with a particular token.

    [提供商(Provider)](#provider)是创建依赖实例的“菜谱”之一，这个实例会与一个特定的令牌关联起来。

    An injector can only create a value for a given token if it has
    a `Provider` for that token in its internal provider registry.
    Registering providers is a critical preparatory step.

    只有当注入器内部的提供商注册表中存在与令牌对应的提供商时，注入器才能为这个令牌创建一个依赖值。所以注册提供商是一个非常关键的准备步骤。

    Angular registers some of its own providers with every injector.
    We can register our own providers.

    Angular会为每个注册器注册很多Angular内建提供商。我们也可以注册自己的提供商。通常注册提供商的最佳时间是在应用程序开始[引导(Bootstrap)](#bootstrap)的时候。
    当然，我们也有其它很多机会注册提供商。

    Learn more in the [Dependency Injection](!{docsLatest}/guide/dependency-injection.html) chapter.

    要了解关于依赖注入的更多知识，请参见[依赖注入(Dependency Injection)](!{docsLatest}/guide/dependency-injection.html)一章。
    
:marked
  ## Directive
  ## 指令(Directive)
.l-sub-section
  :marked
    An Angular class responsible for creating, re-shaping, and interacting with HTML elements
    in the browser DOM. Directives are Angular's most fundamental feature.

    指令是一个Angular类，这个类负责创建和重塑浏览器DOM中的HTML元素，同时负责与HTML元素的互动。指令是Angular中最基本的特性之一。

    A Directive is almost always associated with an HTML element or attribute.
    We often refer to such an element or attribute as the directive itself.
    When Angular finds a directive in an HTML template,
    it creates the matching directive class instance
    and gives that instance control over that portion of the browser DOM.

    指令几乎都是关联到HTML元素或属性(Attribute)的。我们通常把这些关联到的HTML元素或者属性(Attribute)当做指令本身。
    当Angular在HTML模板中遇到一个指令的时候，它就会找出一个与该指令相匹配的类，创建此类的实例，然后把浏览器中这部分DOM的控制权交给它。

    Developers can invent custom HTML markup (e.g., `<my-directive>`) to
    associate with their custom directives. They add this custom markup to HTML templates
    as if they were writing native HTML. In this way, directives become extensions of
    HTML itself.

    开发人员可以为自定义指令指定自定义的HTML标签(比如`<my-directive>`)，然后，他们就可以像写原生HTML一样把这些自定义标签放到HTML模板里了。
    这样，指令就变成了HTML本身的拓展。

    Directives fall into one of three categories:

    指令包括了一下三个类别：

    1. [Components](#component) that combine application logic with an HTML template to
    render application [views]. Components are usually represented as HTML elements.
    They are the building blocks of an Angular application and the
    developer can expect to write a lot of them.
    1. [组件(Component)](#component): 用来把程序逻辑和HTML模板组合起来，渲染出应用程序的视图。组件一般表示成HTML元素的形式，它们是构建Angular应用程序的基本单元。可以预见，开发人员将会写很多很多组件。

    1. [Attribute Directives](#attribute-directive) that can listen to and modify the behavior of
    other HTML elements, attributes, properties, and components. They are usually represented
    as HTML attributes, hence the name.
    1. [属性型指令(Attribute Directive)](#attribute-directive)：可以监控和修改其它HTML元素、HTML属性(Attribute)、DOM属性(Property)、组件等行为等等。它们一般表示为HTML元素的属性(Attibute)，故名。

    1. [Structural Directives](#structural-directive), a directive responsible for
    shaping or re-shaping HTML layout, typically by adding, removing, or manipulating
    elements and their children.
    1. [结构型指令(Structural Directive)](#structural-directive)：负责塑造或重塑HTML布局。这一般是通过添加、删除或者操作HTML元素及其子元素来实现的。
// #enddocregion d2

.l-main-section#E

:marked
  ## ECMAScript
.l-sub-section
  :marked
    The [official JavaScript language specification](https://en.wikipedia.org/wiki/ECMAScript).

    [官方JavaScript语言规范](https://en.wikipedia.org/wiki/ECMAScript)

    The latest approved version of JavaScript is
    [ECMAScript 2016](http://www.ecma-international.org/ecma-262/7.0/)
    (AKA "ES2016" or "ES7") and many Angular 2 developers will write their applications
    either in this version of the language or a dialect that strives to be
    compatible with it such as [TypeScript](#typesScript).

    最新的被认可的JavaScript版本是[ECMAScript 2015](http://www.ecma-international.org/ecma-262/6.0/)，(也叫“ES2015”或“ES6”)。Angular 2的开发者要么使用这个版本的JavaScript，要么使用与这个版本兼容的语言，比如[TypeScript](#typesScript)。

    Most modern browsers today only support the much older "ECMAScript 5" (AKA ES5) standard.
    Applications written in ES2016, ES2015 or one of their dialects must be "[transpiled](#transpile)"
    to ES5 JavaScript.

    目前，几乎所有现代游览器都只支持上老版本的“ECMAScript 5” (也就是ES5)标准。使用ES2015，ES2016或者其它兼容语言开发的应用程序，都必须被“[转译(Transpile)](#transpile)”成ES5 JavaScript。

    Angular 2 developers may choose to write in ES5 directly.

    Angular 2的开发者也可以选择直接使用ES5编程。

:marked
  ## ES 2015
  ## ES 2015
.l-sub-section
  :marked
    Short hand for "[ECMAScript 2015](#ecmascript=2015)".

    [ECMAScript 2015](#ecmascript=2015)的缩写。
    
:marked
  ## ES6
.l-sub-section
  :marked
    Short hand for "[ECMAScript 2015](#ecmascript=2015)".

    [ECMAScript 2015](#ecmascript=2015)的简写。
:marked
  ## ES5
.l-sub-section
  :marked
    Short hand for "ECMAScript 5", the version of JavaScript run by most modern browsers.
    See [ECMAScript](#ecmascript).

    “ECMAScript 5”的简写，大部分现代浏览器使用的JavaScript版本。参见[ECMAScript](#ecmascript)。
// #enddocregion e2

a#F
a#G
a#H
.l-main-section#I
:marked
  ## Injector
  ## 注入器(Injector)
.l-sub-section
  :marked
    An object in the Angular [dependency injection system](#dependency-injection)
    that can find a named "dependency" in its cache or create such a thing
    with a registered [provider](#provider).

    Angular[依赖注入系统(Dependency Injection System)](#dependency-injection)中的一个对象，它可以在自己的缓存中找到一个“有名字的依赖”或者利用一个已注册的[提供商(Provider)](#provider)来创建这样一个依赖。
:marked
  ## Input
  ## 输入属性(Input)
.l-sub-section
  :marked
    A directive property that can be the ***target*** of a
    [Property Binding](!{docsLatest}/guide/template-syntax.html#property-binding).
    Data values flow *into* this property from the data source identified
    in the template expression to the right of the equal sign.

    指令属性可以作为[属性绑定](!{docsLatest}/guide/template-syntax.html#property-binding)的目标。数据值会从模板表达式等号右侧的数据源中，流入这个属性。

    See the [Template Syntax](!{docsLatest}/guide/template-syntax.html#inputs-outputs) chapter.

    参见[模板语法](!{docsLatest}/guide/template-syntax.html#inputs-outputs)一章。

:marked
  ## Interpolation
  ## 插值表达式(Interpolation)
.l-sub-section
  :marked
    A form of [Property Data Binding](#data-binding) in which a
    [template expression](#template-expression) between double-curly braces
    renders as text.  That text may be concatenated with neighboring text
    before it is assigned to an element property
    or displayed between element tags as in this example.

    [属性数据绑定(Property Data Binding)](#data-binding) 的形式之一：位于双大括号中的[模板表达式(Template Expression)](#template-expression)会被渲染成文本。在被赋值给元素属性或者显示在元素标签中之前，这些文本可能会先与周边的文本合并，参见下面的例子。

  code-example(language="html" escape="html").
    <label>My current hero is {{hero.name}}</label>

  :marked
    Learn more about interpolation in the
    [Template Syntax](!{docsLatest}/guide/template-syntax.html#interpolation) chapter.

    要学习关于插值表达式的更多知识，参见[模板语法](/docs/ts/latest/guide/template-syntax.html#interpolation)一章。
    
.l-main-section#J

+ifDocsFor('ts')
  a#jit
  :marked
    ## Just in Time (JIT) Compilation

    ## 即时编译（Just in Time (JIT) Compilation）
  .l-sub-section
    :marked
      With Angular _Just in Time_  bootstrapping you compile your components and modules in the browser
      and launch the application dynamically. This is a good choice during development.
      Consider the [Ahead of Time](#aot) mode for production apps.

      Angular的即时编译在浏览器中启动并编译所有的组件和模块，并动态运行应用程序。它很适合在开发期使用。但是在产品发布时，
      推荐采用[提前编译（Ahead of Time）](#aot)模式。

.l-main-section#K
:marked
  ## kebab-case
  ## 烤串命名法(kebab-case)
.l-sub-section
  :marked
    See [dash-case](#dash-case).

    参见[中线命名法(dash-case)](#dash-case)。

.l-main-section#L
:marked
  ## Lifecycle Hooks
  ## 生命周期钩子(Lifecycle Hook)
.l-sub-section
  :marked
    [Directives](#directive) and [Components](#component) have a lifecycle
    managed by Angular as it creates, updates and destroys them.

    [指令(Directive)](#directive)和[组件(Component)](#component)具有生命周期，它们由Angular在创建、更新和销毁它们的过程中进行管理。

    Developers can tap into key moments in that lifecycle by implementing
    one or more of the "Lifecycle Hook" interfaces.

    开发者可以通过实现一个或多个“生命周期钩子”接口，切入到生命周期中的关键时间点。

    Each interface has a single hook method whose name is the interface name prefixed with `ng`.
    For example, the `OnInit` interface has a hook method names `ngOnInit`.

    每个接口只有一个钩子方法，方法名一般是接口的名字加前缀 `ng`。比如，`OnInit`接口的钩子类的方法名为 `ngOnInit`。

    Angular calls these hook methods in the following order:

    Angular会按照下面的顺序调用钩子类方法：

    * `ngOnChanges` - called when an [input](#input)/[output](#output) binding values change
    * `ngOnChanges` - 在[输入属性(Input)](#input)/[输出属性(Output)](#output)的绑定值发生变化的时候调用。
    * `ngOnInit` - after the first `ngOnChanges`
    * `ngOnInit` - 在第一轮`ngOnChanges`完成后调用。
    * `ngDoCheck` - developer's custom change detection
    * `ngDoCheck` - 开发者自定义变化监测器。
    * `ngAfterContentInit` - after component content initialized
    * `ngAfterContentInit` - 在组件初始化以后调用。
    * `ngAfterContentChecked` - after every check of component content
    * `ngAfterContentChecked` - 在检查每个组件内容后调用。
    * `ngAfterViewInit` - after component's view(s) are initialized
    * `ngAfterViewInit` - 在组件视图初始化后调用。
    * `ngAfterViewChecked` - after every check of a component's view(s)
    * `ngAfterViewChecked` - 在检查每个组件视图后调用
    * `ngOnDestroy` - just before the directive is destroyed.
    * `ngOnDestroy` - 在指令销毁前调用。

    Learn more in the [Lifecycle Hooks](!{docsLatest}/guide/lifecycle-hooks.html) chapter.

    要了解更多，参见[生命周期钩子(Lifecycle Hook)](!{docsLatest}/guide/lifecycle-hooks.html)一章。
// #enddocregion f-l

.l-main-section#M

:marked
  ## Module
  ## 模块(Module)
.l-sub-section
  block module-defn
    .alert.is-important
      :marked
       In Angular, there are two types of modules:
  
       在Angular里有两种模块：
  
       - [Angular modules](#angular-module).
       See the [Angular Module](/docs/ts/latest/guide/ngmodule.html) chapter for details and examples.
  
       - [Angular 模块](#angular-module).到[Angular Module](/docs/ts/latest/guide/ngmodule.html)章节查看详情和例子。
  
       - ES2015 modules as described in this section.
  
       - 本节描述的ES2015模块。
  
    :marked
      Angular apps are modular.
  
      Angular应用程序是模块化的。
  
      In general, we assemble our application from many modules, both the ones we write ourselves
      and the ones we acquire from others.
  
      一般来说，我们用模块来组装应用程序，这些模块包含我们自己编写的模块和从其它地方获取的模块。
  
      A typical module is a cohesive block of code dedicated to a single purpose.
  
      典型的模块，是具有单一用途的内聚代码块。
  
      A module **exports** something of value in that code, typically one thing such as a class.
      A module that needs that thing, **imports** it.
  
      模块代码中通常会**导出(export)**一些东西，最典型的就是类。
      模块如果需要什么东西，那就**导入(import)**它。
  
      The structure of Angular modules and the import/export syntax
      is based on the [ES2015](#es2015) module standard
      described [here](http://www.2ality.com/2014/09/es6-modules-final.html).
  
      Angular的模块结构和输出/导入语法是基于[ES2015](#es2015)模块化标准的，参见[这里](http://www.2ality.com/2014/09/es6-modules-final.html)。
  
      An application that adheres to this standard requires a module loader to
      load modules on request and resolve inter-module dependencies.
      Angular does not ship with a module loader and does not have a preference
      for any particular 3rd party library (although most samples use SystemJS).
      Application developers may pick any module library that conforms to the standard
  
      采用这个标准的应用程序需要一个模块加载器来按需加载模块并解析模块的依赖关系。Angular不包含任何模块加载器，也不偏爱哪一个第三方库(虽然几乎所有例子都使用SystemJS)。
      应用程序开发者可以自行选择任何与这个标准兼容的模块化库。
  
      Modules are typically named after the file in which the exported thing is defined.
      The Angular [DatePipe](https://github.com/angular/angular/blob/master/modules/@angular/common/src/pipes/date_pipe.ts)
      class belongs to a feature module named `date_pipe` in the file `date_pipe.ts`.
  
      模块一般与它定义导出物的文件同名。比如, Angular的[日期管道(DatePipe)](https://github.com/angular/angular/blob/master/modules/angular2/src/common/pipes/date_pipe.ts)类属于名叫`date_pipe`的特性模块，位于文件`date_pipe.ts`中。
  
      Developers rarely access Angular feature modules directly.
      We usually import them from one of the Angular [scoped packages](#scoped-package) such as `@angular/core`.
  
      开发者很少需要直接访问Angular的特性模块。
      我们通常会从一个Angular的[范围化包(Scoped Package)](#scoped-package)中导入它们，比如`@angular/core`。
      
a#N
.l-main-section#O

+ifDocsFor('ts|js')
  :marked
    ## Observable
  
    ## Observable
  .l-sub-section
    :marked
      We can think of an observable as an array whose items arrive asynchronously over time. 
      Observables help us manage asynchronous data, such as data coming from a backend service.
      Observables are used within Angular itself, including Angular's event system and its http client service.
  
      一个`Observable`是一个数组，它包含的元素在一段时间内异步到达。`Observable`帮助我们管理异步数据，比如来自后台服务的数据。
      Angular自身使用了`Observable`，包括Angular的事件系统和它的http客户端服务。
  
      To use observables, Angular uses a third-party library called Reactive Extensions (RxJS).
      Observables are a proposed feature for ES 2016, the next version of JavaScript.
  
      为了利用`Observable`，Angular使用了名为Reactive Extensions (RxJS)的第三方包。
      在下个版本的JavaScript - ES 2016中，`Observable`是建议的功能之一。

:marked
  ## Output
  ## 输出属性(Output)
.l-sub-section
  :marked
    A directive property that can be the ***target*** of an
    [Event Binding](!{docsLatest}/guide/template-syntax.html#property-binding).
    Events stream *out* of this property to the receiver identified
    in the template expression to the right of the equal sign.

    输出属性是指令的一种属性，它可作为[事件绑定](/docs/ts/latest/guide/template-syntax.html#property-binding)的 **目标** 。
    事件流可以通过这个属性，流出到接收者(模板表达式等号的右边就是接收者)。

    See the [Template Syntax](/docs/ts/latest/guide/template-syntax.html#inputs-outputs) chapter.

    参见[模板语法](/docs/ts/latest/guide/template-syntax.html#inputs-outputs)一章。

.l-main-section#P

:marked
  ## PascalCase
  ## Pascal命名法(PascalCase)
.l-sub-section
  :marked
    The practice of writing compound words or phrases such that each word or abbreviation begins with a capital letter.
    Class names are typically spelled in PascalCase. Examples include: `Person` and `HeroDetailComponent`.
    
    遵循“每个单词都用大写开头”的规则的书写复合词或短语的命名方法叫做Pascal命名法。类名一般都采用Pascal命名法。比如`Person`和`Customer`

    This form is also known as **upper camel case**, to distinguish it from **lower camel case** which we simply call [camelCase](#camelcase).
    In this documentation, "PascalCase" means *upper camel case* and  "camelCase" means *lower camel case*.

    这种命名法也叫**大驼峰式命名法**，以区别于 **小驼峰式命名法”或[驼峰式命名法(camelCase)](#camelCase)** 。
    在本教程中，“Pascal命名法”都是指的*大驼峰式命名法”，“驼峰式命名法”指的都是“小驼峰式命名法”

:marked
  ## Pipe
  ## 管道(Pipe)
.l-sub-section
  :marked
    An Angular pipe is a function that transforms input values to output values for
    display in a [view](#view). We use the `!{_at}Pipe` !{_decoratorLink}
    to associate the pipe function with a name. We can then use that
    name in our HTML to declaratively transform values on screen.

    Angular的管道是一个函数，用于把输入值转换成输出值以供[视图(View)](#view)显示。使用`#{atSym}Pipe`!{decoratorCn}来把管道函数关联到它的名字上。
    然后，就可以在HTML中用它的名字来声明该如何把输入值转换为显示值了。

    Here's an example that uses the built-in `currency` pipe to display
    a numeric value in the local currency.

    下面这个例子中就用内建的`currency`管道把数字值显示成了本地货币格式。

  code-example(language="html" escape="html").
    <label>Price: </label>{{product.price | currency}}
  :marked
    Learn more in the chapter on [pipes](!{docsLatest}/guide/pipes.html) .

    要了解更多，参见[管道](/docs/ts/latest/guide/pipes.html)一章。

- var _ProviderUrl = docsLatest+'/api/'+(lang == 'dart' ? 'angular2.core' : 'core/index')+'/Provider-class.html'
:marked
  ## Provider
  ## 提供商(Provider)
.l-sub-section
  :marked
    A [Provider](!{_ProviderUrl}) creates a new instance of a dependency for the
    [Dependency Injection](#dependency-injection) system.
    It relates a lookup token to code &mdash; sometimes called a "recipe" &mdash;
    that can create a dependency value.

    依赖注入系统依靠提供商来创建依赖的实例。它把一个供查阅用的令牌和代码(有时也叫“配方”)关联到一起，以便创建依赖值。

a#Q
.l-main-section#R

+ifDocsFor('ts|js')
  :marked
    ## Reactive Forms
    ## 动态表格（Reactive Forms）
  .l-sub-section
    :marked
      A technique for building Angular forms through code in a component.
      The alternate technique is [Template-Driven Forms](#template-driven-forms).
  
      通过组件代码来构建Angular表单的方法。
  
      When building reactive forms:
  
      构建动态表单是：
  
      - The "source of truth" is the component. The validation is defined using code in the component.
  
      - “真理来源”于组件。表单验证在组件代码中定义。
  
      - Each control is explicitly created in the component class with `new FormControl()` or with `FormBuilder`.
  
      - 每个控制器都是在组件类中使用`new FormControl()`或者`FormBuilder`显性的创建的。
  
      - The template input elements do *not* use `ngModel`.
  
      - 模板中的`input`元素**不**使用`ngModel`。
  
      - The associated Angular directives are all prefixed with `Form` such as `FormGroup`, `FormControl`, and `FormControlName`.
  
      - 相关联的Angular指令全部以`Form`开头，比如`FormGroup`、`FormControl`和`FormControlName`。
  
      Reactive forms are powerful, flexible, and great for more complex data entry form scenarios, such as dynamic generation
      of form controls.
  
      动态表单非常强大、灵活，它在复杂数据输入的场景下尤其好用，比如动态的生成表单控制器。

:marked
  ## Router
  ## 路由器(Router)
.l-sub-section
  :marked
    Most applications consist of many screens or [views](#view).
    The user navigates among them by clicking links and buttons
    and taking other similar actions that cause the application to
    replace one view with another.

    大部分应用程序包含多个屏或[视图(View)](#view)。用户通过点击链接、按钮和其它类似动作，在它们之间穿梭，这样应用程序就会从一个视图变换到另一个视图。

    The Angular [Component Router](/docs/ts/latest/guide/router.html) is a richly featured mechanism for configuring
    and managing the entire view navigation process including the creation and destruction
    of views.

    Angular的[组件路由器(Component Router)](guide/router.html)是一个特性丰富的机制，它可以配置和管理整个导航过程，包括建立和销毁视图。
    
  +ifDocsFor('ts|js')
    :marked
      In most cases, components becomes attached to a [router](#router) by means
      of a `RouterConfig` that defines routes to views.
      
      多数情况下，组件会通过`RouterConfig`中定义的路由到视图的对照表来附加到[路由器](#router)上。
  
      A [routing component's](#routing-component) template has a `RouterOutlet` element where it can display views produced by the router.
      
      [路由组件](#routing-component)的模板中带有一个`RouterOutlet`元素，它用来显示由路由器生成的视图。
  
      Other views in the application likely have anchor tags or buttons with `RouterLink` directives that users can click to navigate.
      
      应用中的其它视图中某些A标签或按钮上带有`RouterLink`指令，用户可以点击它们来导航到这里。
  
      See the [Component Router](/docs/ts/latest/guide/router.html) chapter to learn more.
      
      要了解更多，请参见[组件路由器](/docs/ts/latest/guide/router.html)一章。
      
+ifDocsFor('ts|js')
  :marked
    ## RouterModule
  .l-sub-section
    :marked
      A separate [Angular module](#angular-module) that provides the necessary service providers and directives for navigating through application views.
      
      一个独立的[Angular模块](#angular-module)是用来提供导航时所需的必备服务提供商和指令的。
  
      See the [Component Router](/docs/ts/latest/guide/router.html) chapter to learn more.
      
      要了解更多，请参见[组件路由器](/docs/ts/latest/guide/router.html)一章。

:marked
  ## Routing Component
  ## 路由组件(Routing Component)
.l-sub-section
  block routing-component-defn
    :marked
      An Angular [Component](#component) with a RouterOutlet that displays views based on router navigations.
      
      带有RouterOutlet的Angular[组件](#component)基于路由器导航来显示视图。
  
      See the [Component Router](/docs/ts/latest/guide/router.html) chapter to learn more.
      
      要了解更多，请参见[组件路由器](/docs/ts/latest/guide/router.html)一章。

.l-main-section#S

+ifDocsFor('ts|js')
  :marked
    ## Scoped Package
    
    ## 范围化包（Scoped Package）

  .l-sub-section
      :marked
        Angular modules are delivered within *scoped packages* such as `@angular/core`, `@angular/common`, `@angular/platform-browser-dynamic`,
        `@angular/http`, and `@angular/router`.
  
        Angular模块是用一系列*范围化包*的形式发布的，比如`@angular/core`、`@angular/common`、`@angular/platform-browser-dynamic`、
        `@angular/http`和`@angular/router`。
    
        A [*scoped package*](https://docs.npmjs.com/misc/scope) is a way to group related *npm* packages.
        
        [*范围化包(Scoped Package)*](https://docs.npmjs.com/misc/scope)是对相关*npm*包进行分组的一种方式。
    
        We import a scoped package the same way we'd import a *normal* package.
        The only difference, from a consumer perspective, 
        is that the package name begins with the Angular *scope name*, `@angular`.
    
        使用和导入*普通*包相同的方式导入范围化包。
        从消费者的视角看，唯一的不同是那些包的名字是用Angular的*范围名*`@angular`开头儿的。
  
      +makeExcerpt('architecture/ts/app/app.component.ts', 'import', '')

a#snake-case
:marked
  ## snake_case
  ## 下划线命名法

.l-sub-section
  block snake-case-defn
    :marked
      The practice of writing compound words or phrases such that each word is separated by an
      underscore (`_`). This form is also known as **underscore case**.
      
      用下划线分割单词或词组的命名方法称为**下划线命名法**。

:marked
  ## Service

  ## 服务
.l-sub-section
  :marked
    Components are great and all, but what do we do with data or logic that are not associated
    with a specific view or that we want to share across components? We build services!

    组件很强大很好...但是，我们该如何处理那些不与任何特定视图相关的数据和逻辑？又如何在组件之间共享这些数据和逻辑？我们创建服务！    

    Applications often require services such as a hero data service or a logging service.
    Our components depend on these services to do the heavy lifting.

    应用程序经常需要服务，比如英雄数据服务或者日志服务。组件依赖这些服务来做一些繁重的工作。

    A service is a class with a focused purpose.
    We often create a service to implement features that are
    independent from any specific view,
    provide share data or logic across components, or encapsulate external interactions.

    服务是一个具有特定功能的类。我们经常创建服务来实现不依赖任何特定视图的特征、在组件之间提供共享数据或逻辑，或者封装外部互动等。

    See the [Services](/docs/ts/latest/tutorial/toh-pt4.html) chapter of the tutorial to learn more.

    到[服务](/docs/ts/latest/tutorial/toh-pt4.html)章查看更多详情。

:marked
  ## Structural Directive
  ## 结构型指令(Structural Directive)
.l-sub-section
  :marked
    A category of [Directive](#directive) that can
    shape or re-shape HTML layout, typically by adding, removing, or manipulating
    elements and their children.

    结构型指令是一种可以通过添加、删除或操作元素和其各级子元素来塑造或重塑HTML布局的[指令(Directive)](#directive)，

    The `ngIf` "conditional element" directive and the `ngFor` "repeater" directive are
    good examples in this category.

    `ngIf`"条件化元素"指令和`ngFor`"重复器(repeater)"指令就是结构型指令的优秀代表。

    要了解更多，请参见[结构型指令](/docs/ts/latest/guide/structural-directives.html)一章。
    
// #enddocregion n-s-2

.l-main-section#T
:marked
  ## Template
  ## 模板(Template)
.l-sub-section
  :marked
    A template is a chunk of HTML that Angular uses to render a [view](#view) with
    the support and continuing guidance of an Angular [Directive](#directive),
    most notably a [Component](#component).

    模板是一大块儿HTML。Angular会在[指令(Directive)](#directive)特别是[组件(Component)](#component)的支持和持续指导下，用它来渲染[视图(View)](#view)。

    We write templates in a special [Template Syntax](/docs/ts/latest/guide/template-syntax.html).

    使用特殊的[模板语法](/docs/ts/latest/guide/template-syntax.html)来编写模板。

+ifDocsFor('ts|js')
  :marked
    ## Template-Driven Forms
    
    ## 模板驱动表单
    
  .l-sub-section
    :marked
      A technique for building Angular forms using HTML forms and input elements in the view.
      The alternate technique is [Reactive Forms](#reactive-forms).
      
      这是一项在视图中使用HTML表单和输入类元素构建Angular表单的技术。
      它的替代方案是[响应式表单](#reactive-forms)。
  
      When building template-driven forms:
      
      当构建模板驱动表单时：
      
      - The "source of truth" is the template. The validation is defined using attributes on the individual input elements.
      
      - “信任之源”是模板。验证规则是用属性（Attribute）的形式定义在独立输入控件上的。
      
      - [Two-way binding](#data-binding) with `ngModel` keeps the component model in synchronization with the user's entry into the input elements.
      
      - 使用`ngModel`的[双向绑定](#data-binding)负责组件模型和用户输入之间的同步。
      
      - Behind the scenes, Angular creates a new control for each input element that has a `name` attribute and
      two-way binding set up.
      
      - 在幕后，Angular为每个带有`name`属性和双向绑定的输入元素创建了一个新的控件。
      
      - The associated Angular directives are all prefixed with `ng` such as `ngForm`, `ngModel`, and `ngModelGroup`.
      
      - 相关的Angular指令都带有`ng`前缀，比如`ngForm`、`ngModel`和`ngModelGroup`。
  
      Template-driven forms are convenient, quick, and simple and are a good choice for many basic data entry form scenarios.
      
      模板驱动的表单便捷、快速、简单，是很多基础型数据输入表单的最佳选择。
  
      Learn how to build template-driven forms
      in the [Forms](/docs/ts/latest/guide/forms.html) chapter.
      
      要学习如何构建模板驱动型表单，请参见[表单](/docs/ts/latest/guide/forms.html)一章。

:marked
  ## Template Expression
  ## 模板表达式(Template Expression)
.l-sub-section
  :marked
    An expression is a !{_Lang}-like syntax that Angular evaluates within
    a [data binding](#data-binding).  Learn how to write template expressions
    in the [Template Syntax](!{docsLatest}/guide/template-syntax.html#template-expressions) chapter.

    Angular用来在[数据绑定(Data Binding)](#data-binding)内求值的、**类似**JavaScript语法的表达式。到[模板语法](guide/template-syntax.html#template-expressions)一章中了解更多模板表达式的知识。
// #enddocregion t1
// #docregion t2
:marked
  ## Transpile
  ## 转译(Transpile)
.l-sub-section
  :marked
    The process of transforming code written in one form of JavaScript
    (e.g., TypeScript) into another form of JavaScript  (e.g., [ES5](#es5)).

    把用JavaScript的某种形态(比如TypeScript)编写的程序转换成另一个形式的JavaScript(例如[ES5](#es5))的过程。
 :marked
  ## TypeScript
.l-sub-section
  :marked
    A version of JavaScript that supports most [ECMAScript 2015](#ecmascript=2015)
    language features and many features that may arrive in future versions
    of JavaScript such as [Decorators](#decorator).

    一种支持了几乎所有[ECMAScript 2015](#ecmascript=2015)语言特性和一些未来版本可能有的特性(比如[装饰器(Decorator)](#decorator))的JavaScript语言。

    TypeScript is also noteable for its optional typing system which gives
    us compile-time type-checking and strong tooling support (e.g. "intellisense",
    code completion, refactoring, and intelligent search). Many code editors
    and IDEs support TypeScript either natively or with plugins.

    TypeScript还以它的可选类型系统而著称。该类型系统提供了编译期类型检查和强大的工具支持(比如“Intellisense”， 自动代码补齐，重构和智能搜索等)。许多程序编辑器和开发环境都自带了TypeScript支持或通过插件提供支持。

    TypeScript is the preferred language for Angular 2 development although
    we are welcome to write in other JavaScript dialects such as [ES5](#es5).

    TypeScript是Angular 2的首选语言，当然，我们也欢迎你使用其它JavaScript语言，比如[ES5](#es5)。

    Angular 2 itself is written in TypeScript.

    Angular 2本身是用TypeScript编写的。

    Learn more about TypeScript on its [website](http://www.typescriptlang.org/).

    到TypeScript[官方网站](http://www.typescriptlang.org/)了解更多知识。

// #enddocregion t2

a#U
.l-main-section#V

:marked
  ## View
  ## 视图(View)
.l-sub-section
  :marked
    A view is a portion of the screen that displays information and responds
    to user actions such as clicks, mouse moves, and keystrokes.

    视图是屏幕中一小块儿，用来显示信息并回应用户动作，比如点击、移动鼠标和按键等。

    Angular renders a view under the control of one or more [Directives](#directive),
    especially  [Component](#component) directives and their companion [Templates](#template).
    The Component plays such a prominent role that we often
    find it convenient to refer to a component as a view.

    Angular在一个或多个[指令(Directive)](#directive)的控制下渲染视图，尤其是[组件(Component)](#component)型指令及其[模板(Template)](#template)。
    组件扮演着非常重要的角色，我们甚至经常会为了方便, 直接用“视图”作为组件的代名词。

    Views often contain other views and any view might be loaded and unloaded
    dynamically as the user navigates through the application, typically
    under the control of a [router](#router).

    视图一般包含其它视图，在用户在应用程序中导航的时候，任何视图都可能被动态加载或卸载，这一般会在[路由器(Router)](#router)的控制下进行。

a#W
a#X
a#Y
.l-main-section#Z
  
:marked
  ## Zones
  ## 区域(Zones)
.l-sub-section
  block zone-defn
    :marked
      Zones are a mechanism for encapsulating and intercepting
      a JavaScript application's asynchronous activity.

      区域是一种用来封装和截听JavaScript应用程序异步动作的机制。
  
      The browser DOM and JavaScript have a limited number
      of asynchronous activities, activities such as DOM events (e.g., clicks),
      [promises](https://developer.mozilla.org/en-US/docs/Web/JavaScript/Reference/Global_Objects/Promise), and
      [XHR](https://developer.mozilla.org/en-US/docs/Web/API/XMLHttpRequest)
      calls to remote servers.
  
      浏览器中的DOM和JavaScript之间常会有一些数量有限的异步活动，比如DOM事件(如点击)、[承诺(Promise)](https://developer.mozilla.org/en-US/docs/Web/JavaScript/Reference/Global_Objects/
      Promise)、和通过[XHR](https://developer.mozilla.org/en-US/docs/Web/API/XMLHttpRequest)查询远程服务等。
  
      Zones intercept all of these activities and give a "zone client" the opportunity
      to take action before and after the async activity completes.
  
      区域能截听所有这些活动，并让“区域的客户”有机会在异步活动完成之前和之后采取行动。
  
      Angular runs our application in a zone where it can respond to
      asynchronous events by checking for data changes and updating
      the information it displays via [data bindings](#data-binding).
  
      Angular会在一个 Zone 区域中运行应用程序，在这个区域中，它可以对异步事件做出反应，可以通过检查数据变更、利用[数据绑定(Data Bindings)](#data-binding)来更新信息显示。
  
      Learn more about zones in this
      [Brian Ford video](https://www.youtube.com/watch?v=3IqtmUscE_U).
  
      到[Brian Ford的视频](https://www.youtube.com/watch?v=3IqtmUscE_U)学习更多关于区域的知识。<|MERGE_RESOLUTION|>--- conflicted
+++ resolved
@@ -39,15 +39,9 @@
     
   .l-sub-section
     :marked
-<<<<<<< HEAD
-      Angular applications can be compiled by developers at build-time. 
-      By compiling your application using the compiler-cli, `ngc`, you can boostrap directly 
-      to a Module Factory, meaning you don't need to include the Angular compiler in your javascript bundle. 
-=======
       Angular applications can be compiled by developers at build-time.
       By compiling your application using the compiler-cli, `ngc`, you can bootstrap directly
       to a Module Factory, meaning you don't need to include the Angular compiler in your javascript bundle.
->>>>>>> 23ff8aac
       Ahead of Time compiled applications also benefit from decreased load time and increased performance.
   
       开发者可以在构造时(build-time)编译Angular应用程序。通过`Compiler-cli` - `ngc`编译应用程序，应用可以从一个模块工厂(Module Factory)直接启动，意思是不再需要把Angular编译器添加到JavaScript包中。提前编译的应用程序将加载迅速，并具有更高的性能。
