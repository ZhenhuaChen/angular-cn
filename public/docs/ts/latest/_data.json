{
  "index": {
    "icon": "home",
    "title": "Angular 中文文档",
    "subtitle": "TypeScript",
<<<<<<< HEAD
    "menuTitle": "文档首页",
    "banner": "当前的 Angular 版本是 <b>2.4</b>。请查看<a href='guide/change-log.html' title='文档更新记录'>文档更新记录</a>. 参见<a href='https://github.com/angular/angular/blob/master/CHANGELOG.md' target='_blank' title='Angular 产品更新'> Angular 更新记录</a> 了解 Angular 产品的最新的增强、修复和破环性变更。"
=======
    "menuTitle": "Docs Home",
    "banner": "The latest Angular release is <b>4.0</b>. Learn about the latest <a href='guide/change-log.html' title='Documentation change log'>updates to the documentation</a>. View the <a href='https://github.com/angular/angular/blob/master/CHANGELOG.md' target='_blank' title='Angular Product Changes'>Angular change log</a> for enhancements, fixes, and breaking changes in Angular itself. If you’re looking for Angular v2 documents, you’ll find them at <a href='https://v2.angular.io' title='Angular v2 docs archive'>v2.angular.io</a>."
>>>>>>> f1345962
  },

  "quickstart": {
    "icon": "query-builder",
    "title": "快速起步",
    "subtitle": "TypeScript",
<<<<<<< HEAD
    "banner": "快速体验 Angular"
=======
    "banner": "A quick look at Angular basics."
>>>>>>> f1345962
  },

  "cli-quickstart": {
    "icon": "query-builder",
    "title": "CLI 快速起步",
    "subtitle": "TypeScript",
<<<<<<< HEAD
    "description": "使用 CLI 快速构建 Angular 应用"
=======
    "banner": "Use the CLI tool to quickly build Angular applications."
>>>>>>> f1345962
  },

  "tutorial": {
    "icon": "list",
    "title": "教程",
    "subtitle": "TypeScript"
  },

  "guide": {
    "icon": "list",
    "title": "开发指南",
    "subtitle": "TypeScript"
  },

  "cookbook": {
    "icon": "list",
    "title": "Cookbook",
    "subtitle": "TypeScript",
    "banner": "教你解决常见的“该怎么做”问题。"
  },

  "api/": {
    "icon": "book",
    "title": "API 参考手册",
    "subtitle": "TypeScript",
    "reference": true
  },

  "cheatsheet": {
    "title": "速查表",
    "subtitle": "TypeScript",
    "intro": "关于 Angular 语法的快速指南（内容可能会更改）",
    "reference": false
  },

  "glossary": {
    "title": "词汇表",
    "subtitle": "TypeScript",
    "intro": "Angular 中那些最重要的词汇的简短定义",
    "reference": false
  },

  "resources": {
    "icon": "play-circle-fill",
    "title": "Angular 资源",
    "subtitle": "TypeScript",
    "resources": true
  },

  "help": {
    "icon": "chat",
    "title": "帮助与支持",
    "subtitle": "来自我们的团队与社区",
    "resources": true
  },

  "styleguide": {
    "title": "文档风格指南",
    "subtitle": "TypeScript",
    "intro": "文档的设计与布局模式"
  }
}<|MERGE_RESOLUTION|>--- conflicted
+++ resolved
@@ -3,35 +3,22 @@
     "icon": "home",
     "title": "Angular 中文文档",
     "subtitle": "TypeScript",
-<<<<<<< HEAD
     "menuTitle": "文档首页",
-    "banner": "当前的 Angular 版本是 <b>2.4</b>。请查看<a href='guide/change-log.html' title='文档更新记录'>文档更新记录</a>. 参见<a href='https://github.com/angular/angular/blob/master/CHANGELOG.md' target='_blank' title='Angular 产品更新'> Angular 更新记录</a> 了解 Angular 产品的最新的增强、修复和破环性变更。"
-=======
-    "menuTitle": "Docs Home",
-    "banner": "The latest Angular release is <b>4.0</b>. Learn about the latest <a href='guide/change-log.html' title='Documentation change log'>updates to the documentation</a>. View the <a href='https://github.com/angular/angular/blob/master/CHANGELOG.md' target='_blank' title='Angular Product Changes'>Angular change log</a> for enhancements, fixes, and breaking changes in Angular itself. If you’re looking for Angular v2 documents, you’ll find them at <a href='https://v2.angular.io' title='Angular v2 docs archive'>v2.angular.io</a>."
->>>>>>> f1345962
+    "banner": "当前的 Angular 版本是 <b>4.0</b>。请查看<a href='guide/change-log.html' title='文档更新记录'>文档更新记录</a>. 参见<a href='https://github.com/angular/angular/blob/master/CHANGELOG.md' target='_blank' title='Angular 产品更新'> Angular 更新记录</a> 了解 Angular 产品的最新的增强、修复和破环性变更。"
   },
 
   "quickstart": {
     "icon": "query-builder",
     "title": "快速起步",
     "subtitle": "TypeScript",
-<<<<<<< HEAD
     "banner": "快速体验 Angular"
-=======
-    "banner": "A quick look at Angular basics."
->>>>>>> f1345962
   },
 
   "cli-quickstart": {
     "icon": "query-builder",
     "title": "CLI 快速起步",
     "subtitle": "TypeScript",
-<<<<<<< HEAD
     "description": "使用 CLI 快速构建 Angular 应用"
-=======
-    "banner": "Use the CLI tool to quickly build Angular applications."
->>>>>>> f1345962
   },
 
   "tutorial": {
