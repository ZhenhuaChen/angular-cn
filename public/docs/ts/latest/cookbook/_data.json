{
  "index": {
    "title": "Cookbook",
    "navTitle": "概览",
    "description": "一组常见Angular应用场景的“菜谱”"
  },
<<<<<<< HEAD
=======

>>>>>>> f513ee83
  "a1-a2-quick-reference": {
    "title": "Angular从1到2快速参考",
    "navTitle": "Angular从1到2快速参考",
    "intro": "学习如何把Angular 1的概念和技术对应到Angular 2"
  },
<<<<<<< HEAD
=======

>>>>>>> f513ee83
  "component-communication": {
    "title": "组件交互",
    "intro": "在不同的指令和组件之间共享信息"
  },
  "dependency-injection": {
    "title": "依赖注入",
    "intro": "依赖注入技术"
  },
  "dynamic-form": {
    "title": "动态表单",
    "intro": "通过NgFormModel渲染动态表单"
  },
<<<<<<< HEAD
=======

  "set-document-title": {
    "title": "Set the Document Title",
    "intro": "Setting the document or window title using the Title service."
  },

>>>>>>> f513ee83
  "ts-to-js": {
    "title": "从TypeScript到JavaScript",
    "intro": "把Angular 2的TypeScript范例转换为ES5 JavaScript"
  }
}<|MERGE_RESOLUTION|>--- conflicted
+++ resolved
@@ -4,19 +4,13 @@
     "navTitle": "概览",
     "description": "一组常见Angular应用场景的“菜谱”"
   },
-<<<<<<< HEAD
-=======
 
->>>>>>> f513ee83
   "a1-a2-quick-reference": {
     "title": "Angular从1到2快速参考",
     "navTitle": "Angular从1到2快速参考",
     "intro": "学习如何把Angular 1的概念和技术对应到Angular 2"
   },
-<<<<<<< HEAD
-=======
 
->>>>>>> f513ee83
   "component-communication": {
     "title": "组件交互",
     "intro": "在不同的指令和组件之间共享信息"
@@ -29,15 +23,12 @@
     "title": "动态表单",
     "intro": "通过NgFormModel渲染动态表单"
   },
-<<<<<<< HEAD
-=======
 
   "set-document-title": {
-    "title": "Set the Document Title",
-    "intro": "Setting the document or window title using the Title service."
+    "title": "设置文档标题",
+    "intro": "使用Title服务来设置文档标题或窗口标题"
   },
 
->>>>>>> f513ee83
   "ts-to-js": {
     "title": "从TypeScript到JavaScript",
     "intro": "把Angular 2的TypeScript范例转换为ES5 JavaScript"
