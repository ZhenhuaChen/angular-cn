{
  "index": {
<<<<<<< HEAD
    "title": "烹饪宝典",
    "navTitle": "概览",
    "intro": "一组常见 Angular 应用场景的“烹饪宝典”"
  },

  "aot-compiler": {
    "title": "预 (AoT) 编译器",
    "intro": "学习如何使用预编译器"
  },

  "ajs-quick-reference": {
    "title": "从 AngularJS 到 Angular 快速参考",
    "navTitle": "从 AngularJS 到 Angular",
    "intro": "学习如何把 AngularJS 中的概念和技术对应到 Angular 中"
  },

  "ngmodule-faq": {
    "title": "Angular 模块常见问题",
    "intro": "对 @NgModule 常见问题的解答"
  },

  "component-communication": {
    "title": "组件通讯",
    "intro": "在不同的指令和组件之间共享信息"
  },

  "component-relative-paths": {
    "title": "相对于组件的路径",
    "intro": "为组件的模板和样式指定相对于组件的路径"
  },

  "dependency-injection": {
    "title": "依赖注入",
    "intro": "依赖注入技术"
=======
    "title": "Cookbook",
    "navTitle": "Overview",
    "intro": "A collection of recipes for common Angular application scenarios."
  },

  "aot-compiler": {
    "title": "Ahead-of-Time Compilation",
    "intro": "Learn how to use ahead-of-time compilation."
  },

  "ajs-quick-reference": {
    "title": "AngularJS to Angular Quick Reference",
    "navTitle": "AngularJS to Angular",
    "intro": "Learn how AngularJS concepts and techniques map to Angular."
  },

  "component-communication": {
    "title": "Component Interaction",
    "intro": "Share information between different directives and components."
  },

  "dependency-injection": {
    "title": "Dependency Injection",
    "intro": "Techniques for Dependency Injection."
>>>>>>> f1345962
  },

  "dynamic-component-loader": {
    "title": "Dynamic Component Loader",
    "intro": "Load components dynamically."
  },

  "dynamic-form": {
<<<<<<< HEAD
    "title": "动态表单",
    "intro": "用 FormGroup 渲染动态表单"
  },

  "form-validation": {
    "title": "表单验证",
    "intro": "验证用户在表单中的输入"
=======
    "title": "Dynamic Forms",
    "intro": "Render dynamic forms with FormGroup."
  },

  "form-validation": {
    "title": "Form Validation",
    "intro": "Validate user's form entries."
>>>>>>> f1345962
  },

  "i18n": {
    "title": "国际化 (i18n)",
    "intro": "把应用的模板文本翻译成多种语言。"
  },

  "ngmodule-faq": {
    "title": "NgModule FAQs",
    "intro": "Answers to frequently asked questions about @NgModule."
  },

  "set-document-title": {
    "title": "设置文档标题",
    "intro": "使用 Title 服务来设置文档标题或窗口标题"
  },

  "ts-to-js": {
<<<<<<< HEAD
    "title": "从 TypeScript 到 JavaScript",
    "intro": "把 Angular 的 TypeScript 范例转换为 ES6 和 ES5 JavaScript"
  },

  "visual-studio-2015": {
    "title": "Visual Studio 2015 快速起步",
    "intro": "使用 Visual Studio 2015 快速起步"
=======
    "title": "TypeScript to JavaScript",
    "intro": "Convert Angular TypeScript examples into ES6 and ES5 JavaScript."
  },

  "visual-studio-2015": {
    "title": "Visual Studio 2015 QuickStart",
    "intro": "Use Visual Studio 2015 with the QuickStart files."
>>>>>>> f1345962
  }
}<|MERGE_RESOLUTION|>--- conflicted
+++ resolved
@@ -1,6 +1,5 @@
 {
   "index": {
-<<<<<<< HEAD
     "title": "烹饪宝典",
     "navTitle": "概览",
     "intro": "一组常见 Angular 应用场景的“烹饪宝典”"
@@ -17,11 +16,6 @@
     "intro": "学习如何把 AngularJS 中的概念和技术对应到 Angular 中"
   },
 
-  "ngmodule-faq": {
-    "title": "Angular 模块常见问题",
-    "intro": "对 @NgModule 常见问题的解答"
-  },
-
   "component-communication": {
     "title": "组件通讯",
     "intro": "在不同的指令和组件之间共享信息"
@@ -35,32 +29,6 @@
   "dependency-injection": {
     "title": "依赖注入",
     "intro": "依赖注入技术"
-=======
-    "title": "Cookbook",
-    "navTitle": "Overview",
-    "intro": "A collection of recipes for common Angular application scenarios."
-  },
-
-  "aot-compiler": {
-    "title": "Ahead-of-Time Compilation",
-    "intro": "Learn how to use ahead-of-time compilation."
-  },
-
-  "ajs-quick-reference": {
-    "title": "AngularJS to Angular Quick Reference",
-    "navTitle": "AngularJS to Angular",
-    "intro": "Learn how AngularJS concepts and techniques map to Angular."
-  },
-
-  "component-communication": {
-    "title": "Component Interaction",
-    "intro": "Share information between different directives and components."
-  },
-
-  "dependency-injection": {
-    "title": "Dependency Injection",
-    "intro": "Techniques for Dependency Injection."
->>>>>>> f1345962
   },
 
   "dynamic-component-loader": {
@@ -69,7 +37,6 @@
   },
 
   "dynamic-form": {
-<<<<<<< HEAD
     "title": "动态表单",
     "intro": "用 FormGroup 渲染动态表单"
   },
@@ -77,15 +44,6 @@
   "form-validation": {
     "title": "表单验证",
     "intro": "验证用户在表单中的输入"
-=======
-    "title": "Dynamic Forms",
-    "intro": "Render dynamic forms with FormGroup."
-  },
-
-  "form-validation": {
-    "title": "Form Validation",
-    "intro": "Validate user's form entries."
->>>>>>> f1345962
   },
 
   "i18n": {
@@ -104,22 +62,12 @@
   },
 
   "ts-to-js": {
-<<<<<<< HEAD
     "title": "从 TypeScript 到 JavaScript",
-    "intro": "把 Angular 的 TypeScript 范例转换为 ES6 和 ES5 JavaScript"
+    "intro": "把 Angular 的 TypeScript 范例转换为 ES6 和 ES5 JavaScript."
   },
 
   "visual-studio-2015": {
     "title": "Visual Studio 2015 快速起步",
     "intro": "使用 Visual Studio 2015 快速起步"
-=======
-    "title": "TypeScript to JavaScript",
-    "intro": "Convert Angular TypeScript examples into ES6 and ES5 JavaScript."
-  },
-
-  "visual-studio-2015": {
-    "title": "Visual Studio 2015 QuickStart",
-    "intro": "Use Visual Studio 2015 with the QuickStart files."
->>>>>>> f1345962
   }
 }