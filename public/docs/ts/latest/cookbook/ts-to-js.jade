include ../../../../_includes/_util-fns

:marked
  Anything you can do with Angular in _TypeScript_, you can also do
  in JavaScript. Translating from one language to the other is mostly a
  matter of changing the way you organize your code and access Angular APIs.

  在 Angular 中，_TypeScript_ 可以做的任何事，也可以用 JavaScript 实现。
  将一种语言翻译成另一种语言，主要是改变了组织代码和访问 Angular API 的方式。

  _TypeScript_ is a popular language option for Angular development. 
  Most code examples on the Internet as well as on this site are written in _TypeScript_. 
  This cookbook contains recipes for translating _TypeScript_
  code examples to _ES6_ and to _ES5_ so that JavaScript developers
  can read and write Angular apps in their preferred dialect.

  _TypeScript_ 在 Angular 开发中比较流行。
  互联网上和本网站中的大多数范例都是用 _TypeScript_ 写的。

a#toc
:marked
  ## Table of contents

<<<<<<< HEAD
  ## 目录

  * [_TypeScript_ to _ES6_ to _ES5_](#from-ts)<br>

    [_TypeScript_ 到 _ES6_ 到 _ES5_](#from-ts)

  * [Modularity: imports and exports](#modularity)<br>

    [模块化：导入和导出](#modularity)<br>

  * [Classes and Class Metadata](#class-metadata)<br>

    [类和类的元数据](#class-metadata)<br>

  * [_ES5_ DSL](#dsl)<br>

    [_ES5_ 领域专用语言](#dsl)<br>

  * [Interfaces](#interfaces)<br>

    [接口](#interfaces)

  * [Input and Output Metadata](#io-decorators)<br>

    [输入和输出元数据](#io-decorators)

  * [Dependency Injection](#dependency-injection)<br>

    [依赖注入](#dependency-injection)

  * [Host Binding](#host-binding)<br>

    [宿主绑定](#host-binding)<br>

  * [View and Child Decorators](#view-child-decorators)<br>

    [视图和子组件装饰器](#view-child-decorators)

  * [AoT compilation in _TypeScript_ Only](#aot)<br>

    [只用于 _TypeScript_ 的预编译](#aot)
=======
  [_TypeScript_ to _ES6_ to _ES5_](#from-ts)<br>
  [Modularity: imports and exports](#modularity)<br>
  [Classes and Class Metadata](#class-metadata)<br>
  [_ES5_ DSL](#dsl)<br>
  [Interfaces](#interfaces)<br>
  [Input and Output Metadata](#io-decorators)<br>
  [Dependency Injection](#dependency-injection)<br>
  [Host Binding](#host-binding)<br>
  [View and Child Decorators](#view-child-decorators)<br>
  [AOT compilation in _TypeScript_ Only](#aot)<br>
>>>>>>> 747807e2

  **Run and compare the live <live-example name="cb-ts-to-js">_TypeScript_</live-example> and <live-example name="cb-ts-to-js" lang="js">JavaScript</live-example>
  code shown in this cookbook.**

  运行在线例子，比较 <live-example name="cb-ts-to-js">_TypeScript_</live-example> 版和 <live-example name="cb-ts-to-js" lang="js">JavaScript</live-example> 版的代码。

a#from-ts
.l-main-section
:marked
  ## _TypeScript_ to _ES6_ to _ES5_

  ## _TypeScript_ 到 _ES6_ 到 _ES5_

  _TypeScript_ 
  <a href="https://www.typescriptlang.org" target="_blank" title='"TypeScript is a typed, superset of JavaScript"'>is a typed superset of _ES6 JavaScript_</a>.
  &nbsp; _ES6 JavaScript_ is a superset of _ES5 JavaScript_. &nbsp; _ES5_ is the kind of JavaScript that runs natively in all modern browsers.
  The transformation of _TypeScript_ code all the way down to _ES5_ code can be seen as "shedding" features.

  _TypeScript_ <a href="https://www.typescriptlang.org" target="_blank" title='"TypeScript 是类型化的 JavaScript 的超集"'>是 _ES6 JavaScript_ 类型化的超集</a>。_ES6 JavaScript_ 是 _ES5 JavaScript_ 的超集。_ES5_ 是可以在所有现代浏览器中运行的 JavaScript。

  The downgrade progression is

  降级的过程是

  * _TypeScript_ to _ES6-with-decorators_

    _TypeScript_ 降级到 _带装饰器的 ES6_

  * _ES6-with-decorators_ to _ES6-without-decorators_ ("_plain ES6_")

    _带装饰器的 ES6_ 降级到 _没有装饰器的 ES6_ (“_普通 ES6_”)

  * _ES6-without-decorators_ to _ES5_

    _没有装饰器的 ES6_ 降级到 _ES5_

  When translating from _TypeScript_ to _ES6-with-decorators_, remove 
  [class property access modifiers](http://www.typescriptlang.org/docs/handbook/classes.html#public-private-and-protected-modifiers)
  such as `public` and `private`.
  Remove most of the 
  [type declarations](https://www.typescriptlang.org/docs/handbook/basic-types.html), 
  such as `:string` and `:boolean`
  but **keep the constructor parameter types which are used for dependency injection**.

  _TypeScript_ 翻译到 _带装饰器的 ES6_ 时，移除了[类属性访问修饰符](http://www.typescriptlang.org/docs/handbook/classes.html#public-private-and-protected-modifiers)，如`public`和`private`。
  移除了大部分的[类型声明](https://www.typescriptlang.org/docs/handbook/basic-types.html)，如`:string`和`:boolean`。
  但**保留了用于依赖注入的构造函数参数类型**。

  From _ES6-with-decorators_ to _plain ES6_, remove all 
  [decorators](https://www.typescriptlang.org/docs/handbook/decorators.html)
  and the remaining types.
  You must declare properties in the class constructor (`this.title = '...'`) rather than in the body of the class.

  _带装饰器的 ES6_ 翻译到_普通 ES6_ 时，移除了所有的[装饰器](https://www.typescriptlang.org/docs/handbook/decorators.html)和剩下的类型。
  必须在构造函数中声明属性（`this.title = '...'`），而不是在类的代码体中。

  Finally, from _plain ES6_ to _ES5_, the main missing features are `import`
  statements and `class` declarations. 

  最后，_普通 ES6_ 翻译成 _ES5_，缺少的主要特性是`import`和`class`声明。

  For _plain ES6_ transpilation you can _start_ with a setup similar to the 
  [_TypeScript_ quickstart](https://github.com/angular/quickstart) and adjust the application code accordingly. 
  Transpile with [Babel](https://babeljs.io/) using the `es2015` preset. 
  To use decorators and annotations with Babel, install the 
  [`angular2`](https://github.com/shuhei/babel-plugin-angular2-annotations) preset as well.

  对_普通 ES6_ 的翻译，可以从类似 [_TypeScript_ 快速开始](https://github.com/angular/quickstart)的设置开始，
  调整相应代码。然后用 [Babel](https://babeljs.io/) 进行转译，使用`es2015`预设值。
  要在 Babel 中使用装饰器和注释，还需安装[`angular2`](https://github.com/shuhei/babel-plugin-angular2-annotations)预设值。

a#modularity
.l-main-section
:marked
  ## Importing and Exporting

  ## 导入和导出

  ### Importing Angular Code

  ### 导入 Angular 代码

  In both _TypeScript_ and _ES6_, you import Angular classes, functions, and other members with _ES6_ `import` statements.

  在 _TypeScript_ 和 _ES6_ 中，可以使用 _ES6_ `import`语句导入 Angular 类、函数和其它成员。

  In _ES5_, you access the Angular entities of the [the Angular packages](../glossary.html#scoped-package)
  through the global `ng` object. 
  Anything you can import from `@angular` is a nested member of this `ng` object:

  在 _ES5_ 中，通过全局`ng`对象访问 [Angular 包](../glossary.html#scoped-package)中的 Angular 实体。
  凡是可以从`@angular`导入的，都是该`ng`对象的嵌套成员。

+makeTabs(`
    cb-ts-to-js/ts/src/app/app.module.ts,
    cb-ts-to-js/js-es6-decorators/src/app/app.module.es6,
    cb-ts-to-js/js-es6/src/app/app.module.es6,
    cb-ts-to-js/js/src/app/app.module.js
  `,
 'ng2import,ng2import,ng2import,ng2import',
  ` TypeScript,
    ES6 JavaScript with decorators,
    ES6 JavaScript,
    ES5 JavaScript
  `)(format='.')

:marked
  ### Exporting Application Code

  ### 导出应用代码

  Each file in a _TypeScript_ or _ES6_ Angular application constitutes an _ES6_ module.
  When you want to make something available to other modules, you `export` it.

  _TypeScript_ 或 _ES6_ Angular 应用中每个文件都构成一个 _ES6_ 模块。
  当想要让某个东西对其它模块可用时，就`export`它。

  _ES5_ lacks native support for modules. 
  In an Angular _ES5_ application, you load each file manually by adding a `<script>` tag to `index.html`. 

  _ES5_ 不支持模块。在 Angular _ES5_ 应用中，需要在`index.html`中添加`<script>`标签，手工加载每个文件。
.alert.is-important
  :marked
    The order of `<script>` tags is often significant. 
    You must load a file that defines a public JavaScript entity before a file that references that entity.

    `<script>`标签的顺序通常很重要。
    必须在引用实体的文件之前，加载定义该公共 JavaScript 实体的文件。
:marked
  The best practice in _ES5_ is to create a form of modularity that avoids polluting the global scope. 
  Add one application namespace object such as `app` to the global `document`.
  Then each code file "exports" public entities by attaching them to that namespace object, e.g., `app.HeroComponent`.
  You could factor a large application into several sub-namespaces 
  which leads to "exports" along the lines of `app.heroQueries.HeroComponent`.

  _ES5_ 中，最佳实践是，创建某种形式的模块化，避免污染全局作用域。
  添加一个应用命名空间对象（如`app`）到全局的`document`。
  接着，每个代码文件都通过附加到该命名空间来“导出”公共实体，例如，`app.HeroComponent`。
  可以把一个大型应用中分解成多个子命名空间，可以象这样进行“导出”，`app.heroQueries.HeroComponent`

  Every _ES5_ file should wrap code in an 
  [Immediately Invoked Function Expression (IIFE)](https://en.wikipedia.org/wiki/Immediately-invoked_function_expression)
  to limit unintentional leaking of private symbols into the global scope.

  每个 _ES5_ 文件都应包裹在[立即调用函数表达式 (IIFE)](https://en.wikipedia.org/wiki/Immediately-invoked_function_expression) 中，
  防止把私有符号无意地泄漏到全局作用域。

  Here is a `HeroComponent` as it might be defined and "exported" in each of the four language variants.

  下面是`HeroComponent`定义和“导出”的四种不同语言变种。
+makeTabs(`
    cb-ts-to-js/ts/src/app/hero.component.ts,
    cb-ts-to-js/js-es6-decorators/src/app/hero.component.es6,
    cb-ts-to-js/js-es6/src/app/hero.component.es6,
    cb-ts-to-js/js/src/app/hero.component.js
  `,
  'appexport,appexport,appexport,appexport',
  ` TypeScript,
    ES6 JavaScript with decorators,
    ES6 JavaScript,
    ES5 JavaScript
  `)

:marked
  ### Importing Application Code

  ### 导入应用代码

  In _TypeScript_ and _ES6_ apps, you `import` things that have been exported from other modules.

  在 _TypeScript_ 和 _ES6_ 应用中，可以导入 (`import`) 其它模块已导出的东西。

  In _ES5_ you use the shared namespace object to access "exported" entities from other files.

  在 _ES5_ 中，使用共享的命名空间对象访问其它文件“导出”的实体。

+makeTabs(`
    cb-ts-to-js/ts/src/app/app.module.ts,
    cb-ts-to-js/js-es6-decorators/src/app/app.module.es6,
    cb-ts-to-js/js-es6/src/app/app.module.es6,
    cb-ts-to-js/js/src/app/app.module.js
  `,
  'appimport,appimport,appimport,appimport',
  ` TypeScript,
    ES6 JavaScript with decorators,
    ES6 JavaScript,
    ES5 JavaScript
  `)(format='.')

.alert.is-helpful
  :marked
    Alternatively, you can use a module loader such as Webpack or
    Browserify in an Angular JavaScript project. In such a project, you would
    use _CommonJS_ modules and the `require` function to load Angular framework code.
    Then use `module.exports` and `require` to export and import application  code.

    还可以在 Angular JavaScript 项目中使用模块加载器，如 Webpack 或 Browserify。
    在这样的项目中，使用 _CommonJS_ 模块和`require`函数来加载 Angular 框架代码。
    用`module.exports`和`require`导入和导出应用代码。

a#class-metadata
.l-main-section
:marked
  ## Classes and Class Metadata

  ## 类和类的元数据

  ### Classes

  ### 类

  Most Angular _TypeScript_ and _ES6_ code is written as classes.

  大多数 Angular _TypeScript_ 和 _ES6_ 代码是写成了类。

  Properties and method parameters of _TypeScript_ classes may be marked with the access modifiers
  `private`, `internal`, and `public`. 
  Remove these modifiers when translating to JavaScript.

  _TypeScript_ 类的属性和方法参数可以用访问修饰符`private`、`internal`和`public`标记。
  当翻译成 JavaScript 时，移除这些修饰符。

  Most type declarations (e.g, `:string` and `:boolean`) should be removed when translating to JavaScript.
  When translating to _ES6-with-decorators_, ***do not remove types from constructor parameters!***

  当翻译成 JavaScript 时，移除大多数类型声明（如，`:string`和`:boolean`）。
  当翻译成_带装饰器的 ES6_ 时，***不移除构造函数参数类型！***

  Look for types in _TypeScript_ property declarations.
  In general it is better to initialize such properties with default values because
  many browser JavaScript engines can generate more performant code.
  When _TypeScript_ code follows this same advice, it can infer the property types
  and there is nothing to remove during translation. 

  看一下 _TypeScript_ 属性声明中的类型。通常，最好用缺省值初始化这些属性，因为许多浏览器的 JavaScript
  引擎可生成更高性能的代码。当 _TypeScript_ 代码遵循这一建议时，它可以推导出属性类型，翻译时就不需要移除任何内容。

  In _ES6-without-decorators_, properties of classes must be assigned inside the constructor.

  在_不带装饰器的 ES6_ 中，类的属性必须在构造函数中指定。

  _ES5_ JavaScript has no classes. 
  Use the constructor function pattern instead, adding methods to the prototype.

  _ES5_ JavaScript 没有类。
  使用构造函数模式，把方法添加到 prototype 中。

+makeTabs(`
    cb-ts-to-js/ts/src/app/hero.component.ts,
    cb-ts-to-js/js-es6-decorators/src/app/hero.component.es6,
    cb-ts-to-js/js-es6/src/app/hero.component.es6,
    cb-ts-to-js/js/src/app/hero.component.js
  `,
  'class,class,class,constructorproto',
  ` TypeScript,
    ES6 JavaScript with decorators,
    ES6 JavaScript,
    ES5 JavaScript
  `)

:marked
  ### Metadata

  ### 元数据

  When writing in _TypeScript_ or _ES6-with-decorators_, 
  provide configuration and metadata by adorning a class with one or more *decorators*. 
  For example, you supply metadata to a component class by preceding its definition with a
  [`@Component`](../api/core/index/Component-decorator.html) decorator function whose
  argument is an object literal with metadata properties.

  当用 _TypeScript_ 或 _带装饰器的 ES6_ 编写代码时，使用一个或多个*装饰器 (decorator)* 来修饰类，
  提供配置和元数据。

  In _plain ES6_, you provide metadata by attaching an `annotations` array to the _class_.
  Each item in the array is a new instance of a metadata decorator created with a similar metadata object literal.

  在_普通 ES6_ 中，通过向_类_附加一个`annotations`数组来提供元数据。

  In _ES5_, you also provide an `annotations` array but you attach it to the _constructor function_ rather than to a class.

  在_ES5_中，也是提供一个`annotations`数组，但把它附加到_构造函数_，而不是类。

  See these variations side-by-side:

  看一下这些变种：
+makeTabs(`
    cb-ts-to-js/ts/src/app/hero.component.ts,
    cb-ts-to-js/js-es6-decorators/src/app/hero.component.es6,
    cb-ts-to-js/js-es6/src/app/hero.component.es6,
    cb-ts-to-js/js/src/app/hero.component.js
  `,
  'metadata,metadata,metadata,metadata',
  ` TypeScript,
    ES6 JavaScript with decorators,
    ES6 JavaScript,
    ES5 JavaScript
  `)

:marked
  ***External Template file***

  ***外部模块文件***

  A large component template is often kept in a separate template file.
<<<<<<< HEAD

  大的组件模板通常是放在独立的文件中。
+makeExample('cb-ts-to-js/ts/app/hero-title.component.html', '', 'app/hero-title.component.html')(format='.')
=======
+makeExample('cb-ts-to-js/ts/src/app/hero-title.component.html', '', 'src/app/hero-title.component.html')(format='.')
>>>>>>> 747807e2
:marked
  The component (`HeroTitleComponent` in this case) then references the template file in its metadata `templateUrl` property:

  接着，组件（这里是`HeroTitleComponent`）在它的元数据`templateUrl`属性中引用该模板文件：
+makeTabs(`
    cb-ts-to-js/ts/src/app/hero-title.component.ts,
    cb-ts-to-js/js-es6-decorators/src/app/hero-title.component.es6,
    cb-ts-to-js/js-es6/src/app/hero-title.component.es6,
    cb-ts-to-js/js/src/app/hero-title.component.js`,
  'templateUrl, templateUrl, templateUrl, templateUrl',
  `TypeScript,
    ES6 JavaScript with decorators,
    ES6 JavaScript,
    ES5 JavaScript
  `)(format='.')

:marked
  Note that both the _TypeScript_ and _ES6_ `templateUrl` properties identify the location of the template file _relative to the component module_.
  All three metadata configurations specify the `moduleId` property 
  so that Angular can calculate the proper module address.

  注意，_TypeScript_ 和两个_ES6_的`templateUrl`属性_相对于组件模块_来标识模板文件的位置。

  The _ES5_ approach shown here does not support modules and therefore there is no way to calculate a _module-relative URL_.
  The `templateUrl` for the _ES5_ code must specify the _path from the project root_ and 
  omits the irrelevant `moduleId` property. 

  这里的 _ES5_ 不支持模块，因此无法计算出_相对于模块的URL_。
  _ES5_ 代码中的`templateUrl`必须指定_从项目根目录开始的路径_，并且省略无关的`moduleId`属性。

.l-sub-section
  :marked
    With the right tooling, the `moduleId` may not be needed in the other JavaScript dialects either.
    But it's safest to provide it anyway.

    如果使用正确的工具链，其它的 JavaScript 方言中也可能不需要`moduleId`。
    但写上去是最安全的。
a#dsl
.l-main-section
:marked
  ## _ES5_ DSL

  ## _ES5_ 领域专用语言

  This _ES5_ pattern of creating a constructor and annotating it with metadata is so common that Angular 
  provides a convenience API to make it a little more compact and locates the metadata above the constructor, 
  as you would if you wrote in _TypeScript_ or _ES6-with-decorators_.

  创建构造函数并用元数据对它进行注释，是一个常见的 _ES5_ 模式，Angular 提供了一套方便的 API，使代码更简洁，
  并且元数据也刚好位于构造函数的上方，看起来就像 _TypeScript_ 或 _带装饰器的 ES6_ 写的代码。

  This _API_ (_Application Programming Interface_) is commonly known as the _ES5 DSL_ (_Domain Specific Language_).

  这个 _API_ (_Application Programming Interface，应用编程接口_) 通常称作 _ES5 DSL_ (_Domain Specific Language，领域专用语言_)。

  Set an application namespace property (e.g., `app.HeroDslComponent`) to the result of an `ng.core.Component` function call.
  Pass the same metadata object to `ng.core.Component` as you did before.
  Then chain a call to the `Class` method which takes an object defining the class constructor and instance methods.

  把`ng.core.Component`函数调用的结果设置到应用命名空间属性，如`app.HeroDslComponent`。
  向`ng.core.Component`传递与之前一样的元数据对象。
  接着，在调用链上调用`Class`函数，它接收一个对象，其中定义了类的构造函数和实例方法。

  Here is an example of the `HeroComponent`, re-written with the DSL,
  next to the original _ES5_ version for comparison:

  下例中的`HeroComponent`，用 DSL 进行了重写，跟原来的 _ES5_ 版本进行对比一下：
+makeTabs(`
    cb-ts-to-js/js/src/app/hero.component.js,
    cb-ts-to-js/js/src/app/hero.component.js
  `,
  'dsl,',
  `
    ES5 JavaScript with DSL,
    ES5 JavaScript
  `)

.callout.is-helpful
  header Name the constructor

  header 命名构造函数
  :marked
    A **named** constructor displays clearly in the console log
    if the component throws a runtime error. 
    An **unnamed** constructor displays as an anonymous function (e.g., `class0`) 
    which is impossible to find in the source code.

    如果组件抛出运行时异常，**命名**的构造函数在控制台日志中显示得更清楚。
    **未命名**的构造函数显示为匿名函数（如，`class0`），不可能在源代码中找到它。

:marked
  ### Properties with getters and setters

  ### 具有 getter 和 setter 的属性

  _TypeScript_ and _ES6_ support with getters and setters.
  Here's an example of a read-only _TypeScript_ property with a getter
  that prepares a toggle-button label for the next clicked state:
<<<<<<< HEAD

  _TypeScript_ 和 _ES6_ 支持 getter 和 setter。
  下面是 _TypeScript_ 只读属性的例子，它有一个 getter，为下一次点击状态准备切换按钮的标签：

+makeExample('cb-ts-to-js/ts/app/hero-queries.component.ts', 'defined-property', 'ts/app/hero-queries.component.ts')(format='.')
=======
+makeExample('cb-ts-to-js/ts/src/app/hero-queries.component.ts', 'defined-property', 'ts/src/app/hero-queries.component.ts')(format='.')
>>>>>>> 747807e2

:marked
  This _TypeScript_ "getter" property is transpiled to an _ES5_
  <a href="https://developer.mozilla.org/en-US/docs/Web/JavaScript/Reference/Global_Objects/Object/defineProperty"
     target="_blank" title="Defined Properties">defined property</a>.
  The _ES5 DSL_ does not support _defined properties_ directly
  but you can still create them by extracting the "class" prototype and
  adding the _defined property_ in raw JavaScript like this:
<<<<<<< HEAD

  这个 _TypeScript_ "getter" 属性会翻译成 _ES5_ <a href="https://developer.mozilla.org/en-US/docs/Web/JavaScript/Reference/Global_Objects/Object/defineProperty"
     target="_blank" title="Defined Properties">已定义属性</a>。
  _ES5 DSL_ 不直接支持_已定义属性_，你仍可提取"类"原型，象下面这样添加_已定义属性_：
+makeExample('cb-ts-to-js/js/app/hero-queries.component.js', 'defined-property','js/app/hero-queries.component.ts')(format='.')
=======
+makeExample('cb-ts-to-js/js/src/app/hero-queries.component.js', 'defined-property','js/src/app/hero-queries.component.ts')(format='.')
>>>>>>> 747807e2

:marked
  ### DSL for other classes

  ### 用于其它类的 DSL

  There are similar DSLs for other decorated classes. 
  You can define a directive with `ng.core.Directive`: 

  其它被装饰的类也有类似的DSL，可以用`ng.core.Directive`定义指令：
code-example.
  app.MyDirective = ng.core.Directive({
    selector: '[myDirective]'
  }).Class({
    ...
  });
:marked
  and a pipe with `ng.core.Pipe`:

  用`ng.core.Pipe`添加一个管道：
code-example.  
  app.MyPipe = ng.core.Pipe({
    name: 'myPipe'
  }).Class({
    ...
  });

a#interfaces
.l-main-section
:marked
  ## Interfaces

  ## 接口

  A _TypeScript_ interface helps ensure that a class implements the interface's members correctly.
  We strongly recommend Angular interfaces where appropriate. 
  For example, the component class that implements the `ngOnInit` lifecycle hook method
  should implement the `OnInit` interface.

  _TypeScript_用于确保一个类正确地实现了接口成员。
  在适当的地方，我们强烈推荐使用 Angular 接口。
  例如，实现了`ngOnInit`生命周期钩子方法的组件类应实现`OnInit`接口。

  _TypeScript_ interfaces exist for developer convenience and are not used by Angular at runtime.
  They have no physical manifestation in the generated JavaScript code.
  Just implement the methods and ignore interfaces when translating code samples from _TypeScript_ to JavaScript.

  _TypeScript_ 接口只是为了方便开发人员，Angular 在运行时并不使用它。
  它们在生成的 JavaScript中并不存在。
  当从 _TypeScript_ 翻译成 JavaScript 时，只保留了实现方法，而忽略接口。

+makeTabs(`
    cb-ts-to-js/ts/src/app/hero-lifecycle.component.ts,
    cb-ts-to-js/js-es6-decorators/src/app/hero-lifecycle.component.es6,
    cb-ts-to-js/js-es6/src/app/hero-lifecycle.component.es6,
    cb-ts-to-js/js/src/app/hero-lifecycle.component.js,
    cb-ts-to-js/js/src/app/hero-lifecycle.component.js
  `,
  ',,,,dsl',
  ` TypeScript,
    ES6 JavaScript with decorators,
    ES6 JavaScript,
    ES5 JavaScript,
    ES5 JavaScript with DSL
  `)  

a#io-decorators
.l-main-section
:marked
  ## Input and Output Metadata

  ## 输入和输出元数据

  ### Input and Output Decorators

  ### 输入和输出装饰器

  In _TypeScript_ and _ES6-with-decorators_, you often add metadata to class _properties_ with _property decorators_.
  For example, you apply [`@Input` and `@Output` property decorators](../guide/template-syntax.html#inputs-outputs) 
  to public class properties that will be the target of data binding expressions in parent components.

  在 _TypeScript_ 和 _带装饰器的 ES6_ 中，经常会用_属性装饰器_往类的_属性_上添加元数据。
  例如，向公共类属性添加[`@Input`和`@Output`属性装饰器](../guide/template-syntax.html#inputs-outputs) ，
  会使这些属性成为父组件绑定表达式的目标。

  There is no equivalent of a property decorator in _ES5_ or _plain ES6_. 
  Fortunately, every property decorator has an equivalent representation in a class decorator metadata property.
  A _TypeScript_ `@Input` property decorator can be represented by an item in the `Component` metadata's `inputs` array.

  在 _ES5_ 或 _普通 ES6_ 中，没有等价的属性装饰器。
  幸运的是，每个属性装饰器在类的装饰器元数据属性中有等价的表示形式。
  _TypeScript_ 的`@Input`属性装饰器可以表示为`Component`元数据的`inputs`数组中的一项。

  You already know how to add `Component` or `Directive` class metadata in _any_ JavaScript dialect so
  there's nothing fundamentally new about adding another property. 
  But note that what would have been _separate_ `@Input` and `@Output` property decorators for each class property are
  combined in the metadata `inputs` and `outputs` _arrays_.

  你已经知道如何用_任意的_ JavaScript 方言添加`Component` 或 `Directive`元数据，
  所以添加另一个属性也没什么新鲜的。
  但要注意的是，用于每个类属性的那些_分离_的`@Input`和`@Output`属性装饰器，都合并到了`inputs`和`outputs`_数组_中。

+makeTabs(`
    cb-ts-to-js/ts/src/app/confirm.component.ts,
    cb-ts-to-js/js-es6-decorators/src/app/confirm.component.es6,
    cb-ts-to-js/js-es6/src/app/confirm.component.es6,
    cb-ts-to-js/js/src/app/confirm.component.js,
    cb-ts-to-js/js/src/app/confirm.component.js
  `,
  ',,,,dsl',
  ` TypeScript,
    ES6 JavaScript with decorators,
    ES6 JavaScript,
    ES5 JavaScript,
    ES5 JavaScript with DSL
  `)
:marked
  In the previous example, one of the public-facing binding names (`cancelMsg`) 
  differs from the corresponding class property name (`notOkMsg`).
  That's OK but you must tell Angular about it so that it can map an external binding of `cancelMsg`
  to the component's `notOkMsg` property.

  上例中，其中一个面向公共的绑定名 (`cancelMsg`)，不同于相应的类属性名 (`notOkMsg`)。
  这样做没有问题，但必须把它告诉 Angular，这样 Angular 才能把`cancelMsg`的外部绑定映射到组件的`notOkMsg`属性。

  In _TypeScript_ and _ES6-with-decorators_, 
  you specify the special binding name in the argument to the property decorator.

  在 _TypeScript_ 和 _带装饰器的 ES6_ 中，在属性装饰器的参数中指定特定的绑定名。

  In _ES5_ and _plain ES6_ code, convey this pairing with the `propertyName: bindingName` syntax in the class metadata.

  在 _ES5_ 或 _普通 ES6_ 中，用`propertyName: bindingName`语法表示在类的元数据中。
.l-main-section
:marked
  ## Dependency Injection

  ## 依赖注入

  Angular relies heavily on [Dependency Injection](../guide/dependency-injection.html) to provide services to the objects it creates.
  When Angular creates a new component, directive, pipe or another service, 
  it sets the class constructor parameters to instances of services provided by an _Injector_.

  Angular 严重依赖[依赖注入](../guide/dependency-injection.html)来为它创建的对象提供服务。
  当 Angular 创建一个新组件、指令、管道或其它服务时，
  它把_注入器_提供的服务的实例传递给类的构造函数参数。

  The developer must tell Angular what to inject into each parameter.

  开发人员必须告诉 Angular 向每个参数中注入什么。

  ### Injection by Class Type

  ### 按类的类型注入

  The easiest and most popular technique in _TypeScript_ and _ES6-with-decorators_ is to set the constructor parameter type
  to the class associated with the service to inject. 

  在 _TypeScript_ 和 _带装饰器的 ES6_ 中，最简单和流行的技术是把构造函数参数的类型设置为待注入服务的类。

  The _TypeScript_ transpiler writes parameter type information into the generated JavaScript.
  Angular reads that information at runtime and locates the corresponding service in the appropriate _Injector_..
  The _ES6-with-decorators_ transpiler does essentially the same thing using the same parameter-typing syntax.

  _TypeScript_ 转译器把参数类型信息写进生成的 JavaScript。
  Angular 在运行时读取该信息，并在适当的_注入器_中定位相应的服务。
  _带装饰器的 ES6_ 转译器本质上也使用同样的参数类型语法，做同样的工作。

  _ES5_ and _plain ES6_ lack types so you must identify "injectables" by attaching a **`parameters`** array to the constructor function. 
  Each item in the array specifies the service's injection token.

  _ES5_ 或 _普通 ES6_ 缺少类型，必须向构造函数附加**`parameters`**数组来标识“可注入对象”。
  数组中的每一项指定一个服务的注入令牌。

  As with _TypeScript_ the most popular token is a class, 
  or rather a _constructor function_ that represents a class in _ES5_ and _plain ES6_.
  The format of the `parameters` array varies:

  _TypeScript_ 中，最常用的令牌是类，而_ES5_ 和 _普通 ES6_ 使用_构造函数_表示一个类。
  因此，`parameters`数组会有所不同：

  * _plain ES6_ &mdash; nest each constructor function in a sub-array.

    _普通 ES6_ &mdash; 函数构造嵌套在一个子数组中。

  * _ES5_ &mdash; simply list the constructor functions.

    _ES5_ &mdash; 简单列出构造函数。

  When writing with _ES5 DSL_, set the `Class.constructor` property to
  an array whose first parameters are the injectable constructor functions and whose
  last parameter is the class constructor itself. 
  This format should be familiar to AngularJS developers.

  当用 _ES5 DSL_ 时，把`Class.constructor`属性设置为一个数组，它的前面的参数是
  注入的服务，最后一个参数是类构造函数本身。
  Angular 1 的开发人员对这种形式应该很熟悉。

+makeTabs(`
    cb-ts-to-js/ts/src/app/hero-di.component.ts,
    cb-ts-to-js/js-es6-decorators/src/app/hero-di.component.es6,
    cb-ts-to-js/js-es6/src/app/hero-di.component.es6,
    cb-ts-to-js/js/src/app/hero-di.component.js,
    cb-ts-to-js/js/src/app/hero-di.component.js
  `,
  ',,,,dsl',
  ` TypeScript,
    ES6 JavaScript with decorators,
    ES6 JavaScript,
    ES5 JavaScript,
    ES5 JavaScript with DSL
  `)

:marked
  ### Injection with the @Inject decorator

  ### 用 @Inject 装饰器注入

  Sometimes the dependency injection token isn't a class or constructor function.

  有时，依赖注入的令牌不是类或构造函数。

  In _TypeScript_ and _ES6-with-decorators_, you precede the class constructor parameter
  by calling the `@Inject()` decorator with the injection token.
  In the following example, the token is the string `'heroName'`.

<<<<<<< HEAD
  在 _TypeScript_ 和 _带装饰器的 ES6_ 中，可以在类的构造函数参数前调用`@Inject()`装饰器来指定注入令牌。

  The other JavaScript dialogs add a `parameters` array to the class contructor function.
  Each item constains a new instance of `Inject('heroName')`:

  其它 JavaScript 方言是通过向类的构造函数添加`parameters`数组。
  其中的每一项是`Inject`的实例。

=======
  The other JavaScript dialects add a `parameters` array to the class contructor function.
  Each item constains a new instance of `Inject`:
  
>>>>>>> 747807e2
  * _plain ES6_ &mdash; each item is a new instance of `Inject(token)` in a sub-array.

    _普通 ES6_ &mdash; 每一项是嵌套在一个子数组中的`Inject(token)`的实例。

  * _ES5_ &mdash; simply list the string tokens.

    _ES5_ &mdash; 简单列出字符串令牌。

  When writing with _ES5 DSL_, set the `Class.constructor` property to a function definition
  array as before. Create a new instance of `ng.core.Inject(token)` for each parameter. 

  当用 _ES5 DSL_ 时，象前面那样把`Class.constructor`属性设置为函数定义数组。
  为每个参数创建一个`ng.core.Inject(token)`。

+makeTabs(`
    cb-ts-to-js/ts/src/app/hero-di-inject.component.ts,
    cb-ts-to-js/js-es6-decorators/src/app/hero-di-inject.component.es6,
    cb-ts-to-js/js-es6/src/app/hero-di-inject.component.es6,
    cb-ts-to-js/js/src/app/hero-di-inject.component.js,
    cb-ts-to-js/js/src/app/hero-di-inject.component.js
  `,
  ',,,,dsl',
  ` TypeScript,
    ES6 JavaScript with decorators,
    ES6 JavaScript,
    ES5 JavaScript,
    ES5 JavaScript with DSL
  `)

:marked
  ### Additional Injection Decorators

  ### 其它注入装饰器

  You can qualify injection behavior with injection decorators from `@angular/core`.

  可以使用`@angular/core`中的注入装饰器来限定注入行为。

  In _TypeScript_ and _ES6-with-decorators_, 
  you precede the constructor parameters with injection qualifiers such as:

  在 _TypeScript_ 和 _带装饰器的 ES6_ 中，可以将下列注入限定符加在构造函数参数前面：

  * [`@Optional`](../api/core/index/Optional-decorator.html) sets the parameter to `null` if the service is missing

    [`@Optional`](../api/core/index/Optional-decorator.html) 如果找不到服务，设置参数为`null`

  * [`@Attribute`](../api/core/index/Attribute-interface.html) to inject a host element attribute value

    [`@Attribute`](../api/core/index/Attribute-interface.html) 注入宿主元素属性值

  * [`@ContentChild`](../api/core/index/ContentChild-decorator.html) to inject a content child

    [`@ContentChild`](../api/core/index/ContentChild-decorator.html) 注入内容子组件

  * [`@ViewChild`](../api/core/index/ViewChild-decorator.html) to inject a view child

    [`@ViewChild`](../api/core/index/ViewChild-decorator.html) 注入视图子组件

  * [`@Host`](../api/core/index/Host-decorator.html) to inject a service in this component or its host

    [`@Host`](../api/core/index/Host-decorator.html) 注入本组件或它宿主中的服务

  * [`@SkipSelf`](../api/core/index/SkipSelf-decorator.html) to inject a service provided in an ancestor of this component

    [`@SkipSelf`](../api/core/index/SkipSelf-decorator.html) 注入本组件祖先中提供的服务

  In _plain ES6_ and _ES5_, create an instance of the equivalent injection qualifier in a nested array within the `parameters` array.
  For example, you'd write `new Optional()` in _plain ES6_ and `new ng.core.Optional()` in _ES5_.

  在_ES5_ 或 _普通 ES6_ 中，通过在`parameters`数组中创建一个嵌套数组，创建等价的注入限定符实例。

  When writing with _ES5 DSL_, set the `Class.constructor` property to a function definition
  array as before. Use a nested array to define a parameter's complete injection specification.

  当用 _ES5 DSL_ 时，象前面那样把`Class.constructor`属性设置为函数定义数组。
  用嵌套数组来定义参数完整的注入规格说明。

+makeTabs(`
    cb-ts-to-js/ts/src/app/hero-title.component.ts,
    cb-ts-to-js/js-es6-decorators/src/app/hero-title.component.es6,
    cb-ts-to-js/js-es6/src/app/hero-title.component.es6,
    cb-ts-to-js/js/src/app/hero-title.component.js,
    cb-ts-to-js/js/src/app/hero-title.component.js
  `,
  ',,,,dsl',
  ` TypeScript,
    ES6 JavaScript with decorators,
    ES6 JavaScript,
    ES5 JavaScript,
    ES5 JavaScript with DSL
  `)
.l-sub-section
  :marked
    In the example above, there is no provider for the `'titlePrefix'` token.
    Without `Optional`, Angular would raise an error.
    With `Optional`, Angular sets the constructor parameter to `null` 
    and the component displays the title without a prefix.

    上例中，`'titlePrefix'`令牌没有提供商。
    如果没有`Optional`，Angular 将抛出错误。
    加上`Optional`，Angular 将构造函数参数设置为`null`，
    组件显示没有前缀的标题。

a#host-binding
.l-main-section
:marked
  ## Host Binding

  ## 宿主绑定

  Angular supports bindings to properties and events of the _host element_ which is the
  element whose tag matches the component selector.

  Angular 支持绑定到_宿主元素_的属性和事件，
  宿主元素是那些标签匹配组件选择器的元素。

  ### Host Decorators

  ### 宿主装饰器

  In _TypeScript_ and _ES6-with-decorators_, you can use host property decorators to bind a host
  element to a component or directive.
  The [`@HostBinding`](../api/core/index/HostBinding-interface.html) decorator
  binds host element properties to component data properties. 
  The [`@HostListener`](../api/core/index/HostListener-interface.html) decorator binds
  host element events to component event handlers.

  在 _TypeScript_ 和 _带装饰器的 ES6_ 中，可以使用宿主属性装饰器把宿主元素绑定到组件或指令。
  [`@HostBinding`](../api/core/index/HostBinding-interface.html)装饰器把宿主元素属性绑定到组件数据属性。
  [`@HostListener`](../api/core/index/HostListener-interface.html)装饰器把宿主元素事件绑定到组件事件处理器。

  In _plain ES6_ or _ES5_, add a `host` attribute to the component metadata to achieve the
  same effect as `@HostBinding` and `@HostListener`. 

  在_ES5_ 或 _普通 ES6_ 中，向组件元数据添加`host`属性可以获得同样的效果。

  The  `host` value is an object whose properties are host property and listener bindings:

  `host`的值是一个对象，它的属性是宿主属性和监听器绑定：

  * Each key follows regular Angular binding syntax: `[property]` for host bindings
    or `(event)` for host listeners.

    每个键遵循 Angular 绑定语法：`[property]`用于宿主绑定，`(event)`用于宿主监听器。

  * Each value identifies the corresponding component property or method.

    每个值标识相应的组件属性或方法。

+makeTabs(`
    cb-ts-to-js/ts/src/app/hero-host.component.ts,
    cb-ts-to-js/js-es6-decorators/src/app/hero-host.component.es6,
    cb-ts-to-js/js-es6/src/app/hero-host.component.es6,
    cb-ts-to-js/js/src/app/hero-host.component.js,
    cb-ts-to-js/js/src/app/hero-host.component.js
  `,
  ',,,,dsl',
  ` TypeScript,
    ES6 JavaScript with decorators,
    ES6 JavaScript,
    ES5 JavaScript,
    ES5 JavaScript with DSL
  `)

:marked
  ### Host Metadata

  ### 宿主元数据

  Some developers prefer to specify host properties and listeners
  in the component metadata. 
  They'd _rather_ do it the way you _must_ do it _ES5_ and _plain ES6_.

  一些开发人员更喜欢在组件元数据中指定宿主属性和监听器。
  它们宁愿采用这种方式，也是 _ES5_ 或 _普通 ES6_ 中必须采用的方式。

  The following re-implementation of the `HeroComponent` reminds us that _any property metadata decorator_
  can be expressed as component or directive metadata in both _TypeScript_ and _ES6-with-decorators_.
  These particular _TypeScript_ and _ES6_ code snippets happen to be identical.

  下面重新实现了`HeroComponent`，它提醒我们，在 _TypeScript_ 和 _带装饰器的 ES6_ 中，
  _任何属性元数据装饰器_都可以表示为组件或指令元数据。

+makeTabs(`
    cb-ts-to-js/ts/src/app/hero-host-meta.component.ts,
    cb-ts-to-js/js-es6-decorators/src/app/hero-host-meta.component.es6
  `,
  '',
  ` TypeScript,
    ES6 JavaScript with decorators
  `)

a#view-child-decorators
.l-main-section
:marked
  ### View and Child Decorators

  ### 视图和子组件装饰器

  Several _property_ decorators query a component's nested view and content components.

  有几个_属性_装饰器可用于查询组件的嵌套视图和内容组件。

.l-sub-section
  :marked
     _View_ children are associated with element tags that appear _within_ the component's template.

     _视图_子组件与出现在组件模板_内_的元素标签相关联。

     _Content_ children are associated with elements that appear _between_ the component's element tags;
     they are projected into an `<ng-content>` slot in the component's template.     

     _内容_子组件与出现在组件元素标签_之间_的那些元素相关联，
     它们被投影到组件模板的`<ng-content>`中。

:marked
  The [`@ViewChild`](../api/core/index/ViewChild-decorator.html) and
  [`@ViewChildren`](../api/core/index/ViewChildren-decorator.html) property decorators
  allow a component to query instances of other components that are used in
  its view. 

  [`@ViewChild`](../api/core/index/ViewChild-decorator.html) 和
  [`@ViewChildren`](../api/core/index/ViewChildren-decorator.html)
  属性装饰器允许组件查询位于其视图中的其它组件的实例。

  In _ES5_ and _ES6_, you access a component's view children by adding a `queries` property to the component metadata. 
  The `queries` property value is a hash map.

  在 _ES5_ 和 _ES6_ 中，通过向组件元数据添加`queries`属性来访问组件的视图子组件。
  `queries`属性是一个映射表。

  * each _key_ is the name of a component property that will hold the view child or children.

    每个_键_是用来保存视图子组件的组件属性名。

  * each _value_ is a new instance of either `ViewChild` or `ViewChildren`.

    每个_值_是`ViewChild`或`ViewChildren`的实例。

+makeTabs(`
    cb-ts-to-js/ts/src/app/hero-queries.component.ts,
    cb-ts-to-js/js-es6-decorators/src/app/hero-queries.component.es6,
    cb-ts-to-js/js-es6/src/app/hero-queries.component.es6,
    cb-ts-to-js/js/src/app/hero-queries.component.js
  `,
  'view, view, view, view',
  ` TypeScript,
    ES6 JavaScript with decorators,
    ES6 JavaScript,
    ES5 JavaScript with DSL
  `)

:marked
  The [`@ContentChild`](../api/core/index/ContentChild-decorator.html) and
  [`@ContentChildren`](../api/core/index/ContentChildren-decorator.html) property decorators
  allow a component to query instances of other components that have been projected
  into its view from elsewhere.

  [`@ContentChild`](../api/core/index/ContentChild-decorator.html) 和
  [`@ContentChildren`](../api/core/index/ContentChildren-decorator.html)
  装饰器允许组件查询从其它地方投影到视图里的其它组件的实例。

  They can be added in the same way as [`@ViewChild`](../api/core/index/ViewChild-decorator.html) and
  [`@ViewChildren`](../api/core/index/ViewChildren-decorator.html).

  添加它们的方式与[`@ViewChild`](../api/core/index/ViewChild-decorator.html) 和
  [`@ViewChildren`](../api/core/index/ViewChildren-decorator.html) 相同。

+makeTabs(`
    cb-ts-to-js/ts/src/app/hero-queries.component.ts,
    cb-ts-to-js/js-es6-decorators/src/app/hero-queries.component.es6,
    cb-ts-to-js/js-es6/src/app/hero-queries.component.es6,
    cb-ts-to-js/js/src/app/hero-queries.component.js
  `,
  'content, content, content, content',
  ` TypeScript,
    ES6 JavaScript with decorators,
    ES6 JavaScript,
    ES5 JavaScript with DSL
  `)

.alert.is-helpful
  :marked
    In _TypeScript_ and _ES6-with-decorators_ you can also use the `queries` metadata 
    instead of the `@ViewChild` and `@ContentChild` property decorators.    

    在 _TypeScript_ 和 _带装饰器的 ES6_ 中，还可以使用`queries`元数据代替
    `@ViewChild` 和 `@ContentChild`属性装饰器。

a#aot
.l-main-section
:marked
  ## AOT Compilation in _TypeScript_ only

<<<<<<< HEAD
  ## 只用于 _TypeScript_ 的预编译

  Angular offers two modes of template compilation, JiT (_Just-in-Time_) and 
  [AoT (_Ahead-of-Time_)](aot-compiler.html).
  Currently the AoT compiler only works with _TypeScript_ applications because, in part, it generates
  _TypeScript_ files as an intermediate result.
  **AoT is not an option for pure JavaScript applications** at this time.

  Angular 模板编译有两种方式：JiT (_Just-in-Time，即时编译_) 和
  [AoT (_Ahead-of-Time，预编译_)](aot-compiler.html)。
  目前，预编译只能用于 _TypeScript_ 应用，因为（部分原因）它生成的中间结果是 _TypeScript_ 文件。
  当前，**预编译不能用于纯 JavaScript 应用**。
=======
  Angular offers two modes of template compilation, JIT (_Just-in-Time_) and 
  [AOT (_Ahead-of-Time_)](aot-compiler.html).
  Currently the AOT compiler only works with _TypeScript_ applications because, in part, it generates
  _TypeScript_ files as an intermediate result.
  **AOT is not an option for pure JavaScript applications** at this time.
>>>>>>> 747807e2
<|MERGE_RESOLUTION|>--- conflicted
+++ resolved
@@ -21,7 +21,6 @@
 :marked
   ## Table of contents
 
-<<<<<<< HEAD
   ## 目录
 
   * [_TypeScript_ to _ES6_ to _ES5_](#from-ts)<br>
@@ -60,21 +59,9 @@
 
     [视图和子组件装饰器](#view-child-decorators)
 
-  * [AoT compilation in _TypeScript_ Only](#aot)<br>
+  * [AOT compilation in _TypeScript_ Only](#aot)<br>
 
     [只用于 _TypeScript_ 的预编译](#aot)
-=======
-  [_TypeScript_ to _ES6_ to _ES5_](#from-ts)<br>
-  [Modularity: imports and exports](#modularity)<br>
-  [Classes and Class Metadata](#class-metadata)<br>
-  [_ES5_ DSL](#dsl)<br>
-  [Interfaces](#interfaces)<br>
-  [Input and Output Metadata](#io-decorators)<br>
-  [Dependency Injection](#dependency-injection)<br>
-  [Host Binding](#host-binding)<br>
-  [View and Child Decorators](#view-child-decorators)<br>
-  [AOT compilation in _TypeScript_ Only](#aot)<br>
->>>>>>> 747807e2
 
   **Run and compare the live <live-example name="cb-ts-to-js">_TypeScript_</live-example> and <live-example name="cb-ts-to-js" lang="js">JavaScript</live-example>
   code shown in this cookbook.**
@@ -380,13 +367,9 @@
   ***外部模块文件***
 
   A large component template is often kept in a separate template file.
-<<<<<<< HEAD
 
   大的组件模板通常是放在独立的文件中。
-+makeExample('cb-ts-to-js/ts/app/hero-title.component.html', '', 'app/hero-title.component.html')(format='.')
-=======
 +makeExample('cb-ts-to-js/ts/src/app/hero-title.component.html', '', 'src/app/hero-title.component.html')(format='.')
->>>>>>> 747807e2
 :marked
   The component (`HeroTitleComponent` in this case) then references the template file in its metadata `templateUrl` property:
 
@@ -485,15 +468,11 @@
   _TypeScript_ and _ES6_ support with getters and setters.
   Here's an example of a read-only _TypeScript_ property with a getter
   that prepares a toggle-button label for the next clicked state:
-<<<<<<< HEAD
 
   _TypeScript_ 和 _ES6_ 支持 getter 和 setter。
   下面是 _TypeScript_ 只读属性的例子，它有一个 getter，为下一次点击状态准备切换按钮的标签：
 
-+makeExample('cb-ts-to-js/ts/app/hero-queries.component.ts', 'defined-property', 'ts/app/hero-queries.component.ts')(format='.')
-=======
 +makeExample('cb-ts-to-js/ts/src/app/hero-queries.component.ts', 'defined-property', 'ts/src/app/hero-queries.component.ts')(format='.')
->>>>>>> 747807e2
 
 :marked
   This _TypeScript_ "getter" property is transpiled to an _ES5_
@@ -502,15 +481,11 @@
   The _ES5 DSL_ does not support _defined properties_ directly
   but you can still create them by extracting the "class" prototype and
   adding the _defined property_ in raw JavaScript like this:
-<<<<<<< HEAD
 
   这个 _TypeScript_ "getter" 属性会翻译成 _ES5_ <a href="https://developer.mozilla.org/en-US/docs/Web/JavaScript/Reference/Global_Objects/Object/defineProperty"
      target="_blank" title="Defined Properties">已定义属性</a>。
   _ES5 DSL_ 不直接支持_已定义属性_，你仍可提取"类"原型，象下面这样添加_已定义属性_：
-+makeExample('cb-ts-to-js/js/app/hero-queries.component.js', 'defined-property','js/app/hero-queries.component.ts')(format='.')
-=======
 +makeExample('cb-ts-to-js/js/src/app/hero-queries.component.js', 'defined-property','js/src/app/hero-queries.component.ts')(format='.')
->>>>>>> 747807e2
 
 :marked
   ### DSL for other classes
@@ -737,20 +712,14 @@
   by calling the `@Inject()` decorator with the injection token.
   In the following example, the token is the string `'heroName'`.
 
-<<<<<<< HEAD
   在 _TypeScript_ 和 _带装饰器的 ES6_ 中，可以在类的构造函数参数前调用`@Inject()`装饰器来指定注入令牌。
-
-  The other JavaScript dialogs add a `parameters` array to the class contructor function.
-  Each item constains a new instance of `Inject('heroName')`:
+  在这个例子中，这个令牌是字符串`'heroName'`
+
+  The other JavaScript dialects add a `parameters` array to the class contructor function.
+  Each item constains a new instance of `Inject`:
 
   其它 JavaScript 方言是通过向类的构造函数添加`parameters`数组。
   其中的每一项是`Inject`的实例。
-
-=======
-  The other JavaScript dialects add a `parameters` array to the class contructor function.
-  Each item constains a new instance of `Inject`:
-  
->>>>>>> 747807e2
   * _plain ES6_ &mdash; each item is a new instance of `Inject(token)` in a sub-array.
 
     _普通 ES6_ &mdash; 每一项是嵌套在一个子数组中的`Inject(token)`的实例。
@@ -1046,23 +1015,15 @@
 :marked
   ## AOT Compilation in _TypeScript_ only
 
-<<<<<<< HEAD
   ## 只用于 _TypeScript_ 的预编译
 
-  Angular offers two modes of template compilation, JiT (_Just-in-Time_) and 
-  [AoT (_Ahead-of-Time_)](aot-compiler.html).
-  Currently the AoT compiler only works with _TypeScript_ applications because, in part, it generates
-  _TypeScript_ files as an intermediate result.
-  **AoT is not an option for pure JavaScript applications** at this time.
-
-  Angular 模板编译有两种方式：JiT (_Just-in-Time，即时编译_) 和
-  [AoT (_Ahead-of-Time，预编译_)](aot-compiler.html)。
-  目前，预编译只能用于 _TypeScript_ 应用，因为（部分原因）它生成的中间结果是 _TypeScript_ 文件。
-  当前，**预编译不能用于纯 JavaScript 应用**。
-=======
   Angular offers two modes of template compilation, JIT (_Just-in-Time_) and 
   [AOT (_Ahead-of-Time_)](aot-compiler.html).
   Currently the AOT compiler only works with _TypeScript_ applications because, in part, it generates
   _TypeScript_ files as an intermediate result.
   **AOT is not an option for pure JavaScript applications** at this time.
->>>>>>> 747807e2
+
+  Angular 模板编译有两种方式：JiT (_Just-in-Time，即时编译_) 和
+  [AoT (_Ahead-of-Time，预编译_)](aot-compiler.html)。
+  目前，预编译只能用于 _TypeScript_ 应用，因为（部分原因）它生成的中间结果是 _TypeScript_ 文件。
+  当前，**预编译不能用于纯 JavaScript 应用**。