include ../_util-fns

:marked
<<<<<<< HEAD
  Dependency Injection is a powerful pattern for managing code dependencies. 
  In this cookbook we will explore many of the features of Dependency Injection (DI) in Angular.
  
  依赖注入是一个用来管理代码依赖的强大模式。在这本“烹饪宝典”中，我们会讨论Angular依赖注入的许多特性。
=======
  Dependency Injection is a powerful pattern for managing code dependencies.
  This cookbook explores many of the features of Dependency Injection (DI) in Angular.
>>>>>>> f1345962

<a id="toc"></a>
:marked
  # Contents

<<<<<<< HEAD
  ## 目录

  [Application-wide dependencies](#app-wide-dependencies)

  [应用程序全局依赖](#app-wide-dependencies)

  [External module configuration](#external-module-configuration)

  [外部模块配置](#external-module-configuration)

  [*@Injectable* and nested service dependencies](#nested-dependencies)

  [*@Injectable*与嵌套服务的依赖](#nested-dependencies)

  [Limit service scope to a component subtree](#service-scope)

  [把服务作用域限制到一个子组件树](#service-scope)

  [Multiple service instances (sandboxing)](#multiple-service-instances)

  [多个服务实例(沙箱)](#multiple-service-instances)

  [Qualify dependency lookup with *@Optional* and *@Host*](#qualify-dependency-lookup)

  [使用*@Optional*和*@Host*装饰器来限定依赖查找方式](#qualify-dependency-lookup)

  [Inject the component's DOM element](#component-element)

  [注入组件的DOM元素](#component-element)

  [Define dependencies with providers](#providers)

  [使用提供商定义依赖](#providers)

  * [The *provide* Object literal](#provide)

    [*provide*对象](#provide)

  * [useValue - the *value provider*](#usevalue)

    [useValue - *值提供商*](#usevalue)

  * [useClass - the *class provider*](#useclass)

    [useClass - *类提供商*](#useclass)

  * [useExisting - the *alias provider*](#useexisting)

    [useExisting - *别名提供商*](#useexisting)

  * [useFactory - the *factory provider*](#usefactory)

    [useFactory - *工厂提供商*](#usefactory)
  
  [Define providers with object literals](#object-literals)

  [使用对象字面量定义提供商](#object-literals)

  [Provider token alternatives](#tokens)

  [提供商可选令牌](#tokens)

  * [class-interface](#class-interface)

    [类-接口](#class-interface)

  * [OpaqueToken](#opaque-token)
  
    [Opaque令牌](#opaque-token)

  [Inject into a derived class](#di-inheritance)
  
  [注入到一个派生类](#di-inheritance)

  [Find a parent component by injection](#find-parent)

  [通过注入来查找父组件](#find-parent)

=======
  * [Application-wide dependencies](#app-wide-dependencies)
  * [External module configuration](#external-module-configuration)
  * [`@Injectable()` and nested service dependencies](#nested-dependencies)

    * [`@Injectable()`](#injectable-1)

  * [Limit service scope to a component subtree](#service-scope)
  * [Multiple service instances (sandboxing)](#multiple-service-instances)
  * [Qualify dependency lookup with `@Optional()` and `@Host()`](#qualify-dependency-lookup)

    * [Demonstration](#demonstration)

  * [Inject the component's DOM element](#component-element)
  * [Define dependencies with providers](#providers)

    * [Defining providers](#defining-providers)
    * [The *provide* object literal](#provide)
    * [`useValue`&mdash;the *value provider*](#usevalue)
    * [`useClass`&mdash;the *class provider*](#useclass)
    * [`useExisting`&mdash;the *alias provider*](#useexisting)
    * [`useFactory`&mdash;the *factory provider*](#usefactory)

  * [Provider token alternatives: the class-interface and `InjectionToken`](#tokens)

    * [class-interface](#class-interface)
    * [`InjectionToken`](#injection-token)

  * [Inject into a derived class](#di-inheritance)
  * [Find a parent component by injection](#find-parent)

>>>>>>> f1345962
    * [Find parent with a known component type](#known-parent)

      [通过已知组件类型查找父组件](#known-parent)

    * [Cannot find a parent by its base class](#base-parent)

      [无法通过自己的基类查找父组件](#base-parent)

    * [Find a parent by its class-interface](#class-interface-parent)
<<<<<<< HEAD

      [通过类-接口查找父组件](#class-interface-parent)

    * [Find a parent in a tree of parents (*@SkipSelf*)](#parent-tree)

      [在父组件树里查找一个父组件(*@SkipSelf*)](#parent-tree)

    * [A *provideParent* helper function](#provideparent)

      [*provideParent*助手函数](#provideparent)

  [Break circularities with a forward class reference (*forwardRef*)](#forwardref)
  
  [使用类的前向引用(*forwardRef*)打破循环依赖](#forwardref)

:marked
   **See the <live-example name="cb-dependency-injection"></live-example>**
   of the code supporting this cookbook.        
   
   要获取本“烹饪宝典”的代码，**参见<live-example name="cb-dependency-injection"></live-example>**。
=======
    * [Find a parent in a tree of parents with `@SkipSelf()`](#parent-tree)
    * [The `Parent` class-interface](#parent-token)
    * [A `provideParent()` helper function](#provideparent)

  * [Break circularities with a forward class reference (*forwardRef*)](#forwardref)

:marked
   See the <live-example name="cb-dependency-injection"></live-example>
   of the code in this cookbook.
>>>>>>> f1345962

.l-main-section

<a id="app-wide-dependencies"></a>
:marked
<<<<<<< HEAD
  ## Application-wide dependencies   

  ## 应用程序全局依赖

  Register providers for dependencies used throughout the application in the root application component, `AppComponent`.
  
  在应用程序根组件`AppComponent`中注册那些被应用程序全局使用的依赖提供商。

  In the following example, we import and register several services
  (the `LoggerService`, `UserContext`, and the `UserService`)
  in the `@Component` metadata `providers` array.

  在下面的例子中，通过`@Component`元数据的`providers`数组导入和注册了几个服务(`LoggerService`, `UserContext`和`UserService`)。

+makeExample('cb-dependency-injection/ts/src/app/app.component.ts','import-services','src/app/app.component.ts (excerpt)')(format='.') 
=======
  ## Application-wide dependencies
  Register providers for dependencies used throughout the application in the root application component, `AppComponent`.

  The following example shows importing and registering
  the `LoggerService`, `UserContext`, and the `UserService`
  in the `@Component` metadata `providers` array.

+makeExample('cb-dependency-injection/ts/src/app/app.component.ts','import-services','src/app/app.component.ts (excerpt)')(format='.')
>>>>>>> f1345962
:marked
  All of these services are implemented as classes.
  Service classes can act as their own providers which is why listing them in the `providers` array
<<<<<<< HEAD
  is all the registration we need.

  所有这些服务都是用类实现的。服务类能充当自己的提供商，这就是为什么只要把它们列在`providers`数组里就算注册成功了。

.l-sub-section
  :marked
    A *provider* is something that can create or deliver a service.
    Angular creates a service instance from a class provider by "new-ing" it.
    Learn more about Providers [below](#providers).

    *提供商*是用来新建或者交付服务的。Angular拿到“类提供商”之后，会通过“new”操作来新建服务实例。从[下面](#providers)可以学到更多关于提供商的知识。

:marked
  Now that we've registered these services,
  Angular can inject them into the constructor of *any* component or service, *anywhere* in the application.

  现在我们已经注册了这些服务，这样Angular就能在应用程序的*任何地方*，把它们注入到*任何*组件和服务的构造函数里。

+makeExample('cb-dependency-injection/ts/src/app/hero-bios.component.ts','ctor','src/app/hero-bios.component.ts (component constructor injection)')(format='.')
=======
  is all the registration you need.
.l-sub-section
  :marked
    A *provider* is something that can create or deliver a service.
    Angular creates a service instance from a class provider by using `new`.
    Read more about providers in the [Dependency Injection](../guide/dependency-injection.html#!#injector-providers)
    guide.
:marked
  Now that you've registered these services,
  Angular can inject them into the constructor of *any* component or service, *anywhere* in the application.
+makeExample('cb-dependency-injection/ts/src/app/hero-bios.component.ts','ctor','src/app/hero-bios.component.ts (component constructor injection)')(format='.')

+makeExample('cb-dependency-injection/ts/src/app/user-context.service.ts','ctor','src/app/user-context.service.ts (service constructor injection)')(format='.')
>>>>>>> f1345962

<a id="external-module-configuration"></a>
.l-main-section
:marked
  ## External module configuration
<<<<<<< HEAD

  ## 外部模块配置

  We often register providers in the `NgModule` rather than in the root application component.

  经常在`NgModule`中需要注册提供商，而不是在应用程序根组件中。
    
  We do this when (a) we expect the service to be injectable everywhere
  or (b) we must configure another application global service _before it starts_.

  在下列两种情况下这么注册：(1) 希望服务在整个应用的每个角落都可以被被注入，或者(2) 必须在应用**启动前**注册一个全局服务。
  
  We see an example of the second case here, where we configure the Component Router with a non-default
  [location strategy](../guide/router.html#location-strategy) by listing its provider 
  in the `providers` list of the `AppModule`.

  下面的例子时第二种情况下，配置一个非默认的[location strategy](../guide/router.html#location-strategy)的路由器，把它加入到`AppModule`的`providers`数组中。
  
+makeExample('cb-dependency-injection/ts/src/app/app.module.ts','providers','src/app/app.module.ts (providers)')(format='.') 
=======
  Generally, register providers in the `NgModule` rather than in the root application component.

  Do this when you expect the service to be injectable everywhere,
  or you are configuring another application global service _before the application starts_.

  Here is an example of the second case, where the component router configuration includes a non-default
  [location strategy](../guide/router.html#location-strategy) by listing its provider
  in the `providers` list of the `AppModule`.

+makeExample('cb-dependency-injection/ts/src/app/app.module.ts','providers','src/app/app.module.ts (providers)')(format='.')
>>>>>>> f1345962

a(id="injectable")
a(id="nested-dependencies")
.l-main-section
:marked
<<<<<<< HEAD
  ## *@Injectable* and nested service dependencies

  ## *@Injectable*和嵌套服务依赖

  The consumer of an injected service does not know how to create that service.
  It shouldn't care.
  It's the dependency injection's job to create and cache that service.
  
  这些被注入服务的消费者不需要知道如何创建这个服务，它也不应该在乎。新建和缓存这个服务是依赖注入器的工作。

  Sometimes a service depends on other services ... which may depend on yet other services.
  Resolving these nested dependencies in the correct order is also the framework's job.
  At each step, the consumer of dependencies simply declares what it requires in its constructor and the framework takes over.
  
  有时候一个服务依赖其它服务...而其它服务可能依赖另外的更多服务。按正确的顺序解析这些嵌套依赖也是框架的工作。
  在每一步，依赖的使用者只要在它的构造函数里简单声明它需要什么，框架就会完成所有剩下的事情。

  For example, we inject both the `LoggerService` and the `UserContext` in the `AppComponent`.

  比如，我们在`AppComponent`里注入的`LoggerService`和`UserContext`。

=======
  ## _@Injectable()_ and nested service dependencies
  The consumer of an injected service does not know how to create that service.
  It shouldn't care.
  It's the dependency injection's job to create and cache that service.

  Sometimes a service depends on other services, which may depend on yet other services.
  Resolving these nested dependencies in the correct order is also the framework's job.
  At each step, the consumer of dependencies simply declares what it requires in its
  constructor and the framework takes over.

  The following example shows injecting both the `LoggerService` and the `UserContext` in the `AppComponent`.
>>>>>>> f1345962
+makeExample('cb-dependency-injection/ts/src/app/app.component.ts','ctor','src/app/app.component.ts')(format='.')

:marked
  The `UserContext` in turn has its own dependencies on both the `LoggerService` and
  a `UserService` that gathers information about a particular user.
<<<<<<< HEAD
  
  `UserContext`有两个依赖`LoggerService`(再一次)和负责获取特定用户信息的`UserService`。
=======
>>>>>>> f1345962

+makeExample('cb-dependency-injection/ts/src/app/user-context.service.ts','injectables','user-context.service.ts (injection)')(format='.')

:marked
 When Angular creates the `AppComponent`, the dependency injection framework creates an instance of the `LoggerService` and
 starts to create the `UserContextService`.
<<<<<<< HEAD
 The `UserContextService` needs the `LoggerService`, which the framework already has, and the `UserService`, which it has yet to create. 
 The `UserService` has no dependencies so the dependency injection framework can just `new` one into existence.
 
 当Angular新建`AppComponent`时，依赖注入框架先创建一个`LoggerService`的实例，然后创建`UserContextService`实例。
 `UserContextService`需要框架已经创建好的`LoggerService`实例和尚未创建的`UserService`实例。
 `UserService`没有其它依赖，所以依赖注入框架可以直接`new`一个实例。

 The beauty of dependency injection is that the author of `AppComponent` didn't care about any of this.
 The author simply declared what was needed in the constructor (`LoggerService` and `UserContextService`) and the framework did the rest.
 
 依赖注入最帅的地方在于，`AppComponent`的作者不需要在乎这一切。作者只是在(`LoggerService`和`UserContextService`的)构造函数里面简单的声明一下，框架就完成了剩下的工作。

 Once all the dependencies are in place, the `AppComponent` displays the user information:

 一旦所有依赖都准备好了，`AppComponent`就会显示用户信息：

=======
 The `UserContextService` needs the `LoggerService`, which the framework already has, and the `UserService`, which it has yet to create.
 The `UserService` has no dependencies so the dependency injection framework can just
 use `new` to instantiate one.

 The beauty of dependency injection is that `AppComponent` doesn't care about any of this.
 You simply declare what is needed in the constructor (`LoggerService` and `UserContextService`)
 and the framework does the rest.

 Once all the dependencies are in place, the `AppComponent` displays the user information:

>>>>>>> f1345962
figure.image-display
  img(src="/resources/images/cookbooks/dependency-injection/logged-in-user.png" alt="Logged In User")

a#injectable-1
:marked
  ### *@Injectable()*
<<<<<<< HEAD
  ### *@Injectable()*

  Notice the `@Injectable()`decorator on the `UserContextService` class.

  注意在`UserContextService`类里面的`@Injectable()`装饰器。

+makeExample('cb-dependency-injection/ts/src/app/user-context.service.ts','injectable','user-context.service.ts (@Injectable)')(format='.')
:marked
  That decorator makes it possible for Angular to identify the types of its two dependencies, `LoggerService` and `UserService`.
  
  该装饰器让Angular有能力识别这两个依赖 `LoggerService` 和 `UserService`的类型。

  Technically, the `@Injectable()`decorator is only _required_ for a service class that has _its own dependencies_.
  The `LoggerService` doesn't depend on anything. The logger would work if we omitted `@Injectable()`
  and the generated code would be slightly smaller. 
  
  严格来说，这个`@Injectable()`装饰器只在一个服务类有_自己的依赖_的时候，才是_不可缺少_的。
  `LoggerService`不依赖任何东西，所以该日志服务在没有`@Injectable()`的时候应该也能工作，生成的代码也更少一些。

  But the service would break the moment we gave it a dependency and we'd have to go back and
  and add `@Injectable()` to fix it. We add `@Injectable()` from the start for the sake of consistency and to avoid future pain.
=======
  Notice the `@Injectable()`decorator on the `UserContextService` class.
+makeExample('cb-dependency-injection/ts/src/app/user-context.service.ts','injectable','user-context.service.ts (@Injectable)')(format='.')
:marked
  That decorator makes it possible for Angular to identify the types of its two dependencies, `LoggerService` and `UserService`.

  Technically, the `@Injectable()`decorator is only required for a service class that has _its own dependencies_.
  The `LoggerService` doesn't depend on anything. The logger would work if you omitted `@Injectable()`
  and the generated code would be slightly smaller.

  But the service would break the moment you gave it a dependency and you'd have to go back
  and add `@Injectable()` to fix it. Add `@Injectable()` from the start for the sake
  of consistency and to avoid future pain.
>>>>>>> f1345962

  但是在给它添加依赖的那一瞬间，该服务就会停止工作，要想修复它，就必须要添加`@Injectable()`。
  为了保持一致性和防止将来的麻烦，推荐从一开始就加上`@Injectable()`。

.alert.is-helpful
  :marked
    Although this site recommends applying `@Injectable()` to all service classes, don't feel bound by it.
    Some developers prefer to add it only where needed and that's a reasonable policy too.

    虽然推荐在所有服务中使用`@Injectable()`，但你也不需要一定要这么做。一些开发者就更喜欢在真正需要的地方才添加，这也是一个合理的策略。

.l-sub-section
  :marked
    The `AppComponent` class had two dependencies as well but no `@Injectable()`.
    It didn't need `@Injectable()` because that component class has the `@Component` decorator.
    In Angular with TypeScript, a *single* decorator&mdash;*any* decorator&mdash;is sufficient to identify dependency types.

    `AppComponent`类有两个依赖，但它没有`@Injectable()`。
    它不需要`@Injectable()`，这是因为组件类有`@Component`装饰器。
    在用TypeScript的Angular应用里，有一个*单独的*装饰器 &mdash; *任何*装饰器 &mdash; 来标识依赖的类型就够了。

<a id="service-scope"></a>
.l-main-section
:marked
  ## Limit service scope to a component subtree
<<<<<<< HEAD
  
  ## 把服务作用域限制到一个组件支树

  All injected service dependencies are singletons meaning that,
  for a given dependency injector ("injector"), there is only one instance of service. 

  所有被注入的服务依赖都是单例的，也就是说，在任意一个依赖注入器("injector")中，每个服务只有唯一的实例。
=======

  All injected service dependencies are singletons meaning that,
  for a given dependency injector, there is only one instance of service.
>>>>>>> f1345962

  But an Angular application has multiple dependency injectors, arranged in a tree hierarchy that parallels the component tree.
  So a particular service can be *provided* and created at any component level and multiple times
  if provided in multiple components.

<<<<<<< HEAD
  但是Angular应用程序有多个依赖注入器，组织成一个与组件树平行的树状结构。所以，可以在任何组件级别*提供*(和建立)特定的服务。如果在多个组件中注入，服务就会被新建出多个实例，分别提供给不同的组件。

  By default, a service dependency provided in one component is visible to all of its child components and 
  Angular injects the same service instance into all child components that ask for that service.
  
  默认情况下，一个组件中注入的服务依赖，会在该组件的所有子组件中可见，而且Angular会把同样的服务实例注入到需要该服务的子组件中。

  Accordingly, dependencies provided in the root `AppComponent` can be injected into *any* component *anywhere* in the application.
  
  所以，在根部的`AppComponent`提供的依赖单例就能被注入到应用程序中*任何地方*的*任何*组件。

  That isn't always desirable.
  Sometimes we want to restrict service availability to a particular region of the application.
  
  但这不一定总是想要的。有时候我们想要把服务的有效性限制到应用程序的一个特定区域。

  We can limit the scope of an injected service to a *branch* of the application hierarchy
  by providing that service *at the sub-root component for that branch*.
  Here we provide the `HeroService` to the `HeroesBaseComponent` by listing it in the `providers` array:

  通过*在组件树的子级根组件*中提供服务，可以把一个被注入服务的作用域局限在应用程序结构中的某个*分支*中。
  这里通过列入`providers`数组，在`HeroesBaseComponent`中提供了`HeroService`：

+makeExample('cb-dependency-injection/ts/src/app/sorted-heroes.component.ts','injection','src/app/sorted-heroes.component.ts (HeroesBaseComponent excerpt)')
:marked
  When Angular creates the `HeroesBaseComponent`, it also creates a new instance of `HeroService` 
  that is visible only to the component and its children (if any).
  
  当Angular新建`HeroBaseComponent`的时候，它会同时新建一个`HeroService`实例，该实例只在该组件及其子组件(如果有)中可见。

  We could also provide the `HeroService` to a *different* component elsewhere in the application.
=======
  By default, a service dependency provided in one component is visible to all of its child components and
  Angular injects the same service instance into all child components that ask for that service.

  Accordingly, dependencies provided in the root `AppComponent` can be injected into *any* component *anywhere* in the application.

  That isn't always desirable.
  Sometimes you want to restrict service availability to a particular region of the application.

  You can limit the scope of an injected service to a *branch* of the application hierarchy
  by providing that service *at the sub-root component for that branch*.
  This example shows how similar providing a service to a sub-root component is
  to providing a service in the root `AppComponent`. The syntax is the same.
  Here, the `HeroService` is availble to the `HeroesBaseComponent` because it is in the `providers` array:
+makeExample('cb-dependency-injection/ts/src/app/sorted-heroes.component.ts','injection','src/app/sorted-heroes.component.ts (HeroesBaseComponent excerpt)')
:marked
  When Angular creates the `HeroesBaseComponent`, it also creates a new instance of `HeroService`
  that is visible only to the component and its children, if any.

  You could also provide the `HeroService` to a *different* component elsewhere in the application.
>>>>>>> f1345962
  That would result in a *different* instance of the service, living in a *different* injector.

  也可以在应用程序别处的*不同的*组件里提供`HeroService`。这样就会导致在*不同*注入器中存在该服务的*不同*实例。

.l-sub-section
  :marked
    Examples of such scoped `HeroService` singletons appear throughout the accompanying sample code,
    including the `HeroBiosComponent`, `HeroOfTheMonthComponent`, and `HeroesBaseComponent`.
    Each of these components has its own `HeroService` instance managing its own independent collection of heroes.

    这个例子中，局部化的`HeroService`单例，遍布整份范例代码，包括`HeroBiosComponent`、`HeroOfTheMonthComponent`和`HeroBaseComponent`。
    这些组件每个都有自己的`HeroService`实例，用来管理独立的英雄库。

.l-main-section
.alert.is-helpful
  :marked
    ### Take a break!

    ### 休息一下！

    This much Dependency Injection knowledge may be all that many Angular developers
    ever need to build their applications. It doesn't always have to be more complicated.
<<<<<<< HEAD
    
    对一些Angular开发者来说，这么多依赖注入知识可能已经是它们需要知道的全部了。不是每个人都需要更复杂的用法。
=======
>>>>>>> f1345962

<a id="multiple-service-instances"></a>
.l-main-section
:marked
  ## Multiple service instances (sandboxing)
<<<<<<< HEAD
  ## 多个服务实例(sandboxing)

  Sometimes we want multiple instances of a service at *the same level of the component hierarchy*.
  
  在*同一个级别的组件树*里，有时需要一个服务的多个实例。

  A good example is a service that holds state for its companion component instance.
  We need a separate instance of the service for each component.
  Each service has its own work-state, isolated from the service-and-state of a different component.
  We call this *sandboxing* because each service and component instance has its own sandbox to play in.
  
  一个用来保存其伴生组件的实例状态的服务就是个好例子。
  每个组件都需要该服务的单独实例。
  每个服务有自己的工作状态，与其它组件的服务和状态隔离。我们称作*沙盒化*，因为每个服务和组件实例都在自己的沙盒里运行。

  <a id="hero-bios-component"></a>
  Imagine a `HeroBiosComponent` that presents three instances of the `HeroBioComponent`. 

  想象一下，一个`HeroBiosComponent`组件显示三个`HeroBioComponent`的实例。

=======

  Sometimes you want multiple instances of a service at *the same level of the component hierarchy*.

  A good example is a service that holds state for its companion component instance.
  You need a separate instance of the service for each component.
  Each service has its own work-state, isolated from the service-and-state of a different component.
  This is called *sandboxing* because each service and component instance has its own sandbox to play in.

  <a id="hero-bios-component"></a>
  Imagine a `HeroBiosComponent` that presents three instances of the `HeroBioComponent`.
>>>>>>> f1345962
+makeExample('cb-dependency-injection/ts/src/app/hero-bios.component.ts','simple','ap/hero-bios.component.ts')
:marked
  Each `HeroBioComponent` can edit a single hero's biography.
  A `HeroBioComponent` relies on a `HeroCacheService` to fetch, cache, and perform other persistence operations on that hero.
<<<<<<< HEAD

  每个`HeroBioComponent`都能编辑一个英雄的生平。`HeroBioComponent`依赖`HeroCacheService`服务来对该英雄进行读取、缓存和执行其它持久化操作。

=======
>>>>>>> f1345962
+makeExample('cb-dependency-injection/ts/src/app/hero-cache.service.ts','service','src/app/hero-cache.service.ts')
:marked
  Clearly the three instances of the `HeroBioComponent` can't share the same `HeroCacheService`.
  They'd be competing with each other to determine which hero to cache.
<<<<<<< HEAD
  
  很明显，这三个`HeroBioComponent`实例不能共享一样的`HeroCacheService`。要不然它们会相互冲突，争相把自己的英雄放在缓存里面。

  Each `HeroBioComponent` gets its *own* `HeroCacheService` instance
  by listing the `HeroCacheService` in its metadata `providers` array.

  通过在自己的元数据(metadata)`providers`数组里面列出`HeroCacheService`, 每个`HeroBioComponent`就能*拥有*自己独立的`HeroCacheService`实例。

=======

  Each `HeroBioComponent` gets its *own* `HeroCacheService` instance
  by listing the `HeroCacheService` in its metadata `providers` array.
>>>>>>> f1345962
+makeExample('cb-dependency-injection/ts/src/app/hero-bio.component.ts','component','src/app/hero-bio.component.ts')
:marked
  The parent `HeroBiosComponent` binds a value to the `heroId`.
  The `ngOnInit` passes that `id` to the service, which fetches and caches the hero.
  The getter for the `hero` property pulls the cached hero from the service.
  And the template displays this data-bound property.

<<<<<<< HEAD
  父组件`HeroBiosComponent`把一个值绑定到`heroId`。`ngOnInit`把该`id`传递到服务，然后服务获取和缓存英雄。`hero`属性的getter从服务里面获取缓存的英雄，并在模板里显示它绑定到属性值。

  Find this example in <live-example name="cb-dependency-injection">live code</live-example>
  and confirm that the three `HeroBioComponent` instances have their own cached hero data. 

  到<live-example name="cb-dependency-injection">在线例子</live-example>中找到这个例子，确认三个`HeroBioComponent`实例拥有自己独立的英雄数据缓存。

=======
  Find this example in <live-example name="cb-dependency-injection">live code</live-example>
  and confirm that the three `HeroBioComponent` instances have their own cached hero data.
>>>>>>> f1345962
figure.image-display
  img(src="/resources/images/cookbooks/dependency-injection/hero-bios.png" alt="Bios")

a(id="optional")
a(id="qualify-dependency-lookup")
.l-main-section
:marked
<<<<<<< HEAD
  ## Qualify dependency lookup with *@Optional* and *@Host*

  ## 使用*@Optional*和*@Host*装饰器来限定依赖查找方式

  We learned that dependencies can be registered at any level in the component hierarchy.
  
  我们学过，依赖可以被注入到任何组件级别。

  When a component requests a dependency, Angular starts with that component's injector and walks up the injector tree
  until it finds the first suitable provider.  Angular throws an error if it can't find the dependency during that walk. 

  当组件申请一个依赖时，Angular从该组件本身的注入器开始，沿着依赖注入器的树往上找，直到找到第一个符合要求的提供商。如果Angular不能在这个过程中找到合适的依赖，它就会抛出一个错误。

  We *want* this behavior most of the time. 
  But sometimes we need to limit the search and/or accommodate a missing dependency.
  We can modify Angular's search behavior with the `@Host` and `@Optional` qualifying decorators,
  used individually or together.
  
  大部分时候，我们确实*想要*这个行为。
  但是有时候，需要限制这个(依赖)查找逻辑，且/或提供一个缺失的依赖。
  单独或联合使用`@Host`和`@Optional`限定型装饰器，就可以修改Angular的查找行为。

  The `@Optional` decorator tells Angular to continue when it can't find the dependency.
  Angular sets the injection parameter to `null` instead.
  
  当Angular找不到依赖时，`@Optional`装饰器会告诉Angular继续执行。Angular把此注入参数设置为`null`(而不用默认的抛出错误的行为)。

  The `@Host` decorator stops the upward search at the *host component*.
  
  `@Host`装饰器将把往上搜索的行为截止在*宿主组件*

  The host component is typically the component requesting the dependency.
  But when this component is projected into a *parent* component, that parent component becomes the host.
  We look at this second, more interesting case in our next example.
  
  宿主组件通常是申请这个依赖的组件。但当这个组件被投影(projected)进一个*父组件*后，这个父组件就变成了宿主。我们先思考一下，更多有趣的案例还在后面。

  ### Demonstration
  
  ### 示范

  The `HeroBiosAndContactsComponent` is a revision of the `HeroBiosComponent` that we looked at [above](#hero-bios-component).

  `HeroBiosAndContactsComponent`是[前面](#hero-bios-component)见过的`HeroBiosComponent`的修改版。

=======
  ## Qualify dependency lookup with _@Optional()_ and `@Host()`
  As you now know, dependencies can be registered at any level in the component hierarchy.

  When a component requests a dependency, Angular starts with that component's injector and walks up the injector tree
  until it finds the first suitable provider.  Angular throws an error if it can't find the dependency during that walk.

  You *want* this behavior most of the time.
  But sometimes you need to limit the search and/or accommodate a missing dependency.
  You can modify Angular's search behavior with the `@Host` and `@Optional` qualifying decorators,
  used individually or together.

  The `@Optional` decorator tells Angular to continue when it can't find the dependency.
  Angular sets the injection parameter to `null` instead.

  The `@Host` decorator stops the upward search at the *host component*.

  The host component is typically the component requesting the dependency.
  But when this component is projected into a *parent* component, that parent component becomes the host.
  The next example covers this second case.

a#demonstration
:marked
  ### Demonstration
  The `HeroBiosAndContactsComponent` is a revision of the `HeroBiosComponent` that you looked at [above](#hero-bios-component).
>>>>>>> f1345962
+makeExample('cb-dependency-injection/ts/src/app/hero-bios.component.ts','hero-bios-and-contacts','src/app/hero-bios.component.ts (HeroBiosAndContactsComponent)')
:marked
  Focus on the template:

  注意看模板：

+makeExample('cb-dependency-injection/ts/src/app/hero-bios.component.ts','template')(format='.')
:marked
  Now there is a new `<hero-contact>` element between the `<hero-bio>` tags.
  Angular *projects*, or *transcludes*, the corresponding `HeroContactComponent` into the `HeroBioComponent` view,
  placing it in the `<ng-content>` slot of the `HeroBioComponent` template:

  我们在`<hero-bio>`标签中插入了`<hero-contact>`元素。Angular就会把相应的`HeroContactComponent`*投影*(*transclude*)进`HeroBioComponent`的视图里，
  将它放在`HeroBioComponent`模板的`<ng-content>`标签槽里。

+makeExample('cb-dependency-injection/ts/src/app/hero-bio.component.ts','template','src/app/hero-bio.component.ts (template)')(format='.')
:marked
  It looks like this, with the hero's telephone number from `HeroContactComponent` projected above the hero description:

  从`HeroContactComponent`获得的英雄电话号码，被投影到上面的英雄描述里，看起来像这样：

figure.image-display
  img(src="/resources/images/cookbooks/dependency-injection/hero-bio-and-content.png" alt="bio and contact")
:marked
<<<<<<< HEAD
  Here's the `HeroContactComponent` which demonstrates the qualifying decorators that we're talking about in this section:

  下面的`HeroContactComponent`，示范了在本节一直在讨论的限定型装饰器(@Optional和@Host)：

+makeExample('cb-dependency-injection/ts/src/app/hero-contact.component.ts','component','src/app/hero-contact.component.ts')
:marked
  Focus on the constructor parameters

  注意看构造函数的参数

+makeExample('cb-dependency-injection/ts/src/app/hero-contact.component.ts','ctor-params','src/app/hero-contact.component.ts')(format='.')
:marked
  The `@Host()` function decorating the  `heroCache` property ensures that 
  we get a reference to the cache service from the parent `HeroBioComponent`.
  Angular throws if the parent lacks that service, even if a component higher in the component tree happens to have that service.
  
  `@Host()`函数是`heroCache`属性的装饰器，确保从其父组件`HeroBioComponent`得到一个缓存服务。如果该父组件不存在这个服务，Angular就会抛出错误，即使组件树里的再上级有某个组件拥有这个服务，Angular也会抛出错误。
=======
  Here's the `HeroContactComponent` which demonstrates the qualifying decorators:
+makeExample('cb-dependency-injection/ts/src/app/hero-contact.component.ts','component','src/app/hero-contact.component.ts')
:marked
  Focus on the constructor parameters:
+makeExample('cb-dependency-injection/ts/src/app/hero-contact.component.ts','ctor-params','src/app/hero-contact.component.ts')(format='.')
:marked
  The `@Host()` function decorating the  `heroCache` property ensures that
  you get a reference to the cache service from the parent `HeroBioComponent`.
  Angular throws an error if the parent lacks that service, even if a component higher
  in the component tree happens to have it.
>>>>>>> f1345962

  A second `@Host()` function decorates the `loggerService` property.
  The only `LoggerService` instance in the app is provided at the `AppComponent` level.
  The host `HeroBioComponent` doesn't have its own `LoggerService` provider.
<<<<<<< HEAD
  
  另一个`@Host()`函数是属性`loggerService`的装饰器，我们知道在应用程序中，只有一个`LoggerService`实例，也就是在`AppComponent`级提供的服务。
  该宿主`HeroBioComponent`没有自己的`LoggerService`提供商。

  Angular would throw an error if we hadn't also decorated the property with the `@Optional()` function.
  Thanks to `@Optional()`, Angular sets the `loggerService` to null and the rest of the component adapts.
  
  如果没有同时使用`@Optional()`装饰器的话，Angular就会抛出错误。多亏了`@Optional()`，Angular把`loggerService`设置为null，并继续执行组件而不会抛出错误。

.l-sub-section
  :marked
    We'll come back to the `elementRef` property shortly.

    我们将很快回到`elementRef`属性。
=======

  Angular would throw an error if you hadn't also decorated the property with the `@Optional()` function.
  Thanks to `@Optional()`, Angular sets the `loggerService` to null and the rest of the component adapts.
>>>>>>> f1345962

:marked
  Here's the `HeroBiosAndContactsComponent` in action.

  下面是`HeroBiosAndContactsComponent`的执行结果：

figure.image-display
  img(src="/resources/images/cookbooks/dependency-injection/hero-bios-and-contacts.png" alt="Bios with contact into")
:marked
  If you comment out the `@Host()` decorator, Angular now walks up the injector ancestor tree
  until it finds the logger at the `AppComponent` level. The logger logic kicks in and the hero display updates
  with the gratuitous "!!!", indicating that the logger was found.

  如果注释掉`@Host()`装饰器，Angular就会沿着注入器树往上走，直到在`AppComponent`中找到该日志服务。日志服务的逻辑加入进来，更新了英雄的显示信息，这表明确实找到了日志服务。
figure.image-display
  img(src="/resources/images/cookbooks/dependency-injection/hero-bio-contact-no-host.png" alt="Without @Host")
:marked
  On the other hand, if you restore the `@Host()` decorator and comment out `@Optional`,
  the application fails for lack of the required logger at the host component level.
  <br>
  `EXCEPTION: No provider for LoggerService! (HeroContactComponent -> LoggerService)`

  另一方面，如果恢复`@Host()`装饰器，注释掉`@Optional`，应用程序就会运行失败，因为它在宿主组件级别找不到需要的日志服务。
  <br>
  `EXCEPTION: No provider for LoggerService! (HeroContactComponent -> LoggerService)`

<a id="component-element"></a>
:marked
<<<<<<< HEAD
  ## Inject the component's element
  
  ## 注入组件的元素

  On occasion we might need to access a component's corresponding DOM element.
  Although we strive to avoid it, many visual effects and 3rd party tools (such as jQuery)
  require DOM access. 
  
  偶尔，可能需要访问一个组件对应的DOM元素。尽量避免这样做，但还是有很多视觉效果和第三方工具(比如jQuery)需要访问DOM。

  To illustrate, we've written a simplified version of the `HighlightDirective` from
  the [Attribute Directives](../guide/attribute-directives.html) chapter.

  为了说明这一点，我们在[属性型指令](../guide/attribute-directives.html)`HighlightDirective`的基础上，编写了一个简化版本。

=======
  ## Inject the component's DOM element

  On occasion you might need to access a component's corresponding DOM element.
  Although developers strive to avoid it, many visual effects and 3rd party tools, such as jQuery,
  require DOM access.

  To illustrate, here's a simplified version of the `HighlightDirective` from
  the [Attribute Directives](../guide/attribute-directives.html) page.
>>>>>>> f1345962
+makeExample('cb-dependency-injection/ts/src/app/highlight.directive.ts','','src/app/highlight.directive.ts')
:marked
  The directive sets the background to a highlight color when the user mouses over the
  DOM element to which it is applied.
<<<<<<< HEAD
  
  当用户把鼠标移到DOM元素上时，指令将该元素的背景设置为一个高亮颜色。

  Angular set the constructor's `el` parameter to the injected `ElementRef` which is
  a wrapper around that DOM element. 
  Its `nativeElement` property exposes the DOM element for the directive to manipulate.
  
  Angular把构造函数参数`el`设置为注入的`ElementRef`，该`ElementRef`代表了宿主的DOM元素， 它的`nativeElement`属性把该DOM元素暴露给了指令。
=======

  Angular sets the constructor's `el` parameter to the injected `ElementRef`, which is
  a wrapper around that DOM element.
  Its `nativeElement` property exposes the DOM element for the directive to manipulate.
>>>>>>> f1345962

  The sample code applies the directive's `myHighlight` attribute to two `<div>` tags,
  first without a value (yielding the default color) and then with an assigned color value.

  下面的代码把指令的`myHighlight`属性(Attribute)填加到两个`<div>`标签里，一个没有赋值，一个赋值了颜色。

+makeExample('cb-dependency-injection/ts/src/app/app.component.html','highlight','src/app/app.component.html (highlight)')(format='.')
:marked
  The following image shows the effect of mousing over the `<hero-bios-and-contacts>` tag.

  下图显示了鼠标移到`<hero-bios-and-contacts>`标签的效果：

figure.image-display
  img(src="/resources/images/cookbooks/dependency-injection/highlight.png" alt="Highlighted bios")

<a id="providers"></a>
.l-main-section
:marked
  ## Define dependencies with providers
<<<<<<< HEAD
  
  ## 使用提供商来定义依赖

  In this section we learn to write providers that deliver dependent services.
  
  在这个部分，我们学习如何编写提供商来提供被依赖的服务。

  ### Background
  ### 背景知识

  We get a service from a dependency injector by giving it a ***token***.
  
  我们通过给依赖注入器提供***令牌***来获取服务。

  We usually let Angular handle this transaction for us by specifying a constructor parameter and its type.
  The parameter type serves as the injector lookup *token*. 
  Angular passes this token to the injector and assigns the result to the parameter.
  Here's a typical example:

  我们通常在构造函数里面，为参数指定类型，让Angular来处理依赖注入。该参数类型就是依赖注入器所需的*令牌*。
  Angular把该令牌传给注入器，然后把得到的结果赋给参数。下面是一个典型的例子：

+makeExample('cb-dependency-injection/ts/src/app/hero-bios.component.ts','ctor','src/app/hero-bios.component.ts (组件构造器注入)')(format='.')
=======

  This section demonstrates how to write providers that deliver dependent services.

  Get a service from a dependency injector by giving it a ***token***.

  You usually let Angular handle this transaction by specifying a constructor parameter and its type.
  The parameter type serves as the injector lookup *token*.
  Angular passes this token to the injector and assigns the result to the parameter.
  Here's a typical example:

+makeExample('cb-dependency-injection/ts/src/app/hero-bios.component.ts','ctor','src/app/hero-bios.component.ts (component constructor injection)')(format='.')
>>>>>>> f1345962
:marked
  Angular asks the injector for the service associated with the `LoggerService`
  and assigns the returned value to the `logger` parameter.
<<<<<<< HEAD
  
  Angular向注入器请求与`LoggerService`对应的服务，并将返回值赋给`logger`参数。
=======
>>>>>>> f1345962

  Where did the injector get that value?
  It may already have that value in its internal container.
  If it doesn't, it may be able to make one with the help of a ***provider***.
  A *provider* is a recipe for delivering a service associated with a *token*.

  注入器从哪得到的依赖？
  它可能在自己内部容器里已经有该依赖了。
  如果它没有，也能在***提供商***的帮助下新建一个。
  *提供商*就是一个用于交付服务的配方，它被关联到一个令牌。

.l-sub-section
  :marked
<<<<<<< HEAD
    If the injector doesn't have a provider for the requested *token*, it delegates the request 
    to its parent injector, where the process repeats until there are no more injectors. 
    If the search is futile, the injector throws an error ... unless the request was [optional](#optional).
    
    如果注入器无法根据令牌在自己内部找到对应的提供商，它便将请求移交给它的父级注入器，这个过程不断重复，直到没有更多注入器为止。
    如果没找到，注入器就抛出一个错误...除非这个请求是[可选的](#optional)。

    Let's return our attention to providers themselves.

    让我们把注意力转回到提供商。
=======
    If the injector doesn't have a provider for the requested *token*, it delegates the request
    to its parent injector, where the process repeats until there are no more injectors.
    If the search is futile, the injector throws an error&mdash;unless the request was [optional](#optional).

>>>>>>> f1345962
:marked
  A new injector has no providers.

  新建的注入器中没有提供商。

  Angular initializes the injectors it creates with some providers it cares about.
  You have to register your _own_ application providers manually,
  usually in the `providers` array of the `Component` or `Directive` metadata:
<<<<<<< HEAD

  Angular会使用一些自带的提供商来初始化这些注入器。我们必须自行注册属于_自己_的提供商，通常用`组件`或者`指令`元数据中的`providers`数组进行注册。

+makeExample('cb-dependency-injection/ts/src/app/app.component.ts','providers','src/app/app.component.ts (提供商)')
:marked
  ### Defining providers
  
  ### 定义提供商

  The simple class provider is the most typical by far.
  We mention the class in the `providers` array and we're done.

  简单的类提供商是最典型的例子。只要在`providers`数值里面提到该类就可以了。

+makeExample('cb-dependency-injection/ts/src/app/hero-bios.component.ts','class-provider','src/app/hero-bios.component.ts (类提供商)')(format='.')
:marked
  It's that simple because the most common injected service is an instance of a class.
  But not every dependency can be satisfied by creating a new instance of a class.
  We need other ways to deliver dependency values and that means we need other ways to specify a provider.
  
  注册类提供商之所以这么简单，是因为最常见的可注入服务就是一个类的实例。
  但是，并不是所有的依赖都只要创建一个类的新实例就可以交付了。我们还需要其它的交付方式，这意味着我们也需要其它方式来指定提供商。

  The `HeroOfTheMonthComponent` example demonstrates many of the alternatives and why we need them.
  
  `HeroOfTheMonthComponent`例子示范了一些替代方案，展示了为什么需要它们。

figure.image-display
  img(src="/resources/images/cookbooks/dependency-injection/hero-of-month.png" alt="Hero of the month" width="300px")
:marked
  It's visually simple: a few properties and the output of a logger. The code behind it gives us plenty to talk about.

  它看起来很简单：一些属性和一个日志输出。但代码的背后有很多可讨论的地方。

=======
+makeExample('cb-dependency-injection/ts/src/app/app.component.ts','providers','src/app/app.component.ts (providers)')
a#defining-providers
:marked
  ### Defining providers

  The simple class provider is the most typical by far.
  You mention the class in the `providers` array and you're done.
+makeExample('cb-dependency-injection/ts/src/app/hero-bios.component.ts','class-provider','src/app/hero-bios.component.ts (class provider)')(format='.')
:marked
  It's that simple because the most common injected service is an instance of a class.
  But not every dependency can be satisfied by creating a new instance of a class.
  You need other ways to deliver dependency values and that means you need other ways to specify a provider.

  The `HeroOfTheMonthComponent` example demonstrates many of the alternatives and why you need them.
  It's visually simple: a few properties and the logs produced by a logger. 
figure.image-display
  img(src="/resources/images/cookbooks/dependency-injection/hero-of-month.png" alt="Hero of the month" width="300px")
:marked
  The code behind it gives you plenty to think about.
>>>>>>> f1345962
+makeExample('cb-dependency-injection/ts/src/app/hero-of-the-month.component.ts','hero-of-the-month','hero-of-the-month.component.ts')

.l-main-section
a(id='provide')
:marked
  #### The *provide* object literal

<<<<<<< HEAD
  #### *provide*对象
  
  The `provide` object literal takes a *token* and a *definition object*.
  The *token* is usually a class but [it doesn't have to be](#tokens).
  
  该`provide`对象需要一个*令牌*和一个*定义对象*。该*令牌*通常是一个类，但[并非一定是](#tokens)

  The *definition* object has one main property, (e.g. `useValue`) that indicates how the provider
  should create or return the provided value.
=======
  The `provide` object literal takes a *token* and a *definition object*.
  The *token* is usually a class but [it doesn't have to be](#tokens).

  The *definition* object has a required property that specifies how to create the singleton instance of the service. In this case, the property. 
>>>>>>> f1345962

  该*定义*对象有一个主属性(即`userValue`)，用来标识该提供商会如何新建和返回依赖。

.l-main-section
a(id='usevalue')
:marked
<<<<<<< HEAD
  #### useValue - the *value provider*
  
  #### useValue - *值-提供商*

  Set the `useValue` property to a ***fixed value*** that the provider can return as the dependency object.
  
  把一个***固定的值**，也就是该提供商可以将其作为依赖对象返回的值，赋给`userValue`属性。

  Use this technique to provide *runtime configuration constants* such as web-site base addresses and feature flags.
  We often use a *value provider* in a unit test to replace a production service with a fake or mock.
  
  使用该技巧来进行*运行期常量设置*，比如网站的基础地址和功能标志等。
  我们通常在单元测试中使用*值-提供商*，用一个假的或模仿的(服务)来取代一个生产环境的服务。
=======
  #### useValue&mdash;the *value provider*

  Set the `useValue` property to a ***fixed value*** that the provider can return as the service instance (AKA, the "dependency object").

  Use this technique to provide *runtime configuration constants* such as website base addresses and feature flags.
  You can use a *value provider* in a unit test to replace a production service with a fake or mock.
>>>>>>> f1345962

  The `HeroOfTheMonthComponent` example has two *value providers*.
  The first provides an instance of the `Hero` class;
  the second specifies a literal string resource:
<<<<<<< HEAD

  `HeroOfTheMonthComponent`例子有两个*值-提供商*。
  第一个提供了一个`Hero`类的实例；第二个指定了一个字符串资源：

=======
>>>>>>> f1345962
+makeExample('cb-dependency-injection/ts/src/app/hero-of-the-month.component.ts','use-value')(format='.')
:marked
  The `Hero` provider token is a class which makes sense because the value is a `Hero`
  and the consumer of the injected hero would want the type information.
<<<<<<< HEAD
  
  `Hero`提供商的令牌是一个类，这很合理，因为它提供的结果是一个`Hero`实例，并且被注入该英雄的消费者也需要知道它类型信息。

  The `TITLE` provider token is *not a class*.
  It's a special kind of provider lookup key called an [OpaqueToken](#opaquetoken).
  We often use an `OpaqueToken` when the dependency is a simple value like a string, a number, or a function.
  
  `TITLE` 提供商的令牌*不是一个类*。它是一个特别类型的提供商查询键，名叫[OpaqueToken](#opaquetoken).

  The value of a *value provider* must be defined *now*. We can't create the value later.
  Obviously the title string literal is immediately available. 
=======

  The `TITLE` provider token is *not a class*.
  It's a special kind of provider lookup key called an [InjectionToken](#injection-token).
  You can use an `InjectionToken` for any kind of provider but it's particular
  helpful when the dependency is a simple value like a string, a number, or a function.

  The value of a *value provider* must be defined *now*. You can't create the value later.
  Obviously the title string literal is immediately available.
>>>>>>> f1345962
  The `someHero` variable in this example was set earlier in the file:

  一个*值-提供商*的值必须要*立即*定义。不能事后再定义它的值。很显然，标题字符串是立刻可用的。
  该例中的`someHero`变量是以前在下面这个文件中定义的：

+makeExample('cb-dependency-injection/ts/src/app/hero-of-the-month.component.ts','some-hero')
:marked
  The other providers create their values *lazily* when they're needed for injection.

  其它提供商只在需要注入它们的时候才创建并*惰性加载*它们的值。

.l-main-section
a(id='useclass')
:marked
<<<<<<< HEAD
  #### useClass - the *class provider*
  
  #### useClass - *类-提供商*

  The `useClass` provider creates and returns new instance of the specified class.
  
  `userClass`提供商创建并返回一个指定类的新实例。
=======
  #### useClass&mdash;the *class provider*

  The `useClass` provider creates and returns new instance of the specified class.
>>>>>>> f1345962

  Use this technique to ***substitute an alternative implementation*** for a common or default class.
  The alternative could implement a different strategy, extend the default class,
  or fake the behavior of the real class in a test case.
<<<<<<< HEAD
  
  使用该技术来为公共或默认类***提供备选实现***。该替代品能实现一个不同的策略，比如拓展默认类或者在测试的时候假冒真实类。

  We see two examples in the `HeroOfTheMonthComponent`:

  请看下面`HeroOfTheMonthComponent`里的两个例子：

+makeExample('cb-dependency-injection/ts/src/app/hero-of-the-month.component.ts','use-class')(format='.')
:marked
  The first provider is the *de-sugared*, expanded form of the most typical case in which the
  class to be created (`HeroService`) is also the provider's injection token. 
  We wrote it in this long form to de-mystify the preferred short form.
  
  第一个提供商是*展开了语法糖的*，是一个典型情况的展开。一般来说，被新建的类(`HeroService`)同时也是该提供商的注入令牌。
  这里用完整形态来编写它，来反衬我们更喜欢的缩写形式。
=======

  Here are two examples in the `HeroOfTheMonthComponent`:
+makeExample('cb-dependency-injection/ts/src/app/hero-of-the-month.component.ts','use-class')(format='.')
:marked
  The first provider is the *de-sugared*, expanded form of the most typical case in which the
  class to be created (`HeroService`) is also the provider's dependency injection token.
  It's in this long form to de-mystify the preferred short form.
>>>>>>> f1345962

  The second provider substitutes the `DateLoggerService` for the `LoggerService`.
  The `LoggerService` is already registered at the `AppComponent` level.
  When _this component_ requests the `LoggerService`, it receives the `DateLoggerService` instead.

  第二个提供商使用`DateLoggerService`来满足`LoggerService`。该`LoggerService`在`AppComponent`级别已经被注册。当_这个组件_要求`LoggerService`的时候，它得到的却是`DateLoggerService`服务。

.l-sub-section
  :marked
    This component and its tree of child components receive the `DateLoggerService` instance.
    Components outside the tree continue to receive the original `LoggerService` instance.

    这个组件及其子组件会得到`DateLoggerService`实例。这个组件树之外的组件得到的仍是`LoggerService`实例。
:marked
<<<<<<< HEAD
  The `DateLoggerService` inherits from `LoggerService`; it appends the current date/time to each message:  

  `DateLoggerService`从`LoggerService`继承；它把当前的日期/时间附加到每条信息上。

=======
  The `DateLoggerService` inherits from `LoggerService`; it appends the current date/time to each message:
>>>>>>> f1345962
+makeExample('cb-dependency-injection/ts/src/app/date-logger.service.ts','date-logger-service','src/app/date-logger.service.ts')(format='.')

.l-main-section
a(id='useexisting')
:marked
<<<<<<< HEAD
  #### useExisting - the *alias provider*
  
  #### useExisting - *别名-提供商*

  The `useExisting` provider maps one token to another.
  In effect, the first token is an ***alias*** for the service associated with second token,
=======
  #### _useExisting_&mdash;the *alias provider*

  The `useExisting` provider maps one token to another.
  In effect, the first token is an ***alias*** for the service associated with the second token,
>>>>>>> f1345962
  creating ***two ways to access the same service object***.

  使用`useExisting`，提供商可以把一个令牌映射到另一个令牌上。实际上，第一个令牌是第二个令牌所对应的服务的一个***别名***，创造了***访问同一个服务对象的两种方法***。

+makeExample('cb-dependency-injection/ts/src/app/hero-of-the-month.component.ts','use-existing')
:marked
  Narrowing an API through an aliasing interface is _one_ important use case for this technique.
  The following example shows aliasing for that purpose.
  
  Imagine that the `LoggerService` had a large API, much larger than the actual three methods and a property.
  You might want to shrink that API surface to just the members you actually need.
  Here the `MinimalLogger` [*class-interface*](#class-interface) reduces the API to two members:

<<<<<<< HEAD
  通过使用别名接口来把一个API变窄，是_一个_很重要的该技巧的使用例子。我们在这里就是为了这个目的使用的别名。
  想象一下如果`LoggerService`有个很大的API接口(虽然它其实只有三个方法，一个属性)，通过使用`MinimalLogger`[*类-接口*](#class-interface)别名，就能成功的把这个API接口缩小到只暴露两个成员：

+makeExample('cb-dependency-injection/ts/src/app/date-logger.service.ts','minimal-logger','src/app/date-logger.service.ts (MinimalLogger)')(format='.')   
:marked
  The constructor's `logger` parameter is typed as `MinimalLogger` so only its two members are visible in TypeScript:

  构造函数的`logger`参数是一个`MinimalLogger`类型，所有在TypeScript里面，它只有两个成员可见：

=======
+makeExample('cb-dependency-injection/ts/src/app/minimal-logger.service.ts', null,'src/app/minimal-logger.service.ts')(format='.')
:marked
  Now put it to use in a simplified version of the `HeroOfTheMonthComponent`.
+makeExample('cb-dependency-injection/ts/src/app/hero-of-the-month.component.1.ts', null,'src/app/hero-of-the-month.component.ts (minimal version)')(format='.')
:marked
  The `HeroOfTheMonthComponent` constructor's `logger` parameter is typed as `MinimalLogger` so only the `logs` and `logInfo` members are visible in a TypeScript-aware editor:
>>>>>>> f1345962
figure.image-display
  img(src="/resources/images/cookbooks/dependency-injection/minimal-logger-intellisense.png" alt="MinimalLogger受限API")
:marked
<<<<<<< HEAD
  Angular actually sets the `logger` parameter to the injector's full version of the `LoggerService` 
  which happens to be the `DateLoggerService` thanks to the override provider registered previously via `useClass`.
  The following image, which displays the logging date, confirms the point:

  实际上，Angular确实想把`logger`参数设置为注入器里`LoggerService`的完整版本。只是在之前的提供商注册里使用了`useClass`，
  所以该完整版本被`DateLoggerService`取代了。
  在下面的图片中，显示了日志日期，可以确认这一点：

figure.image-display
  img(src="/resources/images/cookbooks/dependency-injection/date-logger-entry.png" alt="DateLoggerService entry" width="300px")
=======
  Behind the scenes, Angular actually sets the `logger` parameter to the full service registered under the `LoggingService` token which happens to be the `DateLoggerService` that was [provided above](#useclass).

.l-sub-section
  :marked
    The following image, which displays the logging date, confirms the point:
  figure.image-display
    img(src="/resources/images/cookbooks/dependency-injection/date-logger-entry.png" alt="DateLoggerService entry" width="300px")
>>>>>>> f1345962

.l-main-section
a(id='usefactory')
:marked
<<<<<<< HEAD
  #### useFactory - the *factory provider*
  
  #### useFactory - *工厂-提供商*

  The `useFactory` provider creates a dependency object by calling a factory function
  as seen in this example.

  `useFactory` 提供商通过调用工厂函数来新建一个依赖对象，如下例所示。

=======
  #### _useFactory_&mdash;the *factory provider*

  The `useFactory` provider creates a dependency object by calling a factory function
  as in this example.
>>>>>>> f1345962
+makeExample('cb-dependency-injection/ts/src/app/hero-of-the-month.component.ts','use-factory')
:marked
  Use this technique to ***create a dependency object***
  with a factory function whose inputs are some ***combination of injected services and local state***.
<<<<<<< HEAD
  
  使用这项技术，可以用包含了一些***依赖服务和本地状态***输入的工厂函数来***建立一个依赖对象***。
=======
>>>>>>> f1345962

  The *dependency object* doesn't have to be a class instance. It could be anything.
  In this example, the *dependency object* is a string of the names of the runners-up
  to the "Hero of the Month" contest.

  该*依赖对象*不一定是一个类实例。它可以是任何东西。在这个例子里，*依赖对象*是一个字符串，代表了**本月英雄**比赛的亚军的名字。

  The local state is the number `2`, the number of runners-up this component should show.
<<<<<<< HEAD
  We execute `runnersUpFactory` immediately with `2`. 
  
  本地状态是数字`2`，该组件应该显示的亚军的个数。我们立刻用`2`来执行`runnersUpFactory`。

  The `runnersUpFactory` itself isn't the provider factory function.
  The true provider factory function is the function that `runnersUpFactory` returns.
  
  `runnersUpFactory`自身不是提供商工厂函数。真正的提供商工厂函数是`runnersUpFactory`返回的函数。
=======
  It executes `runnersUpFactory` immediately with `2`.

  The `runnersUpFactory` itself isn't the provider factory function.
  The true provider factory function is the function that `runnersUpFactory` returns.
>>>>>>> f1345962

+makeExample('cb-dependency-injection/ts/src/app/runners-up.ts','factory-synopsis','runners-up.ts (excerpt)')(format='.')
:marked
  That returned function takes a winning `Hero` and a `HeroService` as arguments.
<<<<<<< HEAD
  
  这个返回的函数需要一个`Hero`和一个`HeroService`参数。

  Angular supplies these arguments from injected values identified by
  the two *tokens* in the `deps` array. 
  The two `deps` values are *tokens* that the injector uses
  to provide these factory function dependencies.
  
  Angular通过使用`deps`数组中的两个*令牌*，来识别注入的值，用来提供这些参数。这两个`deps`值是供注入器使用的*令牌*，用来提供工厂函数的依赖。

  After some undisclosed work, the function returns the string of names
  and Angular injects it into the `runnersUp` parameter of the `HeroOfTheMonthComponent`.
  
  一些内部工作后，这个函数返回名字字符串，Angular将其注入到`HeroOfTheMonthComponent`组件的`runnersUp`参数里。
=======

  Angular supplies these arguments from injected values identified by
  the two *tokens* in the `deps` array.
  The two `deps` values are *tokens* that the injector uses
  to provide these factory function dependencies.

  After some undisclosed work, the function returns the string of names
  and Angular injects it into the `runnersUp` parameter of the `HeroOfTheMonthComponent`.
>>>>>>> f1345962

.l-sub-section
  :marked
    The function retrieves candidate heroes from the `HeroService`,
    takes `2` of them to be the runners-up, and returns their concatenated names.
    Look at the <live-example name="cb-dependency-injection"></live-example>
    for the full source code.

    该函数从`HeroService`获取英雄参赛者，从中取`2`个作为亚军，并把它们的名字拼接起来。请到<live-example name="cb-dependency-injection"></live-example>查看全部原代码。

a(id="tokens")
.l-main-section
:marked
  ## Provider token alternatives: the *class-interface* and *InjectionToken*

  ## 备选提供商令牌：*类-接口*和*OpaqueToken*

  Angular dependency injection is easiest when the provider *token* is a class
<<<<<<< HEAD
  that is also the type of the returned dependency object (what we usually call the *service*).
  
  Angular依赖注入当*令牌*是类的时候是最简单的，该类同时也是返回的依赖对象的类型(通常直接称之为*服务*)。

  But the token doesn't have to be a class and even when it is a class,
  it doesn't have to be the same type as the returned object.
  That's the subject of our next section. 
  
  但令牌不一定都是类，就算它是一个类，它也不一定都返回类型相同的对象。这是下一节的主题。

  <a id="class-interface"></a>
  ### class-interface
  ### 类-接口
  In the previous *Hero of the Month* example, we used the `MinimalLogger` class
=======
  that is also the type of the returned dependency object, or what you usually call the *service*.

  But the token doesn't have to be a class and even when it is a class,
  it doesn't have to be the same type as the returned object.
  That's the subject of the next section.

<a id="class-interface"></a>
:marked
  ### class-interface
  The previous *Hero of the Month* example used the `MinimalLogger` class
>>>>>>> f1345962
  as the token for a provider of a `LoggerService`.

  在前面的*每月英雄*的例子中，我们用了`MinimalLogger`类作为`LoggerService` 提供商的令牌。

+makeExample('cb-dependency-injection/ts/src/app/hero-of-the-month.component.ts','use-existing')
:marked
<<<<<<< HEAD
  The `MinimalLogger` is an abstract class. 

  该`MinimalLogger`是一个抽象类。

+makeExample('cb-dependency-injection/ts/src/app/date-logger.service.ts','minimal-logger')(format='.')
:marked
  We usually inherit from an abstract class.
  But `LoggerService` doesn't inherit from `MinimalLogger`. *No class* inherits from it.
  Instead, we use it like an interface.
  
  我们通常从一个抽象类继承。但`LoggerService`并不继承`MinimalLogger`。*没有类*会继承它。只把它当接口来使用。

  Look again at the declaration for `DateLoggerService`

  请再看下`DateLoggerService`的声明

+makeExample('cb-dependency-injection/ts/src/app/date-logger.service.ts','date-logger-service-signature')(format='.')
:marked
  `DateLoggerService` inherits (extends) from `LoggerService`, not `MinimalLogger`.
  The `DateLoggerService` *implements* `MinimalLogger` as if `MinimalLogger` were an *interface*.
  
  `DateLoggerService`继承(扩展)了`LoggerService`，而不是`MinimalLogger`。该`DateLoggerService`*实现了*`MinimalLogger`，就像`MinimalLogger`是一个接口一样。

  We call a class used in this way a ***class-interface***.
  The key benefit of a *class-interface* is that we can get the strong-typing of an interface
  and we can ***use it as a provider token*** in the same manner as a normal class.
  
  我们称这种用法的类叫做*类-接口*。它关键的好处是：提供了接口的强类型，能像正常类一样***把它当做提供商令牌使用***。
=======
  The `MinimalLogger` is an abstract class.
+makeExample('cb-dependency-injection/ts/src/app/minimal-logger.service.ts')(format='.')
:marked
  You usually inherit from an abstract class.
  But *no class* in this application inherits from `MinimalLogger`.

  The `LoggerService` and the `DateLoggerService` _could_ have inherited from `MinimalLogger`.
  They could have _implemented_ it instead in the manner of an interface.
  But they did neither. 
  The `MinimalLogger` is used exclusively as a dependency injection token.

  When you use a class this way, it's called a ***class-interface***.
  The key benefit of a *class-interface* is that you can get the strong-typing of an interface
  and you can ***use it as a provider token*** in the way you would a normal class.
>>>>>>> f1345962

  A ***class-interface*** should define *only* the members that its consumers are allowed to call.
  Such a narrowing interface helps decouple the concrete class from its consumers.

  ***类-接口***应该*只*定义它的消费者允许调用的成员。窄的接口有助于解耦该类的具体实现和它的消费者。
  该`MinimalLogger`只定义了两个`LoggerClass`的成员。

.l-sub-section
  :marked
<<<<<<< HEAD
    #### Why *MinimalLogger* is a class and not an interface

    #### 为什么*MinimalLogger*是一个类而不是一个接口

    We can't use an interface as a provider token because
    interfaces are not JavaScript objects. 
    They exist only in the TypeScript design space. 
    They disappear after the code is transpiled to JavaScript.
    
    不能把接口当做提供商的令牌，因为接口不是有效的JavaScript对象。
    它们只存在在TypeScript的设计空间里。它们会在被编译为JavaScript之后消失。

    A provider token must be a real JavaScript object of some kind:
    a function, an object, a string ... a class.
    
    一个提供商令牌必须是一个真实的JavaScript对象，比如：一个函数，一个对象，一个字符串 ...一个类。

    Using a class as an interface gives us the characteristics of an interface in a JavaScript object.
    
    把类当做接口使用，可以为我们在一个JavaScript对象上提供类似于接口的特性。

    The minimize memory cost, the class should have *no implementation*.
    The `MinimalLogger` transpiles to this unoptimized, pre-minified JavaScript:

    为了节省内存占用，该类应该***没有具体的实现***。`MinimalLogger`会被转译成下面这段没有优化过的，尚未最小化的JavaScript：

  +makeExample('cb-dependency-injection/ts/src/app/date-logger.service.ts','minimal-logger-transpiled')(format='.')
=======
    #### Why *MinimalLogger* is a class and not a TypeScript interface
    You can't use an interface as a provider token because
    interfaces are not JavaScript objects.
    They exist only in the TypeScript design space.
    They disappear after the code is transpiled to JavaScript.

    A provider token must be a real JavaScript object of some kind:
    such as a function, an object, a string, or a class.

    Using a class as an interface gives you the characteristics of an interface in a real JavaScript object.

    Of course a real object occupies memory. To minimize memory cost, the class should have *no implementation*.
    The `MinimalLogger` transpiles to this unoptimized, pre-minified JavaScript for a constructor function:
  +makeExample('cb-dependency-injection/ts/src/app/minimal-logger.service.ts','minimal-logger-transpiled')(format='.')
>>>>>>> f1345962
  :marked
    Notice that it doesn't have a single member. It never grows no matter how many members you add to the class *as long as those members are typed but not implemented*. Look again at the TypeScript `MinimalLogger` class to confirm that it has no implementation.

<<<<<<< HEAD
     ***只要不实现它***，不管添加多少成员，它永远不会增长大小。

a(id='opaque-token')
:marked
  ### OpaqueToken
  
  ### OpaqueToken

  Dependency objects can be simple values like dates, numbers and strings or
  shapeless objects like arrays and functions.
  
  依赖对象可以是一个简单的值，比如日期，数字和字符串，或者一个无形的对象，比如数组和函数。
=======
a(id='injection-token')
:marked
  ### _InjectionToken_

  Dependency objects can be simple values like dates, numbers and strings, or
  shapeless objects like arrays and functions.
>>>>>>> f1345962

  Such objects don't have application interfaces and therefore aren't well represented by a class.
  They're better represented by a token that is both unique and symbolic,
  a JavaScript object that has a friendly name but won't conflict with
  another token that happens to have the same name.
<<<<<<< HEAD
  
  这样的对象没有应用程序接口，所以不能用一个类来表示。更适合表示它们的是：唯一的和符号性的令牌，一个JavaScript对象，拥有一个友好的名字，但不会与其它的同名令牌发生冲突。

  The `OpaqueToken` has these characteristics.
  We encountered them twice in the *Hero of the Month* example, 
  in the *title* value provider and in the *runnersUp* factory provider.

  `OpaqueToken`具有这些特征。在*Hero of the Month*例子中遇见它们两次，一个是*title*的值，一个是*runnersUp* 工厂提供商。

+makeExample('cb-dependency-injection/ts/src/app/hero-of-the-month.component.ts','provide-opaque-token')(format='.')
:marked
  We created the `TITLE` token like this:

  这样创建`TITLE`令牌：

+makeExample('cb-dependency-injection/ts/src/app/hero-of-the-month.component.ts','opaque-token')(format='.')
=======

  The `InjectionToken` has these characteristics.
  You encountered them twice in the *Hero of the Month* example,
  in the *title* value provider and in the *runnersUp* factory provider.
+makeExample('cb-dependency-injection/ts/src/app/hero-of-the-month.component.ts','provide-injection-token')(format='.')
:marked
  You created the `TITLE` token like this:
+makeExample('cb-dependency-injection/ts/src/app/hero-of-the-month.component.ts','injection-token')(format='.')
:marked
  The type parameter, while optional, conveys the dependency's type to developers and tooling.
  The token description is another developer aid.
>>>>>>> f1345962

a(id="di-inheritance")
.l-main-section
:marked
  ## Inject into a derived class
<<<<<<< HEAD

  ## 注入到一个派生类

  We must take care when writing a component that inherits from another component.
  If the base component has injected dependencies, 
  we must re-provide and re-inject them in the derived class
  and then pass them down to the base class through the constructor.
  
  当编写一个继承自另一个组件的组件时，要格外小心。如果基础组件有依赖注入，必须要在派生类中重新提供和重新注入它们，并将它们通过构造函数传给基类。

  In this contrived example, `SortedHeroesComponent` inherits from `HeroesBaseComponent`
  to display a *sorted* list of heroes.
  
  在这个生造的例子里，`SortedHeroesComponent`继承自`HeroesBaseComponent`，显示一个*被排序*的英雄列表。
=======
  Take care when writing a component that inherits from another component.
  If the base component has injected dependencies,
  you must re-provide and re-inject them in the derived class
  and then pass them down to the base class through the constructor.

  In this contrived example, `SortedHeroesComponent` inherits from `HeroesBaseComponent`
  to display a *sorted* list of heroes.
>>>>>>> f1345962

figure.image-display
  img(src="/resources/images/cookbooks/dependency-injection/sorted-heroes.png" alt="Sorted Heroes")
:marked
  The `HeroesBaseComponent` could stand on its own.
  It demands its own instance of the `HeroService` to get heroes
  and displays them in the order they arrive from the database.
<<<<<<< HEAD
  
  `HeroesBaseComponent`能自己独立运行。它在自己的实例里要求`HeroService`，用来得到英雄，并将它们按照数据库返回的顺序显示出来。
=======
>>>>>>> f1345962

+makeExample('cb-dependency-injection/ts/src/app/sorted-heroes.component.ts','heroes-base','src/app/sorted-heroes.component.ts (HeroesBaseComponent)')
.l-sub-section
  :marked
    ***Keep constructors simple.*** They should do little more than initialize variables.
    This rule makes the component safe to construct under test without fear that it will do something dramatic like talk to the server.
<<<<<<< HEAD
    That's why we call the `HeroService` from within the `ngOnInit` rather than the constructor.
    
    强烈推荐简单的构造函数。它们应该***只***用来初始化变量。这个规则会帮助我们在测试环境中放心的构造组件，以免在构造它们时，无意做了一些非常戏剧化的动作(比如连接服务)。
    这就是为什么我们要在`ngOnInit`里面调用`HeroService`，而不是在构造函数中。

    We explain the mysterious `afterGetHeroes` below.

    我们在下面解释这个神秘的`afterGetHeroes`。
=======
    That's why you call the `HeroService` from within the `ngOnInit` rather than the constructor.
>>>>>>> f1345962

:marked
  Users want to see the heroes in alphabetical order.
  Rather than modify the original component, sub-class it and create a
  `SortedHeroesComponent` that sorts the heroes before presenting them.
  The `SortedHeroesComponent` lets the base class fetch the heroes.
<<<<<<< HEAD
  (we said it was contrived).
  
  用户希望看到英雄按字母顺序排序。与其修改原始的组件，不如派生它，新建`SortedHeroesComponent`，以便展示英雄之前进行排序。
  `SortedHeroesComponent`让基类来获取英雄。(我们说过这是生造的，仅用来解释这种机制)。
=======
>>>>>>> f1345962

  Unfortunately, Angular cannot inject the `HeroService` directly into the base class.
  You must provide the `HeroService` again for *this* component,
  then pass it down to the base class inside the constructor.

<<<<<<< HEAD
  可惜，Angular不能直接在基类里直接注入`HeroService`。必须在*这个*组件里再次提供`HeroService`，然后通过构造函数传给基类。

+makeExample('cb-dependency-injection/ts/src/app/sorted-heroes.component.ts','sorted-heroes','src/app/sorted-heroes.component.ts (SortedHeroesComponent)') 
:marked
  Now take note of the `afterGetHeroes` method. 
  Our first instinct was to create an `ngOnInit` method in `SortedHeroesComponent` and do the sorting there.
  But Angular calls the *derived* class's `ngOnInit` *before* calling the base class's `ngOnInit` 
  so we'd be sorting the heroes array *before they arrived*. That produces a nasty error.
  
  现在，请注意`_afterGetHeroes`方法。
  我们第一反应是在`SortedHeroesComponent`组件里面建一个`ngOnInit`方法来做排序。但是Angular会先调用*派生*类的`ngOnInit`，后调用基类的`ngOnInit`，
  所以可能在*英雄到达之前*就开始排序。这就产生了一个讨厌的错误。

  Overriding the base class's `afterGetHeroes` method solves the problem
  
  覆盖基类的`afterGetHeroes`方法可以解决这个问题。

  These complications argue for *avoiding component inheritance*.

  分析上面的这些复杂性是为了强调*避免使用组件继承*这一点。
=======
+makeExample('cb-dependency-injection/ts/src/app/sorted-heroes.component.ts','sorted-heroes','src/app/sorted-heroes.component.ts (SortedHeroesComponent)')
:marked
  Now take note of the `afterGetHeroes()` method.
  Your first instinct might have been to create an `ngOnInit` method in `SortedHeroesComponent` and do the sorting there.
  But Angular calls the *derived* class's `ngOnInit` *before* calling the base class's `ngOnInit`
  so you'd be sorting the heroes array *before they arrived*. That produces a nasty error.

  Overriding the base class's `afterGetHeroes()` method solves the problem.

  These complications argue for *avoiding component inheritance*.
>>>>>>> f1345962

a(id="find-parent")
.l-main-section
:marked
  ## Find a parent component by injection
<<<<<<< HEAD
  
  ## 通过注入来找到一个父组件
=======
>>>>>>> f1345962

  Application components often need to share information.
  More loosely coupled techniques such as data binding and service sharing 
  are preferable. But sometimes it makes sense for one component 
  to have a direct reference to another component
  perhaps to access values or call methods on that component.

<<<<<<< HEAD
  应用程序组件经常需要共享信息。我们喜欢更加松耦合的技术，比如数据绑定和服务共享。
  但有时候组件确实需要拥有另一个组件的引用，用来访问该组件的属性值或者调用它的方法。

  Obtaining a component reference is a bit tricky in Angular.
  Although an Angular application is a tree of components,
  there is no public API for inspecting and traversing that tree. 
  
  在Angular里，获取一个组件的引用比较复杂。虽然Angular应用程序是一个组件树，但它没有公开的API来在该树中巡查和穿梭。

  There is an API for acquiring a child reference
  (checkout `Query`, `QueryList`, `ViewChildren`, and `ContentChildren`).
  
  有一个API可以获取子级的引用(请看`Query`, `QueryList`, `ViewChildren`,和`ContentChildren`)。

  There is no public API for acquiring a parent reference.
  But because every component instance is added to an injector's container,
  we can use Angular dependency injection to reach a parent component.
  
  但没有公开的API来获取父组件的引用。但是因为每个组件的实例都被加到了依赖注入器的容器中，可以使用Angular依赖注入来找到父组件。

  This section describes some techniques for doing that.
  
  本章节描述了这项技术。

  <a id="known-parent"></a>
  ### Find a parent component of known type
  
  ### 找到已知类型的父组件

  We use standard class injection to acquire a parent component whose type we know.
  
  我们使用标准的类注入来获取已知类型的父组件。
=======
  Obtaining a component reference is a bit tricky in Angular.
  Although an Angular application is a tree of components,
  there is no public API for inspecting and traversing that tree.

  There is an API for acquiring a child reference.
  Check out `Query`, `QueryList`, `ViewChildren`, and `ContentChildren` 
  in the [API Reference](../api/).

  There is no public API for acquiring a parent reference.
  But because every component instance is added to an injector's container,
  you can use Angular dependency injection to reach a parent component.

  This section describes some techniques for doing that.

a#known-parent
:marked
  ### Find a parent component of known type

  You use standard class injection to acquire a parent component whose type you know.
>>>>>>> f1345962

  In the following example, the parent `AlexComponent` has several children including a `CathyComponent`:

  在下面的例子中，父组件`AlexComponent`有几个子组件，包括`CathyComponent`:

a(id='alex')
+makeExample('cb-dependency-injection/ts/src/app/parent-finder.component.ts','alex-1','parent-finder.component.ts (AlexComponent v.1)')(format='.')
:marked
  *Cathy* reports whether or not she has access to *Alex*
  after injecting an `AlexComponent` into her constructor:

  在注入*AlexComponent`进来后，*Cathy*报告它是否对*Alex*有访问权：

+makeExample('cb-dependency-injection/ts/src/app/parent-finder.component.ts','cathy','parent-finder.component.ts (CathyComponent)')(format='.')
:marked
  Notice that even though the [@Optional](#optional) qualifier 
  is there for safety,
  the <live-example name="cb-dependency-injection"></live-example>
  confirms that the `alex` parameter is set.

<<<<<<< HEAD
  安全起见，我们添加了[@Optional](#optional)装饰器，但是<live-example name="cb-dependency-injection"></live-example>显示`alex`参数确实被设置了。

  <a id="base-parent"></a>

  ### Cannot find a parent by its base class
  
  ### 无法通过它的基类找到一个父级

  What if we do *not* know the concrete parent component class?
  
  如果*不*知道具体的父组件类名怎么办？

  A re-usable component might be a child of multiple components.
  Imagine a component for rendering breaking news about a financial instrument.
  For sound (cough) business reasons, this news component makes frequent calls 
  directly into its parent instrument as changing market data stream by.
  
  一个可复用的组件可能是多个组件的子级。想象一个用来渲染金融工具头条新闻的组件。为了合理(咳咳)的商业理由，该新闻组件在实时变化的市场数据流过时，要频繁的直接调用其父级工具。

  The app probably defines more than a dozen financial instrument components.
  If we're lucky, they all implement the same base class
  whose API our `NewsComponent` understands.
  
  该应用程序可能有多于一打的金融工具组件。如果幸运，它们可能会从同一个基类派生，其API是`NewsComponent`组件所能理解的。
=======
a#base-parent
:marked
  ### Cannot find a parent by its base class

  What if you *don't* know the concrete parent component class?

  A re-usable component might be a child of multiple components.
  Imagine a component for rendering breaking news about a financial instrument.
  For business reasons, this news component makes frequent calls
  directly into its parent instrument as changing market data streams by.

  The app probably defines more than a dozen financial instrument components.
  If you're lucky, they all implement the same base class
  whose API your `NewsComponent` understands.
>>>>>>> f1345962

.l-sub-section
  :marked
    Looking for components that implement an interface would be better.
<<<<<<< HEAD
    That's not possible because TypeScript interfaces disappear from the transpiled JavaScript
    which doesn't support interfaces. There's no artifact we could look for.

    更好的方式是通过接口来寻找实现了它的组件。但这是不可能的，因为TypeScript的接口在编译成JavaScript以后就消失了，JavaScript不支持接口。我们没有东西可查。

:marked
  We're not claiming this is good design. 
  We are asking *can a component inject its parent via the parent's base class*?
  
  这并不是好的设计。问题是*一个组件是否能通过它父组件的基类来注入它的父组件呢*？

  The sample's `CraigComponent` explores this question. [Looking back](#alex)
  we see that the `Alex` component *extends* (*inherits*) from a class named `Base`.

  `CraigComponent`例子探究了这个问题。[往回看Alex]{#alex}，我们看到`Alex`组件*扩展*(*派生*)自一个叫`Base`的类。

=======
    That's not possible because TypeScript interfaces disappear 
    from the transpiled JavaScript, which doesn't support interfaces. 
    There's no artifact to look for.
:marked
  This isn't necessarily good design.
  This example is examining *whether a component can 
  inject its parent via the parent's base class*.

  The sample's `CraigComponent` explores this question. [Looking back](#alex),
  you see that the `Alex` component *extends* (*inherits*) from a class named `Base`.
>>>>>>> f1345962
+makeExample('cb-dependency-injection/ts/src/app/parent-finder.component.ts','alex-class-signature','parent-finder.component.ts (Alex class signature)')(format='.')
:marked
  The `CraigComponent` tries to inject `Base` into its `alex` constructor parameter and reports if it succeeded.

  `CraigComponent`试图把`Base`注入到到它的`alex`构造函数参数，来报告是否成功。

+makeExample('cb-dependency-injection/ts/src/app/parent-finder.component.ts','craig','parent-finder.component.ts (CraigComponent)')(format='.')
:marked
  Unfortunately, this does not work.
  The <live-example name="cb-dependency-injection"></live-example>
  confirms that the `alex` parameter is null.
<<<<<<< HEAD
  *We cannot inject a parent by its base class.*
  
  可惜这样不行。<live-example name="cb-dependency-injection"></live-example>显示`alex`参数是null。
  *不能通过基类注入父组件*。

  <a id="class-interface-parent"></a>
  ### Find a parent by its class-interface
  
  ### 通过类-接口找到父组件

  We can find a parent component with a [class-interface](#class-interface).

  可以通过[类-接口](#class-interface)找到一个父组件。

  The parent must cooperate by providing an *alias* to itself in the name of a *class-interface* token. 

  该父组件必须通过提供一个与*类-接口*令牌同名的*别名*来与之合作。

  Recall that Angular always adds a component instance to its own injector; 
  that's why we could inject *Alex* into *Carol* [earlier](#known-parent).

  请记住Angular总是从它自己的注入器添加一个组件实例；这就是为什么在[之前](#known-parent)可以*Alex*注入到*Carol*。

  We write an [*alias provider*](#useexisting) &mdash; a `provide` object literal with a `useExisting` definition &mdash;
  that creates an *alternative* way to inject the same component instance
=======
  *You cannot inject a parent by its base class.*


a#class-interface-parent
:marked
  ### Find a parent by its class-interface

  You can find a parent component with a [class-interface](#class-interface).

  The parent must cooperate by providing an *alias* to itself in the name of a *class-interface* token.

  Recall that Angular always adds a component instance to its own injector;
  that's why you could inject *Alex* into *Cathy* [earlier](#known-parent).

  Write an [*alias provider*](#useexisting)&mdash;a `provide` object literal with a `useExisting` 
  definition&mdash;that creates an *alternative* way to inject the same component instance
>>>>>>> f1345962
  and add that provider to the `providers` array of the `@Component` metadata for the `AlexComponent`:

  我们编写一个[*别名提供商*](#useexisting) &mdash；一个拥有`useExisting`定义的`provide`函数 &mdash;
  它新建一个*备选的*方式来注入同一个组件实例，并把这个提供商添加到`AlexComponent`的`@Component`元数据里的`providers`数组。

a(id="alex-providers")
+makeExample('cb-dependency-injection/ts/src/app/parent-finder.component.ts','alex-providers','parent-finder.component.ts (AlexComponent providers)')(format='.')
:marked
  [Parent](#parent-token) is the provider's *class-interface* token.
  The [*forwardRef*](#forwardref) breaks the circular reference you just created by having the `AlexComponent` refer to itself.

<<<<<<< HEAD
  [Parent](#parent-token)是该提供商的*类-接口*令牌。`AlexComponent`引用了自身，造成循环引用，使用[*forwardRef*](#forwardRef)打破了该循环。

  *Carol*, the third of *Alex*'s child components, injects the parent into its `parent` parameter, the same way we've done it before:

  *Carol*，*Alex*的第三个子组件，把父级注入到了自己的`parent`参数，和之前做的一样：

=======
  *Carol*, the third of *Alex*'s child components, injects the parent into its `parent` parameter, 
  the same way you've done it before:
>>>>>>> f1345962
+makeExample('cb-dependency-injection/ts/src/app/parent-finder.component.ts','carol-class','parent-finder.component.ts (CarolComponent class)')(format='.')
:marked
  Here's *Alex* and family in action:

  下面是*Alex*和其家庭的运行结果：

figure.image-display
  img(src="/resources/images/cookbooks/dependency-injection/alex.png" alt="Alex in action")

a(id="parent-tree")
:marked
<<<<<<< HEAD
  ### Find the parent in a tree of parents
  ### 通过父级树找到父组件

  Imagine one branch of a component hierarchy: *Alice* -> *Barry* -> *Carol*. 
  Both *Alice* and *Barry* implement the `Parent` *class-interface*.
  
  想象组件树中的一个分支为：*Alice* -> *Barry* -> *Carol*。
  *Alice*和*Barry*都实现了这个`Parent`*类-接口*。
=======
  ### Find the parent in a tree of parents with _@SkipSelf()_

  Imagine one branch of a component hierarchy: *Alice* -> *Barry* -> *Carol*.
  Both *Alice* and *Barry* implement the `Parent` *class-interface*.
>>>>>>> f1345962

  *Barry* is the problem. He needs to reach his parent, *Alice*, and also be a parent to *Carol*.
  That means he must both *inject* the `Parent` *class-interface* to get *Alice* and
  *provide* a `Parent` to satisfy *Carol*.
<<<<<<< HEAD
  
  *Barry*是个问题。它需要访问它的父组件*Alice*，但同时它也是*Carol*的父组件。这个意味着它必须同时*注入*`Parent`*类-接口*来获取*Alice*，和*提供*一个`Parent`来满足*Carol*。
=======
>>>>>>> f1345962

  Here's *Barry*:

  下面是*Barry*的代码：

+makeExample('cb-dependency-injection/ts/src/app/parent-finder.component.ts','barry','parent-finder.component.ts (BarryComponent)')(format='.')
:marked
  *Barry*'s `providers` array looks just like [*Alex*'s](#alex-providers).
<<<<<<< HEAD
  If we're going to keep writing [*alias providers*](#useexisting) like this we should create a [helper function](#provideparent).
  
  *Barry*的`providers`数组看起来很像[*Alex*的那个](#alex-providers).
  如果准备一直像这样编写[*别名提供商*](#useexisting)的话，我们应该建立一个[帮助函数](#provideparent)。
=======
  If you're going to keep writing [*alias providers*](#useexisting) like this you should create a [helper function](#provideparent).
>>>>>>> f1345962

  For now, focus on *Barry*'s constructor:

  眼下，请注意*Barry*的构造函数：

+makeTabs(
  'cb-dependency-injection/ts/src/app/parent-finder.component.ts, cb-dependency-injection/ts/src/app/parent-finder.component.ts',
  'barry-ctor, carol-ctor',
  'Barry\'s constructor, Carol\'s constructor')(format='.')
:marked
:marked
  It's identical to *Carol*'s constructor except for the additional `@SkipSelf` decorator.
<<<<<<< HEAD
  
  除额外添加了一个的`@SkipSelf`外，它和*Carol*的构造函数一样。

  `@SkipSelf` is essential for two reasons:

  添加`@SkipSelf`主要是出于两个原因：

  1. It tell the injector to start its search for a `Parent` dependency in a component *above* itself,
  which *is* what parent means.
  
     它告诉注入器从一个在自己*上一级*的组件开始搜索一个`Parent`依赖。

  2. Angular throws a cyclic dependency error if we omit the `@SkipSelf` decorator.
  
     如果没写`@SkipSelf`装饰器的话，Angular就会抛出一个循环依赖错误。

  `Cannot instantiate cyclic dependency! (BethComponent -> Parent -> BethComponent)`

  `不能创建循环依赖实例！(BethComponent -> Parent -> BethComponent)`
=======

  `@SkipSelf` is essential for two reasons:

  1. It tells the injector to start its search for a `Parent` dependency in a component *above* itself,
  which *is* what parent means.

  2. Angular throws a cyclic dependency error if you omit the `@SkipSelf` decorator.

    `Cannot instantiate cyclic dependency! (BethComponent -> Parent -> BethComponent)`
>>>>>>> f1345962

  Here's *Alice*, *Barry* and family in action:

  这里是*Alice*，*Barry*和该家庭的操作演示：

figure.image-display
  img(src="/resources/images/cookbooks/dependency-injection/alice.png" alt="Alice in action")

a(id="parent-token")
:marked
  ### The *Parent* class-interface
<<<<<<< HEAD

  ### *Parent*类-接口

  We [learned earlier](#class-interface) that a *class-interface* is an abstract class used as an interface rather than as a base class.

  我们[以前学过](#class-interface)：*类-接口*是一个抽象类，被当成一个接口使用，而非基类。

  Our example defines a `Parent` *class-interface* .

  我们的例子定义了一个`Parent`*类-接口*。

=======
  You [learned earlier](#class-interface) that a *class-interface* is an abstract class used as an interface rather than as a base class.

  The example defines a `Parent` *class-interface*.
>>>>>>> f1345962
+makeExample('cb-dependency-injection/ts/src/app/parent-finder.component.ts','parent','parent-finder.component.ts (Parent class-interface)')(format='.')
:marked
  The `Parent` *class-interface* defines a `name` property with a type declaration but *no implementation*.
  The `name` property is the only member of a parent component that a child component can call.
<<<<<<< HEAD
  Such a narrowing interface helps decouple the child component class from its parent components.

  该`Parent`*类-接口*定义了`Name`属性，它有类型声明，但是*没有实现*，该`name`是该父级的所有子组件们唯一能调用的属性。
  这种“窄接口”有助于解耦子组件类和它的父组件。
=======
  Such a narrow interface helps decouple the child component class from its parent components.
>>>>>>> f1345962

  A component that could serve as a parent *should* implement the *class-interface* as the `AliceComponent` does:

  一个能用做父级的组件*应该*实现*类-接口*，和下面的`AliceComponent`的做法一样：

+makeExample('cb-dependency-injection/ts/src/app/parent-finder.component.ts','alice-class-signature','parent-finder.component.ts (AliceComponent class signature)')(format='.')
:marked
  Doing so adds clarity to the code.  But it's not technically necessary.
  Although the `AlexComponent` has a `name` property, as required by its `Base` class,
  its class signature doesn't mention `Parent`:

  这样做可以提升代码的清晰度，但严格来说并不是必须的。虽然`AlexComponent`有一个`name`属性(来自`Base`类的要求)，但它的类签名并不需要提及`Parent`。

+makeExample('cb-dependency-injection/ts/src/app/parent-finder.component.ts','alex-class-signature','parent-finder.component.ts (AlexComponent class signature)')(format='.')
.l-sub-section
  :marked
<<<<<<< HEAD
    The `AlexComponent` *should* implement `Parent` as a matter of proper style. 
    It doesn't in this example *only* to demonstrate that the code will compile and run without the interface 
    
    为了正确的代码风格，该`AlexComponent`*应该*实现`Parent`。在这个例子里它没有这样，只是为了演示在没有该接口的情况下，该代码仍会被正确编译并运行。

a(id="provideparent")
:marked
  ### A *provideParent* helper function
  
  ### *provideParent*助手函数
=======
    The `AlexComponent` *should* implement `Parent` as a matter of proper style.
    It doesn't in this example *only* to demonstrate that the code will compile and run without the interface

a(id="provideparent")
:marked
  ### A _provideParent()_ helper function
>>>>>>> f1345962

  Writing variations of the same parent *alias provider* gets old quickly,
  especially this awful mouthful with a [*forwardRef*](#forwardref):

  编写父组件相同的各种*别名提供商*很快就会变得啰嗦，在用[*forwardRef](#forwardRef)的时候尤其绕口：

+makeExample('cb-dependency-injection/ts/src/app/parent-finder.component.ts','alex-providers')(format='.')
:marked
<<<<<<< HEAD
  We can extract that logic into a helper function like this:

  可以像这样把该逻辑抽取到一个助手函数里：

+makeExample('cb-dependency-injection/ts/src/app/parent-finder.component.ts','provide-the-parent')(format='.')
:marked
  Now we can add a simpler, more meaningful parent provider to our components:

  现在就可以为组件添加一个更简单、直观的父级提供商了：

+makeExample('cb-dependency-injection/ts/src/app/parent-finder.component.ts','alice-providers')(format='.')
:marked
  We can do better. The current version of the helper function can only alias the `Parent` *class-interface*.
  Our application might have a variety of parent types, each with its own *class-interface* token.
  
  我们可以做得更好。当前版本的助手函数只能为`Parent`*类-接口*提供别名。应用程序可能有很多类型的父组件，每个父组件有自己的*类-接口*令牌。
=======
  You can extract that logic into a helper function like this:
+makeExample('cb-dependency-injection/ts/src/app/parent-finder.component.ts','provide-the-parent')(format='.')
:marked
  Now you can add a simpler, more meaningful parent provider to your components:
+makeExample('cb-dependency-injection/ts/src/app/parent-finder.component.ts','alice-providers')(format='.')
:marked
  You can do better. The current version of the helper function can only alias the `Parent` *class-interface*.
  The application might have a variety of parent types, each with its own *class-interface* token.
>>>>>>> f1345962

  Here's a revised version that defaults to `parent` but also accepts an optional second parameter for a different parent *class-interface*.

  下面是一个修改版本，默认接受一个`Parent`，但同时接受一个可选的第二参数，可以用来指定一个不同的父级*类-接口*。

+makeExample('cb-dependency-injection/ts/src/app/parent-finder.component.ts','provide-parent')(format='.')
:marked
<<<<<<< HEAD
  And here's how we could use it with a different parent type:

  下面的代码演示了如何使它添加一个不同类型的父级：

=======
  And here's how you could use it with a different parent type:
>>>>>>> f1345962
+makeExample('cb-dependency-injection/ts/src/app/parent-finder.component.ts','beth-providers')(format='.')

a(id="forwardref")
.l-main-section
:marked
  ## Break circularities with a forward class reference (*forwardRef*)
<<<<<<< HEAD
  
  ## 使用一个前向引用(*forwardRef*)来打破循环

  The order of class declaration matters in TypeScript.
  We can't refer directly to a class until it's been defined.
  
  在TypeScript里面，类声明的顺序是很重要的。如果一个类尚未定义，就不能引用它。

  This isn't usually a problem, especially if we adhere to the recommended *one class per file* rule.
  But sometimes circular references are unavoidable. 
  We're in a bind when class 'A refers to class 'B' and 'B' refers to 'A'.
  One of them has to be defined first. 
  
  这通常不是一个问题，特别是当我们遵循*一个文件一个类*规则的时候。
  但是有时候循环引用可能不能避免。当一个类*A引用类B*，同时'B'引用'A'的时候，我们就陷入困境了：它们中间的某一个必须要先定义。

  The Angular `forwardRef` function creates an *indirect* reference that Angular can resolve later.
  
  Angular的`forwardRef`函数建立一个*间接地*引用，Angular可以随后解析。

  The *Parent Finder* sample is full of circular class references that are impossible to break.

  *Parent Finder*是一个充满了无法解决的循环引用的例子
  
=======

  The order of class declaration matters in TypeScript.
  You can't refer directly to a class until it's been defined.

  This isn't usually a problem, especially if you adhere to the recommended *one class per file* rule.
  But sometimes circular references are unavoidable.
  You're in a bind when class 'A' refers to class 'B' and 'B' refers to 'A'.
  One of them has to be defined first.

  The Angular `forwardRef()` function creates an *indirect* reference that Angular can resolve later.

  The *Parent Finder* sample is full of circular class references that are impossible to break.

>>>>>>> f1345962
:marked
  You face this dilemma when a class makes *a reference to itself*
  as does the `AlexComponent` in its `providers` array.
  The `providers` array is a property of the `@Component` decorator function which must
  appear *above* the class definition.
<<<<<<< HEAD
  
  当一个类*需要引用自身*的时候，我们面临同样的困境，就像在`AlexComponent`的`provdiers`数组中遇到的困境一样。
  该`providers`数组是一个`@Component`装饰器函数的一个属性，它必须在类定义*之前*出现。
  
  We break the circularity with `forwardRef`:

  我们使用`forwardRef`来打破这种循环：

=======

  Break the circularity with `forwardRef`:
>>>>>>> f1345962
+makeExample('cb-dependency-injection/ts/src/app/parent-finder.component.ts','alex-providers','parent-finder.component.ts (AlexComponent providers)')(format='.')
:marked<|MERGE_RESOLUTION|>--- conflicted
+++ resolved
@@ -1,405 +1,285 @@
 include ../_util-fns
 
 :marked
-<<<<<<< HEAD
   Dependency Injection is a powerful pattern for managing code dependencies. 
-  In this cookbook we will explore many of the features of Dependency Injection (DI) in Angular.
+  This cookbook explores many of the features of Dependency Injection (DI) in Angular.
   
   依赖注入是一个用来管理代码依赖的强大模式。在这本“烹饪宝典”中，我们会讨论Angular依赖注入的许多特性。
-=======
-  Dependency Injection is a powerful pattern for managing code dependencies.
-  This cookbook explores many of the features of Dependency Injection (DI) in Angular.
->>>>>>> f1345962
-
+  
 <a id="toc"></a>
 :marked
   # Contents
-
-<<<<<<< HEAD
-  ## 目录
-
-  [Application-wide dependencies](#app-wide-dependencies)
-
-  [应用程序全局依赖](#app-wide-dependencies)
-
-  [External module configuration](#external-module-configuration)
-
-  [外部模块配置](#external-module-configuration)
-
-  [*@Injectable* and nested service dependencies](#nested-dependencies)
-
-  [*@Injectable*与嵌套服务的依赖](#nested-dependencies)
-
-  [Limit service scope to a component subtree](#service-scope)
-
-  [把服务作用域限制到一个子组件树](#service-scope)
-
-  [Multiple service instances (sandboxing)](#multiple-service-instances)
-
-  [多个服务实例(沙箱)](#multiple-service-instances)
-
-  [Qualify dependency lookup with *@Optional* and *@Host*](#qualify-dependency-lookup)
-
-  [使用*@Optional*和*@Host*装饰器来限定依赖查找方式](#qualify-dependency-lookup)
-
-  [Inject the component's DOM element](#component-element)
-
-  [注入组件的DOM元素](#component-element)
-
-  [Define dependencies with providers](#providers)
-
-  [使用提供商定义依赖](#providers)
-
-  * [The *provide* Object literal](#provide)
-
-    [*provide*对象](#provide)
-
-  * [useValue - the *value provider*](#usevalue)
-
-    [useValue - *值提供商*](#usevalue)
-
-  * [useClass - the *class provider*](#useclass)
-
-    [useClass - *类提供商*](#useclass)
-
-  * [useExisting - the *alias provider*](#useexisting)
-
-    [useExisting - *别名提供商*](#useexisting)
-
-  * [useFactory - the *factory provider*](#usefactory)
-
-    [useFactory - *工厂提供商*](#usefactory)
-  
-  [Define providers with object literals](#object-literals)
-
-  [使用对象字面量定义提供商](#object-literals)
-
-  [Provider token alternatives](#tokens)
-
-  [提供商可选令牌](#tokens)
-
-  * [class-interface](#class-interface)
-
-    [类-接口](#class-interface)
-
-  * [OpaqueToken](#opaque-token)
-  
-    [Opaque令牌](#opaque-token)
-
-  [Inject into a derived class](#di-inheritance)
-  
-  [注入到一个派生类](#di-inheritance)
-
-  [Find a parent component by injection](#find-parent)
-
-  [通过注入来查找父组件](#find-parent)
-
-=======
+  
+  # 目录
+
   * [Application-wide dependencies](#app-wide-dependencies)
+  
+    [应用程序全局依赖](#app-wide-dependencies)
+    
   * [External module configuration](#external-module-configuration)
+  
+    [外部模块配置](#external-module-configuration)
+    
   * [`@Injectable()` and nested service dependencies](#nested-dependencies)
+  
+    [`@Injectable()`与嵌套服务的依赖](#nested-dependencies)
 
     * [`@Injectable()`](#injectable-1)
 
   * [Limit service scope to a component subtree](#service-scope)
+  
+    [把服务作用域限制到一个子组件树](#service-scope)
+    
   * [Multiple service instances (sandboxing)](#multiple-service-instances)
+  
+    [多个服务实例(沙箱)](#multiple-service-instances)
+    
   * [Qualify dependency lookup with `@Optional()` and `@Host()`](#qualify-dependency-lookup)
+  
+    [使用`@Optional()`和`@Host()`装饰器来限定依赖查找方式](#qualify-dependency-lookup)
 
     * [Demonstration](#demonstration)
+    
+      [演示](#demonstration)
 
   * [Inject the component's DOM element](#component-element)
+  
+    [注入组件的DOM元素](#component-element)
+    
   * [Define dependencies with providers](#providers)
+  
+    [使用提供商定义依赖](#providers)
 
     * [Defining providers](#defining-providers)
+    
+      [定义提供商](#defining-providers)
+      
     * [The *provide* object literal](#provide)
+    
+      [*provide* 字面量](#provide)
+    
     * [`useValue`&mdash;the *value provider*](#usevalue)
+    
+      [`useValue` - *值提供商*](#usevalue)
+      
     * [`useClass`&mdash;the *class provider*](#useclass)
+    
+      [`useClass` - *类提供商*](#useclass)
+      
     * [`useExisting`&mdash;the *alias provider*](#useexisting)
+    
+      [`useExisting` - *别名提供商*](#useexisting)
+      
     * [`useFactory`&mdash;the *factory provider*](#usefactory)
+    
+      [`useFactory` - *工厂提供商*](#usefactory)
 
   * [Provider token alternatives: the class-interface and `InjectionToken`](#tokens)
-
+  
+    [提供商可选令牌](#tokens)  
+    
     * [class-interface](#class-interface)
+  
+      [类-接口](#class-interface)  
+      
     * [`InjectionToken`](#injection-token)
-
+      
   * [Inject into a derived class](#di-inheritance)
+  
+    [注入到一个派生类](#di-inheritance)
+
   * [Find a parent component by injection](#find-parent)
-
->>>>>>> f1345962
+  
+    [通过注入来查找父组件](#find-parent)
+    
     * [Find parent with a known component type](#known-parent)
 
-      [通过已知组件类型查找父组件](#known-parent)
+      [通过已知组件类型查找父件](#known-parent)
 
     * [Cannot find a parent by its base class](#base-parent)
 
       [无法通过自己的基类查找父组件](#base-parent)
 
     * [Find a parent by its class-interface](#class-interface-parent)
-<<<<<<< HEAD
-
-      [通过类-接口查找父组件](#class-interface-parent)
-
-    * [Find a parent in a tree of parents (*@SkipSelf*)](#parent-tree)
-
+    
+      [通过类-接口查找父组件](#class-interface-parent)    
+      
+    * [Find a parent in a tree of parents with `@SkipSelf()`](#parent-tree)
+      
       [在父组件树里查找一个父组件(*@SkipSelf*)](#parent-tree)
-
-    * [A *provideParent* helper function](#provideparent)
-
+      
+    * [The `Parent` class-interface](#parent-token)
+  
+      [`Parent`类接口](#parent-token)
+      
+    * [A `provideParent()` helper function](#provideparent)
+  
       [*provideParent*助手函数](#provideparent)
 
-  [Break circularities with a forward class reference (*forwardRef*)](#forwardref)
-  
-  [使用类的前向引用(*forwardRef*)打破循环依赖](#forwardref)
-
-:marked
-   **See the <live-example name="cb-dependency-injection"></live-example>**
-   of the code supporting this cookbook.        
+  * [Break circularities with a forward class reference (*forwardRef*)](#forwardref)
+  
+  * [使用类的前向引用(*forwardRef*)打破循环依赖](#forwardref)
+  
+:marked
+   See the <live-example name="cb-dependency-injection"></live-example>
+   of the code in this cookbook.        
    
    要获取本“烹饪宝典”的代码，**参见<live-example name="cb-dependency-injection"></live-example>**。
-=======
-    * [Find a parent in a tree of parents with `@SkipSelf()`](#parent-tree)
-    * [The `Parent` class-interface](#parent-token)
-    * [A `provideParent()` helper function](#provideparent)
-
-  * [Break circularities with a forward class reference (*forwardRef*)](#forwardref)
-
-:marked
-   See the <live-example name="cb-dependency-injection"></live-example>
-   of the code in this cookbook.
->>>>>>> f1345962
-
 .l-main-section
 
 <a id="app-wide-dependencies"></a>
 :marked
-<<<<<<< HEAD
   ## Application-wide dependencies   
-
+  
   ## 应用程序全局依赖
-
+  
   Register providers for dependencies used throughout the application in the root application component, `AppComponent`.
   
   在应用程序根组件`AppComponent`中注册那些被应用程序全局使用的依赖提供商。
-
-  In the following example, we import and register several services
-  (the `LoggerService`, `UserContext`, and the `UserService`)
-  in the `@Component` metadata `providers` array.
-
-  在下面的例子中，通过`@Component`元数据的`providers`数组导入和注册了几个服务(`LoggerService`, `UserContext`和`UserService`)。
-
-+makeExample('cb-dependency-injection/ts/src/app/app.component.ts','import-services','src/app/app.component.ts (excerpt)')(format='.') 
-=======
-  ## Application-wide dependencies
-  Register providers for dependencies used throughout the application in the root application component, `AppComponent`.
-
-  The following example shows importing and registering
+  
+  The following exampleshows importing and registering 
   the `LoggerService`, `UserContext`, and the `UserService`
   in the `@Component` metadata `providers` array.
 
+  在下面的例子中，通过`@Component`元数据的`providers`数组导入和注册了几个服务(`LoggerService`, `UserContext`和`UserService`)。
+
 +makeExample('cb-dependency-injection/ts/src/app/app.component.ts','import-services','src/app/app.component.ts (excerpt)')(format='.')
->>>>>>> f1345962
 :marked
   All of these services are implemented as classes.
   Service classes can act as their own providers which is why listing them in the `providers` array
-<<<<<<< HEAD
-  is all the registration we need.
+  is all the registration you need.
 
   所有这些服务都是用类实现的。服务类能充当自己的提供商，这就是为什么只要把它们列在`providers`数组里就算注册成功了。
-
-.l-sub-section
-  :marked
-    A *provider* is something that can create or deliver a service.
-    Angular creates a service instance from a class provider by "new-ing" it.
-    Learn more about Providers [below](#providers).
-
-    *提供商*是用来新建或者交付服务的。Angular拿到“类提供商”之后，会通过“new”操作来新建服务实例。从[下面](#providers)可以学到更多关于提供商的知识。
-
-:marked
-  Now that we've registered these services,
-  Angular can inject them into the constructor of *any* component or service, *anywhere* in the application.
-
-  现在我们已经注册了这些服务，这样Angular就能在应用程序的*任何地方*，把它们注入到*任何*组件和服务的构造函数里。
-
-+makeExample('cb-dependency-injection/ts/src/app/hero-bios.component.ts','ctor','src/app/hero-bios.component.ts (component constructor injection)')(format='.')
-=======
-  is all the registration you need.
+  
 .l-sub-section
   :marked
     A *provider* is something that can create or deliver a service.
     Angular creates a service instance from a class provider by using `new`.
     Read more about providers in the [Dependency Injection](../guide/dependency-injection.html#!#injector-providers)
     guide.
+    
+    *提供商*是用来新建或者交付服务的。
+    Angular拿到“类提供商”之后，会通过“new”操作来新建服务实例。
+    从[依赖注入](../guide/dependency-injection.html#!#injector-providers)一章可以学到关于提供商的更多知识。
+
 :marked
   Now that you've registered these services,
   Angular can inject them into the constructor of *any* component or service, *anywhere* in the application.
+
+  现在我们已经注册了这些服务，这样Angular就能在应用程序的*任何地方*，把它们注入到*任何*组件和服务的构造函数里。
+
 +makeExample('cb-dependency-injection/ts/src/app/hero-bios.component.ts','ctor','src/app/hero-bios.component.ts (component constructor injection)')(format='.')
 
 +makeExample('cb-dependency-injection/ts/src/app/user-context.service.ts','ctor','src/app/user-context.service.ts (service constructor injection)')(format='.')
->>>>>>> f1345962
 
 <a id="external-module-configuration"></a>
 .l-main-section
 :marked
   ## External module configuration
-<<<<<<< HEAD
-
+  
   ## 外部模块配置
-
-  We often register providers in the `NgModule` rather than in the root application component.
-
-  经常在`NgModule`中需要注册提供商，而不是在应用程序根组件中。
-    
-  We do this when (a) we expect the service to be injectable everywhere
-  or (b) we must configure another application global service _before it starts_.
-
-  在下列两种情况下这么注册：(1) 希望服务在整个应用的每个角落都可以被被注入，或者(2) 必须在应用**启动前**注册一个全局服务。
-  
-  We see an example of the second case here, where we configure the Component Router with a non-default
-  [location strategy](../guide/router.html#location-strategy) by listing its provider 
-  in the `providers` list of the `AppModule`.
-
-  下面的例子时第二种情况下，配置一个非默认的[location strategy](../guide/router.html#location-strategy)的路由器，把它加入到`AppModule`的`providers`数组中。
-  
-+makeExample('cb-dependency-injection/ts/src/app/app.module.ts','providers','src/app/app.module.ts (providers)')(format='.') 
-=======
+  
   Generally, register providers in the `NgModule` rather than in the root application component.
+  
+  我们通常会在`NgModule`中注册提供商，而不是在应用程序根组件中。
 
   Do this when you expect the service to be injectable everywhere,
   or you are configuring another application global service _before the application starts_.
+  
+  如果你希望这个服务在应用中到处都可以被注入，或者必须在应用**启动前**注册一个全局服务，那就这么做。
 
   Here is an example of the second case, where the component router configuration includes a non-default
   [location strategy](../guide/router.html#location-strategy) by listing its provider
   in the `providers` list of the `AppModule`.
-
-+makeExample('cb-dependency-injection/ts/src/app/app.module.ts','providers','src/app/app.module.ts (providers)')(format='.')
->>>>>>> f1345962
+  
+  下面的例子是第二种情况，它为组件路由器配置了一个非默认的[地址策略（location strategy）](../guide/router.html#location-strategy)，并把它加入到`AppModule`的`providers`数组中。
+  
++makeExample('cb-dependency-injection/ts/src/app/app.module.ts','providers','src/app/app.module.ts (providers)')(format='.') 
 
 a(id="injectable")
 a(id="nested-dependencies")
 .l-main-section
 :marked
-<<<<<<< HEAD
-  ## *@Injectable* and nested service dependencies
+  ## _@Injectable()_ and nested service dependencies
 
   ## *@Injectable*和嵌套服务依赖
-
+  
   The consumer of an injected service does not know how to create that service.
   It shouldn't care.
   It's the dependency injection's job to create and cache that service.
   
   这些被注入服务的消费者不需要知道如何创建这个服务，它也不应该在乎。新建和缓存这个服务是依赖注入器的工作。
-
-  Sometimes a service depends on other services ... which may depend on yet other services.
-  Resolving these nested dependencies in the correct order is also the framework's job.
-  At each step, the consumer of dependencies simply declares what it requires in its constructor and the framework takes over.
-  
-  有时候一个服务依赖其它服务...而其它服务可能依赖另外的更多服务。按正确的顺序解析这些嵌套依赖也是框架的工作。
-  在每一步，依赖的使用者只要在它的构造函数里简单声明它需要什么，框架就会完成所有剩下的事情。
-
-  For example, we inject both the `LoggerService` and the `UserContext` in the `AppComponent`.
-
-  比如，我们在`AppComponent`里注入的`LoggerService`和`UserContext`。
-
-=======
-  ## _@Injectable()_ and nested service dependencies
-  The consumer of an injected service does not know how to create that service.
-  It shouldn't care.
-  It's the dependency injection's job to create and cache that service.
-
-  Sometimes a service depends on other services, which may depend on yet other services.
+  
+  Sometimes a service depends on other services , which may depend on yet other services.
   Resolving these nested dependencies in the correct order is also the framework's job.
   At each step, the consumer of dependencies simply declares what it requires in its
   constructor and the framework takes over.
+  
+  有时候一个服务依赖其它服务...而其它服务可能依赖另外的更多服务。按正确的顺序解析这些嵌套依赖也是框架的工作。
+  在每一步，依赖的使用者只要在它的构造函数里简单声明它需要什么，框架就会完成所有剩下的事情。
+  
 
   The following example shows injecting both the `LoggerService` and the `UserContext` in the `AppComponent`.
->>>>>>> f1345962
+  
+  在下列例子中，我们往`AppComponent`里注入的`LoggerService`和`UserContext`。
+  
 +makeExample('cb-dependency-injection/ts/src/app/app.component.ts','ctor','src/app/app.component.ts')(format='.')
 
 :marked
   The `UserContext` in turn has its own dependencies on both the `LoggerService` and
   a `UserService` that gathers information about a particular user.
-<<<<<<< HEAD
   
   `UserContext`有两个依赖`LoggerService`(再一次)和负责获取特定用户信息的`UserService`。
-=======
->>>>>>> f1345962
-
+  
 +makeExample('cb-dependency-injection/ts/src/app/user-context.service.ts','injectables','user-context.service.ts (injection)')(format='.')
 
 :marked
  When Angular creates the `AppComponent`, the dependency injection framework creates an instance of the `LoggerService` and
  starts to create the `UserContextService`.
-<<<<<<< HEAD
  The `UserContextService` needs the `LoggerService`, which the framework already has, and the `UserService`, which it has yet to create. 
- The `UserService` has no dependencies so the dependency injection framework can just `new` one into existence.
+ The `UserService` has no dependencies so the dependency injection framework can justuse `new` to instantiateone .
  
  当Angular新建`AppComponent`时，依赖注入框架先创建一个`LoggerService`的实例，然后创建`UserContextService`实例。
  `UserContextService`需要框架已经创建好的`LoggerService`实例和尚未创建的`UserService`实例。
  `UserService`没有其它依赖，所以依赖注入框架可以直接`new`一个实例。
-
- The beauty of dependency injection is that the author of `AppComponent` didn't care about any of this.
- The author simply declared what was needed in the constructor (`LoggerService` and `UserContextService`) and the framework did the rest.
+ 
+ The beauty of dependency injection is that  `AppComponent` doesn't care about any of this. 
+ You simply declare what is needed in the constructor (`LoggerService` and `UserContextService`) and the framework does the rest.
  
  依赖注入最帅的地方在于，`AppComponent`的作者不需要在乎这一切。作者只是在(`LoggerService`和`UserContextService`的)构造函数里面简单的声明一下，框架就完成了剩下的工作。
-
+ 
  Once all the dependencies are in place, the `AppComponent` displays the user information:
-
+ 
  一旦所有依赖都准备好了，`AppComponent`就会显示用户信息：
-
-=======
- The `UserContextService` needs the `LoggerService`, which the framework already has, and the `UserService`, which it has yet to create.
- The `UserService` has no dependencies so the dependency injection framework can just
- use `new` to instantiate one.
-
- The beauty of dependency injection is that `AppComponent` doesn't care about any of this.
- You simply declare what is needed in the constructor (`LoggerService` and `UserContextService`)
- and the framework does the rest.
-
- Once all the dependencies are in place, the `AppComponent` displays the user information:
-
->>>>>>> f1345962
+  
 figure.image-display
   img(src="/resources/images/cookbooks/dependency-injection/logged-in-user.png" alt="Logged In User")
 
 a#injectable-1
 :marked
   ### *@Injectable()*
-<<<<<<< HEAD
+  
   ### *@Injectable()*
-
-  Notice the `@Injectable()`decorator on the `UserContextService` class.
-
+  
+  Notice the `@Injectable()`decorator on the `UserContextService` class. 
+  
   注意在`UserContextService`类里面的`@Injectable()`装饰器。
-
+  
 +makeExample('cb-dependency-injection/ts/src/app/user-context.service.ts','injectable','user-context.service.ts (@Injectable)')(format='.')
 :marked
   That decorator makes it possible for Angular to identify the types of its two dependencies, `LoggerService` and `UserService`.
   
   该装饰器让Angular有能力识别这两个依赖 `LoggerService` 和 `UserService`的类型。
-
-  Technically, the `@Injectable()`decorator is only _required_ for a service class that has _its own dependencies_.
-  The `LoggerService` doesn't depend on anything. The logger would work if we omitted `@Injectable()`
+  
+  Technically, the `@Injectable()`decorator is only required for a service class that has _its own dependencies_.
+  The `LoggerService` doesn't depend on anything. The logger would work if you omitted `@Injectable()`
   and the generated code would be slightly smaller. 
   
   严格来说，这个`@Injectable()`装饰器只在一个服务类有_自己的依赖_的时候，才是_不可缺少_的。
   `LoggerService`不依赖任何东西，所以该日志服务在没有`@Injectable()`的时候应该也能工作，生成的代码也更少一些。
-
-  But the service would break the moment we gave it a dependency and we'd have to go back and
-  and add `@Injectable()` to fix it. We add `@Injectable()` from the start for the sake of consistency and to avoid future pain.
-=======
-  Notice the `@Injectable()`decorator on the `UserContextService` class.
-+makeExample('cb-dependency-injection/ts/src/app/user-context.service.ts','injectable','user-context.service.ts (@Injectable)')(format='.')
-:marked
-  That decorator makes it possible for Angular to identify the types of its two dependencies, `LoggerService` and `UserService`.
-
-  Technically, the `@Injectable()`decorator is only required for a service class that has _its own dependencies_.
-  The `LoggerService` doesn't depend on anything. The logger would work if you omitted `@Injectable()`
-  and the generated code would be slightly smaller.
-
-  But the service would break the moment you gave it a dependency and you'd have to go back
-  and add `@Injectable()` to fix it. Add `@Injectable()` from the start for the sake
-  of consistency and to avoid future pain.
->>>>>>> f1345962
+  
+  But the service would break the moment you gave it a dependency and you'd have to go back 
+  and add `@Injectable()` to fix it. Add `@Injectable()` from the start for the sake of consistency and to avoid future pain.
 
   但是在给它添加依赖的那一瞬间，该服务就会停止工作，要想修复它，就必须要添加`@Injectable()`。
   为了保持一致性和防止将来的麻烦，推荐从一开始就加上`@Injectable()`。
@@ -425,77 +305,51 @@
 .l-main-section
 :marked
   ## Limit service scope to a component subtree
-<<<<<<< HEAD
   
   ## 把服务作用域限制到一个组件支树
-
-  All injected service dependencies are singletons meaning that,
-  for a given dependency injector ("injector"), there is only one instance of service. 
-
+  
+  All injected service dependencies are singletons meaning that, 
+  for a given dependency injector , there is only one instance of service. 
+  
   所有被注入的服务依赖都是单例的，也就是说，在任意一个依赖注入器("injector")中，每个服务只有唯一的实例。
-=======
-
-  All injected service dependencies are singletons meaning that,
-  for a given dependency injector, there is only one instance of service.
->>>>>>> f1345962
-
+  
   But an Angular application has multiple dependency injectors, arranged in a tree hierarchy that parallels the component tree.
   So a particular service can be *provided* and created at any component level and multiple times
   if provided in multiple components.
-
-<<<<<<< HEAD
+  
   但是Angular应用程序有多个依赖注入器，组织成一个与组件树平行的树状结构。所以，可以在任何组件级别*提供*(和建立)特定的服务。如果在多个组件中注入，服务就会被新建出多个实例，分别提供给不同的组件。
-
+  
   By default, a service dependency provided in one component is visible to all of its child components and 
   Angular injects the same service instance into all child components that ask for that service.
   
   默认情况下，一个组件中注入的服务依赖，会在该组件的所有子组件中可见，而且Angular会把同样的服务实例注入到需要该服务的子组件中。
-
+  
   Accordingly, dependencies provided in the root `AppComponent` can be injected into *any* component *anywhere* in the application.
   
   所以，在根部的`AppComponent`提供的依赖单例就能被注入到应用程序中*任何地方*的*任何*组件。
-
-  That isn't always desirable.
-  Sometimes we want to restrict service availability to a particular region of the application.
+  
+  That isn't always desirable. 
+  Sometimes you want to restrict service availability to a particular region of the application.
   
   但这不一定总是想要的。有时候我们想要把服务的有效性限制到应用程序的一个特定区域。
-
-  We can limit the scope of an injected service to a *branch* of the application hierarchy
-  by providing that service *at the sub-root component for that branch*.
-  Here we provide the `HeroService` to the `HeroesBaseComponent` by listing it in the `providers` array:
-
-  通过*在组件树的子级根组件*中提供服务，可以把一个被注入服务的作用域局限在应用程序结构中的某个*分支*中。
-  这里通过列入`providers`数组，在`HeroesBaseComponent`中提供了`HeroService`：
-
-+makeExample('cb-dependency-injection/ts/src/app/sorted-heroes.component.ts','injection','src/app/sorted-heroes.component.ts (HeroesBaseComponent excerpt)')
-:marked
-  When Angular creates the `HeroesBaseComponent`, it also creates a new instance of `HeroService` 
-  that is visible only to the component and its children (if any).
-  
-  当Angular新建`HeroBaseComponent`的时候，它会同时新建一个`HeroService`实例，该实例只在该组件及其子组件(如果有)中可见。
-
-  We could also provide the `HeroService` to a *different* component elsewhere in the application.
-=======
-  By default, a service dependency provided in one component is visible to all of its child components and
-  Angular injects the same service instance into all child components that ask for that service.
-
-  Accordingly, dependencies provided in the root `AppComponent` can be injected into *any* component *anywhere* in the application.
-
-  That isn't always desirable.
-  Sometimes you want to restrict service availability to a particular region of the application.
-
+  
   You can limit the scope of an injected service to a *branch* of the application hierarchy
   by providing that service *at the sub-root component for that branch*.
   This example shows how similar providing a service to a sub-root component is
   to providing a service in the root `AppComponent`. The syntax is the same.
   Here, the `HeroService` is availble to the `HeroesBaseComponent` because it is in the `providers` array:
+
+  通过*在组件树的子级根组件*中提供服务，可以把一个被注入服务的作用域局限在应用程序结构中的某个*分支*中。
+  这里通过列入`providers`数组，在`HeroesBaseComponent`中提供了`HeroService`：
+  
 +makeExample('cb-dependency-injection/ts/src/app/sorted-heroes.component.ts','injection','src/app/sorted-heroes.component.ts (HeroesBaseComponent excerpt)')
 :marked
   When Angular creates the `HeroesBaseComponent`, it also creates a new instance of `HeroService`
   that is visible only to the component and its children, if any.
+  
+  当Angular新建`HeroBaseComponent`的时候，它会同时新建一个`HeroService`实例，该实例只在该组件及其子组件(如果有)中可见。
 
   You could also provide the `HeroService` to a *different* component elsewhere in the application.
->>>>>>> f1345962
   That would result in a *different* instance of the service, living in a *different* injector.
 
   也可以在应用程序别处的*不同的*组件里提供`HeroService`。这样就会导致在*不同*注入器中存在该服务的*不同*实例。
@@ -518,96 +372,67 @@
 
     This much Dependency Injection knowledge may be all that many Angular developers
     ever need to build their applications. It doesn't always have to be more complicated.
-<<<<<<< HEAD
     
     对一些Angular开发者来说，这么多依赖注入知识可能已经是它们需要知道的全部了。不是每个人都需要更复杂的用法。
-=======
->>>>>>> f1345962
-
 <a id="multiple-service-instances"></a>
 .l-main-section
 :marked
   ## Multiple service instances (sandboxing)
-<<<<<<< HEAD
+  
   ## 多个服务实例(sandboxing)
-
-  Sometimes we want multiple instances of a service at *the same level of the component hierarchy*.
+  
+  Sometimes you want multiple instances of a service at *the same level of the component hierarchy*.
   
   在*同一个级别的组件树*里，有时需要一个服务的多个实例。
-
-  A good example is a service that holds state for its companion component instance.
-  We need a separate instance of the service for each component.
+  
+  A good example is a service that holds state for its companion component instance. 
+  You need a separate instance of the service for each component.
   Each service has its own work-state, isolated from the service-and-state of a different component.
-  We call this *sandboxing* because each service and component instance has its own sandbox to play in.
+  This is called *sandboxing* because each service and component instance has its own sandbox to play in.
   
   一个用来保存其伴生组件的实例状态的服务就是个好例子。
   每个组件都需要该服务的单独实例。
   每个服务有自己的工作状态，与其它组件的服务和状态隔离。我们称作*沙盒化*，因为每个服务和组件实例都在自己的沙盒里运行。
-
+  
   <a id="hero-bios-component"></a>
+  
   Imagine a `HeroBiosComponent` that presents three instances of the `HeroBioComponent`. 
-
+  
   想象一下，一个`HeroBiosComponent`组件显示三个`HeroBioComponent`的实例。
-
-=======
-
-  Sometimes you want multiple instances of a service at *the same level of the component hierarchy*.
-
-  A good example is a service that holds state for its companion component instance.
-  You need a separate instance of the service for each component.
-  Each service has its own work-state, isolated from the service-and-state of a different component.
-  This is called *sandboxing* because each service and component instance has its own sandbox to play in.
-
-  <a id="hero-bios-component"></a>
-  Imagine a `HeroBiosComponent` that presents three instances of the `HeroBioComponent`.
->>>>>>> f1345962
+  
 +makeExample('cb-dependency-injection/ts/src/app/hero-bios.component.ts','simple','ap/hero-bios.component.ts')
 :marked
   Each `HeroBioComponent` can edit a single hero's biography.
   A `HeroBioComponent` relies on a `HeroCacheService` to fetch, cache, and perform other persistence operations on that hero.
-<<<<<<< HEAD
 
   每个`HeroBioComponent`都能编辑一个英雄的生平。`HeroBioComponent`依赖`HeroCacheService`服务来对该英雄进行读取、缓存和执行其它持久化操作。
 
-=======
->>>>>>> f1345962
 +makeExample('cb-dependency-injection/ts/src/app/hero-cache.service.ts','service','src/app/hero-cache.service.ts')
 :marked
   Clearly the three instances of the `HeroBioComponent` can't share the same `HeroCacheService`.
   They'd be competing with each other to determine which hero to cache.
-<<<<<<< HEAD
   
   很明显，这三个`HeroBioComponent`实例不能共享一样的`HeroCacheService`。要不然它们会相互冲突，争相把自己的英雄放在缓存里面。
-
-  Each `HeroBioComponent` gets its *own* `HeroCacheService` instance
+  
+  Each `HeroBioComponent` gets its *own* `HeroCacheService` instance 
   by listing the `HeroCacheService` in its metadata `providers` array.
 
   通过在自己的元数据(metadata)`providers`数组里面列出`HeroCacheService`, 每个`HeroBioComponent`就能*拥有*自己独立的`HeroCacheService`实例。
 
-=======
-
-  Each `HeroBioComponent` gets its *own* `HeroCacheService` instance
-  by listing the `HeroCacheService` in its metadata `providers` array.
->>>>>>> f1345962
 +makeExample('cb-dependency-injection/ts/src/app/hero-bio.component.ts','component','src/app/hero-bio.component.ts')
 :marked
   The parent `HeroBiosComponent` binds a value to the `heroId`.
   The `ngOnInit` passes that `id` to the service, which fetches and caches the hero.
   The getter for the `hero` property pulls the cached hero from the service.
   And the template displays this data-bound property.
-
-<<<<<<< HEAD
+  
   父组件`HeroBiosComponent`把一个值绑定到`heroId`。`ngOnInit`把该`id`传递到服务，然后服务获取和缓存英雄。`hero`属性的getter从服务里面获取缓存的英雄，并在模板里显示它绑定到属性值。
-
+  
   Find this example in <live-example name="cb-dependency-injection">live code</live-example>
   and confirm that the three `HeroBioComponent` instances have their own cached hero data. 
-
+  
   到<live-example name="cb-dependency-injection">在线例子</live-example>中找到这个例子，确认三个`HeroBioComponent`实例拥有自己独立的英雄数据缓存。
-
-=======
-  Find this example in <live-example name="cb-dependency-injection">live code</live-example>
-  and confirm that the three `HeroBioComponent` instances have their own cached hero data.
->>>>>>> f1345962
+  
 figure.image-display
   img(src="/resources/images/cookbooks/dependency-injection/hero-bios.png" alt="Bios")
 
@@ -615,78 +440,54 @@
 a(id="qualify-dependency-lookup")
 .l-main-section
 :marked
-<<<<<<< HEAD
-  ## Qualify dependency lookup with *@Optional* and *@Host*
-
-  ## 使用*@Optional*和*@Host*装饰器来限定依赖查找方式
-
-  We learned that dependencies can be registered at any level in the component hierarchy.
-  
-  我们学过，依赖可以被注入到任何组件级别。
-
-  When a component requests a dependency, Angular starts with that component's injector and walks up the injector tree
-  until it finds the first suitable provider.  Angular throws an error if it can't find the dependency during that walk. 
-
-  当组件申请一个依赖时，Angular从该组件本身的注入器开始，沿着依赖注入器的树往上找，直到找到第一个符合要求的提供商。如果Angular不能在这个过程中找到合适的依赖，它就会抛出一个错误。
-
-  We *want* this behavior most of the time. 
-  But sometimes we need to limit the search and/or accommodate a missing dependency.
-  We can modify Angular's search behavior with the `@Host` and `@Optional` qualifying decorators,
-  used individually or together.
-  
-  大部分时候，我们确实*想要*这个行为。
-  但是有时候，需要限制这个(依赖)查找逻辑，且/或提供一个缺失的依赖。
-  单独或联合使用`@Host`和`@Optional`限定型装饰器，就可以修改Angular的查找行为。
-
-  The `@Optional` decorator tells Angular to continue when it can't find the dependency.
-  Angular sets the injection parameter to `null` instead.
-  
-  当Angular找不到依赖时，`@Optional`装饰器会告诉Angular继续执行。Angular把此注入参数设置为`null`(而不用默认的抛出错误的行为)。
-
-  The `@Host` decorator stops the upward search at the *host component*.
-  
-  `@Host`装饰器将把往上搜索的行为截止在*宿主组件*
-
-  The host component is typically the component requesting the dependency.
-  But when this component is projected into a *parent* component, that parent component becomes the host.
-  We look at this second, more interesting case in our next example.
-  
-  宿主组件通常是申请这个依赖的组件。但当这个组件被投影(projected)进一个*父组件*后，这个父组件就变成了宿主。我们先思考一下，更多有趣的案例还在后面。
-
-  ### Demonstration
-  
-  ### 示范
-
-  The `HeroBiosAndContactsComponent` is a revision of the `HeroBiosComponent` that we looked at [above](#hero-bios-component).
-
-  `HeroBiosAndContactsComponent`是[前面](#hero-bios-component)见过的`HeroBiosComponent`的修改版。
-
-=======
   ## Qualify dependency lookup with _@Optional()_ and `@Host()`
+  
+  ## 使用*@Optional()*和`@Host()`装饰器来限定依赖查找方式
+  
   As you now know, dependencies can be registered at any level in the component hierarchy.
+  
+  我们知道，依赖可以被注入到任何组件级别。
 
   When a component requests a dependency, Angular starts with that component's injector and walks up the injector tree
   until it finds the first suitable provider.  Angular throws an error if it can't find the dependency during that walk.
+  
+  当组件申请一个依赖时，Angular从该组件本身的注入器开始，沿着依赖注入器的树往上找，直到找到第一个符合要求的提供商。如果Angular不能在这个过程中找到合适的依赖，它就会抛出一个错误。
 
   You *want* this behavior most of the time.
   But sometimes you need to limit the search and/or accommodate a missing dependency.
   You can modify Angular's search behavior with the `@Host` and `@Optional` qualifying decorators,
   used individually or together.
-
-  The `@Optional` decorator tells Angular to continue when it can't find the dependency.
+  
+  大部分时候，我们确实*想要*这个行为。
+  但是有时候，需要限制这个(依赖)查找逻辑，且/或提供一个缺失的依赖。
+  单独或联合使用`@Host`和`@Optional`限定型装饰器，就可以修改Angular的查找行为。
+  
+  The `@Optional` decorator tells Angular to continue when it can't find the dependency. 
   Angular sets the injection parameter to `null` instead.
-
-  The `@Host` decorator stops the upward search at the *host component*.
-
-  The host component is typically the component requesting the dependency.
+  
+  当Angular找不到依赖时，`@Optional`装饰器会告诉Angular继续执行。Angular把此注入参数设置为`null`(而不用默认的抛出错误的行为)。
+  
+  The `@Host` decorator stops the upward search at the *host component*. 
+  
+  `@Host`装饰器将把往上搜索的行为截止在*宿主组件*
+  
+  The host component is typically the component requesting the dependency. 
   But when this component is projected into a *parent* component, that parent component becomes the host.
   The next example covers this second case.
+  
+  宿主组件通常是申请这个依赖的组件。但当这个组件被投影(projected)进一个*父组件*后，这个父组件就变成了宿主。
+  下一个例子会演示第二种情况。
 
 a#demonstration
 :marked
   ### Demonstration
+  
+  ### 示范
+
   The `HeroBiosAndContactsComponent` is a revision of the `HeroBiosComponent` that you looked at [above](#hero-bios-component).
->>>>>>> f1345962
+
+  `HeroBiosAndContactsComponent`是[前面](#hero-bios-component)见过的`HeroBiosComponent`的修改版。
+  
 +makeExample('cb-dependency-injection/ts/src/app/hero-bios.component.ts','hero-bios-and-contacts','src/app/hero-bios.component.ts (HeroBiosAndContactsComponent)')
 :marked
   Focus on the template:
@@ -711,60 +512,35 @@
 figure.image-display
   img(src="/resources/images/cookbooks/dependency-injection/hero-bio-and-content.png" alt="bio and contact")
 :marked
-<<<<<<< HEAD
-  Here's the `HeroContactComponent` which demonstrates the qualifying decorators that we're talking about in this section:
+  Here's the `HeroContactComponent` which demonstrates the qualifying decorators:
 
   下面的`HeroContactComponent`，示范了在本节一直在讨论的限定型装饰器(@Optional和@Host)：
-
+  
 +makeExample('cb-dependency-injection/ts/src/app/hero-contact.component.ts','component','src/app/hero-contact.component.ts')
 :marked
-  Focus on the constructor parameters
-
-  注意看构造函数的参数
+  Focus on the constructor parameters:
+
+  注意看构造函数的参数：
 
 +makeExample('cb-dependency-injection/ts/src/app/hero-contact.component.ts','ctor-params','src/app/hero-contact.component.ts')(format='.')
 :marked
   The `@Host()` function decorating the  `heroCache` property ensures that 
-  we get a reference to the cache service from the parent `HeroBioComponent`.
-  Angular throws if the parent lacks that service, even if a component higher in the component tree happens to have that service.
+  you get a reference to the cache service from the parent `HeroBioComponent`.
+  Angular throws an errorif the parent lacks that service, even if a component higher in the component tree happens to have it.
   
   `@Host()`函数是`heroCache`属性的装饰器，确保从其父组件`HeroBioComponent`得到一个缓存服务。如果该父组件不存在这个服务，Angular就会抛出错误，即使组件树里的再上级有某个组件拥有这个服务，Angular也会抛出错误。
-=======
-  Here's the `HeroContactComponent` which demonstrates the qualifying decorators:
-+makeExample('cb-dependency-injection/ts/src/app/hero-contact.component.ts','component','src/app/hero-contact.component.ts')
-:marked
-  Focus on the constructor parameters:
-+makeExample('cb-dependency-injection/ts/src/app/hero-contact.component.ts','ctor-params','src/app/hero-contact.component.ts')(format='.')
-:marked
-  The `@Host()` function decorating the  `heroCache` property ensures that
-  you get a reference to the cache service from the parent `HeroBioComponent`.
-  Angular throws an error if the parent lacks that service, even if a component higher
-  in the component tree happens to have it.
->>>>>>> f1345962
-
+  
   A second `@Host()` function decorates the `loggerService` property.
   The only `LoggerService` instance in the app is provided at the `AppComponent` level.
   The host `HeroBioComponent` doesn't have its own `LoggerService` provider.
-<<<<<<< HEAD
   
   另一个`@Host()`函数是属性`loggerService`的装饰器，我们知道在应用程序中，只有一个`LoggerService`实例，也就是在`AppComponent`级提供的服务。
   该宿主`HeroBioComponent`没有自己的`LoggerService`提供商。
-
-  Angular would throw an error if we hadn't also decorated the property with the `@Optional()` function.
-  Thanks to `@Optional()`, Angular sets the `loggerService` to null and the rest of the component adapts.
-  
-  如果没有同时使用`@Optional()`装饰器的话，Angular就会抛出错误。多亏了`@Optional()`，Angular把`loggerService`设置为null，并继续执行组件而不会抛出错误。
-
-.l-sub-section
-  :marked
-    We'll come back to the `elementRef` property shortly.
-
-    我们将很快回到`elementRef`属性。
-=======
-
+  
   Angular would throw an error if you hadn't also decorated the property with the `@Optional()` function.
   Thanks to `@Optional()`, Angular sets the `loggerService` to null and the rest of the component adapts.
->>>>>>> f1345962
+  
+  如果没有同时使用`@Optional()`装饰器的话，Angular就会抛出错误。多亏了`@Optional()`，Angular把`loggerService`设置为null，并继续执行组件而不会抛出错误。
 
 :marked
   Here's the `HeroBiosAndContactsComponent` in action.
@@ -793,53 +569,35 @@
 
 <a id="component-element"></a>
 :marked
-<<<<<<< HEAD
-  ## Inject the component's element
-  
+  ## Inject the component's DOM element
+
   ## 注入组件的元素
-
-  On occasion we might need to access a component's corresponding DOM element.
-  Although we strive to avoid it, many visual effects and 3rd party tools (such as jQuery)
-  require DOM access. 
-  
-  偶尔，可能需要访问一个组件对应的DOM元素。尽量避免这样做，但还是有很多视觉效果和第三方工具(比如jQuery)需要访问DOM。
-
-  To illustrate, we've written a simplified version of the `HighlightDirective` from
-  the [Attribute Directives](../guide/attribute-directives.html) chapter.
-
-  为了说明这一点，我们在[属性型指令](../guide/attribute-directives.html)`HighlightDirective`的基础上，编写了一个简化版本。
-
-=======
-  ## Inject the component's DOM element
 
   On occasion you might need to access a component's corresponding DOM element.
   Although developers strive to avoid it, many visual effects and 3rd party tools, such as jQuery,
   require DOM access.
 
+  偶尔，可能需要访问一个组件对应的DOM元素。尽量避免这样做，但还是有很多视觉效果和第三方工具(比如jQuery)需要访问DOM。
+
   To illustrate, here's a simplified version of the `HighlightDirective` from
   the [Attribute Directives](../guide/attribute-directives.html) page.
->>>>>>> f1345962
+
+  为了说明这一点，我们在[属性型指令](../guide/attribute-directives.html)`HighlightDirective`的基础上，编写了一个简化版本。
+  
 +makeExample('cb-dependency-injection/ts/src/app/highlight.directive.ts','','src/app/highlight.directive.ts')
 :marked
   The directive sets the background to a highlight color when the user mouses over the
   DOM element to which it is applied.
-<<<<<<< HEAD
   
   当用户把鼠标移到DOM元素上时，指令将该元素的背景设置为一个高亮颜色。
-
-  Angular set the constructor's `el` parameter to the injected `ElementRef` which is
+  
+  Angular sets the constructor's `el` parameter to the injected `ElementRef`, which is 
   a wrapper around that DOM element. 
   Its `nativeElement` property exposes the DOM element for the directive to manipulate.
   
   Angular把构造函数参数`el`设置为注入的`ElementRef`，该`ElementRef`代表了宿主的DOM元素， 它的`nativeElement`属性把该DOM元素暴露给了指令。
-=======
-
-  Angular sets the constructor's `el` parameter to the injected `ElementRef`, which is
-  a wrapper around that DOM element.
-  Its `nativeElement` property exposes the DOM element for the directive to manipulate.
->>>>>>> f1345962
-
-  The sample code applies the directive's `myHighlight` attribute to two `<div>` tags,
+  
+  The sample code applies the directive's `myHighlight` attribute to two `<div>` tags, 
   first without a value (yielding the default color) and then with an assigned color value.
 
   下面的代码把指令的`myHighlight`属性(Attribute)填加到两个`<div>`标签里，一个没有赋值，一个赋值了颜色。
@@ -857,52 +615,30 @@
 .l-main-section
 :marked
   ## Define dependencies with providers
-<<<<<<< HEAD
   
   ## 使用提供商来定义依赖
 
-  In this section we learn to write providers that deliver dependent services.
-  
-  在这个部分，我们学习如何编写提供商来提供被依赖的服务。
-
-  ### Background
-  ### 背景知识
-
-  We get a service from a dependency injector by giving it a ***token***.
-  
-  我们通过给依赖注入器提供***令牌***来获取服务。
-
-  We usually let Angular handle this transaction for us by specifying a constructor parameter and its type.
-  The parameter type serves as the injector lookup *token*. 
-  Angular passes this token to the injector and assigns the result to the parameter.
-  Here's a typical example:
-
-  我们通常在构造函数里面，为参数指定类型，让Angular来处理依赖注入。该参数类型就是依赖注入器所需的*令牌*。
-  Angular把该令牌传给注入器，然后把得到的结果赋给参数。下面是一个典型的例子：
-
-+makeExample('cb-dependency-injection/ts/src/app/hero-bios.component.ts','ctor','src/app/hero-bios.component.ts (组件构造器注入)')(format='.')
-=======
-
   This section demonstrates how to write providers that deliver dependent services.
+  
+  在这个部分，我们将演示如何编写提供商来提供被依赖的服务。
 
   Get a service from a dependency injector by giving it a ***token***.
+  
+  我们给依赖注入器提供***令牌***来获取服务。
 
   You usually let Angular handle this transaction by specifying a constructor parameter and its type.
   The parameter type serves as the injector lookup *token*.
   Angular passes this token to the injector and assigns the result to the parameter.
   Here's a typical example:
 
-+makeExample('cb-dependency-injection/ts/src/app/hero-bios.component.ts','ctor','src/app/hero-bios.component.ts (component constructor injection)')(format='.')
->>>>>>> f1345962
+  我们通常在构造函数里面，为参数指定类型，让Angular来处理依赖注入。该参数类型就是依赖注入器所需的*令牌*。
+  Angular把该令牌传给注入器，然后把得到的结果赋给参数。下面是一个典型的例子：
+
++makeExample('cb-dependency-injection/ts/src/app/hero-bios.component.ts','ctor','src/app/hero-bios.component.ts (组件构造器注入)')(format='.')
 :marked
   Angular asks the injector for the service associated with the `LoggerService`
   and assigns the returned value to the `logger` parameter.
-<<<<<<< HEAD
-  
   Angular向注入器请求与`LoggerService`对应的服务，并将返回值赋给`logger`参数。
-=======
->>>>>>> f1345962
-
   Where did the injector get that value?
   It may already have that value in its internal container.
   If it doesn't, it may be able to make one with the help of a ***provider***.
@@ -915,175 +651,116 @@
 
 .l-sub-section
   :marked
-<<<<<<< HEAD
-    If the injector doesn't have a provider for the requested *token*, it delegates the request 
-    to its parent injector, where the process repeats until there are no more injectors. 
-    If the search is futile, the injector throws an error ... unless the request was [optional](#optional).
-    
-    如果注入器无法根据令牌在自己内部找到对应的提供商，它便将请求移交给它的父级注入器，这个过程不断重复，直到没有更多注入器为止。
-    如果没找到，注入器就抛出一个错误...除非这个请求是[可选的](#optional)。
-
-    Let's return our attention to providers themselves.
-
-    让我们把注意力转回到提供商。
-=======
     If the injector doesn't have a provider for the requested *token*, it delegates the request
     to its parent injector, where the process repeats until there are no more injectors.
     If the search is futile, the injector throws an error&mdash;unless the request was [optional](#optional).
-
->>>>>>> f1345962
+    
+    如果注入器无法根据令牌在自己内部找到对应的提供商，它便将请求移交给它的父级注入器，这个过程不断重复，直到没有更多注入器为止。
+    如果没找到，注入器就抛出一个错误...除非这个请求是[可选的](#optional)。
+
 :marked
   A new injector has no providers.
-
-  新建的注入器中没有提供商。
-
   Angular initializes the injectors it creates with some providers it cares about.
   You have to register your _own_ application providers manually,
   usually in the `providers` array of the `Component` or `Directive` metadata:
-<<<<<<< HEAD
-
+  
+  新建的注入器中没有提供商。
   Angular会使用一些自带的提供商来初始化这些注入器。我们必须自行注册属于_自己_的提供商，通常用`组件`或者`指令`元数据中的`providers`数组进行注册。
-
-+makeExample('cb-dependency-injection/ts/src/app/app.component.ts','providers','src/app/app.component.ts (提供商)')
+  
++makeExample('cb-dependency-injection/ts/src/app/app.component.ts','providers','src/app/app.component.ts (提供商)') 
+
+a#defining-providers
+
 :marked
   ### Defining providers
   
   ### 定义提供商
-
-  The simple class provider is the most typical by far.
-  We mention the class in the `providers` array and we're done.
-
-  简单的类提供商是最典型的例子。只要在`providers`数值里面提到该类就可以了。
-
-+makeExample('cb-dependency-injection/ts/src/app/hero-bios.component.ts','class-provider','src/app/hero-bios.component.ts (类提供商)')(format='.')
-:marked
-  It's that simple because the most common injected service is an instance of a class.
-  But not every dependency can be satisfied by creating a new instance of a class.
-  We need other ways to deliver dependency values and that means we need other ways to specify a provider.
-  
-  注册类提供商之所以这么简单，是因为最常见的可注入服务就是一个类的实例。
-  但是，并不是所有的依赖都只要创建一个类的新实例就可以交付了。我们还需要其它的交付方式，这意味着我们也需要其它方式来指定提供商。
-
-  The `HeroOfTheMonthComponent` example demonstrates many of the alternatives and why we need them.
-  
-  `HeroOfTheMonthComponent`例子示范了一些替代方案，展示了为什么需要它们。
-
-figure.image-display
-  img(src="/resources/images/cookbooks/dependency-injection/hero-of-month.png" alt="Hero of the month" width="300px")
-:marked
-  It's visually simple: a few properties and the output of a logger. The code behind it gives us plenty to talk about.
-
-  它看起来很简单：一些属性和一个日志输出。但代码的背后有很多可讨论的地方。
-
-=======
-+makeExample('cb-dependency-injection/ts/src/app/app.component.ts','providers','src/app/app.component.ts (providers)')
-a#defining-providers
-:marked
-  ### Defining providers
-
+  
   The simple class provider is the most typical by far.
   You mention the class in the `providers` array and you're done.
-+makeExample('cb-dependency-injection/ts/src/app/hero-bios.component.ts','class-provider','src/app/hero-bios.component.ts (class provider)')(format='.')
+
+  简单的类提供商是最典型的例子。只要在`providers`数值里面提到该类就可以了。
+
++makeExample('cb-dependency-injection/ts/src/app/hero-bios.component.ts','class-provider','src/app/hero-bios.component.ts (类提供商)')(format='.')
 :marked
   It's that simple because the most common injected service is an instance of a class.
   But not every dependency can be satisfied by creating a new instance of a class.
   You need other ways to deliver dependency values and that means you need other ways to specify a provider.
+  
+  注册类提供商之所以这么简单，是因为最常见的可注入服务就是一个类的实例。
+  但是，并不是所有的依赖都只要创建一个类的新实例就可以交付了。我们还需要其它的交付方式，这意味着我们也需要其它方式来指定提供商。
 
   The `HeroOfTheMonthComponent` example demonstrates many of the alternatives and why you need them.
   It's visually simple: a few properties and the logs produced by a logger. 
+  
+  `HeroOfTheMonthComponent`例子示范了一些替代方案，展示了为什么需要它们。
+  它看起来很简单：一些属性和一个日志输出。
+  
 figure.image-display
   img(src="/resources/images/cookbooks/dependency-injection/hero-of-month.png" alt="Hero of the month" width="300px")
 :marked
   The code behind it gives you plenty to think about.
->>>>>>> f1345962
+
+  这段代码的背后有很多值得深入思考的地方。
+
 +makeExample('cb-dependency-injection/ts/src/app/hero-of-the-month.component.ts','hero-of-the-month','hero-of-the-month.component.ts')
 
 .l-main-section
 a(id='provide')
 :marked
   #### The *provide* object literal
-
-<<<<<<< HEAD
+  
   #### *provide*对象
   
   The `provide` object literal takes a *token* and a *definition object*.
   The *token* is usually a class but [it doesn't have to be](#tokens).
   
   该`provide`对象需要一个*令牌*和一个*定义对象*。该*令牌*通常是一个类，但[并非一定是](#tokens)
-
-  The *definition* object has one main property, (e.g. `useValue`) that indicates how the provider
-  should create or return the provided value.
-=======
-  The `provide` object literal takes a *token* and a *definition object*.
-  The *token* is usually a class but [it doesn't have to be](#tokens).
-
-  The *definition* object has a required property that specifies how to create the singleton instance of the service. In this case, the property. 
->>>>>>> f1345962
+  
+  The *definition* object has a required property that specifies how to create  the singleton instance of the service. In this case, the property.
 
   该*定义*对象有一个主属性(即`userValue`)，用来标识该提供商会如何新建和返回依赖。
 
 .l-main-section
 a(id='usevalue')
 :marked
-<<<<<<< HEAD
-  #### useValue - the *value provider*
-  
-  #### useValue - *值-提供商*
-
-  Set the `useValue` property to a ***fixed value*** that the provider can return as the dependency object.
+  #### useValue &mdash; the *value provider*
+  
+  #### useValue - *值-提供商
+  
+  *Set the `useValue` property to a ***fixed value*** that the provider can return as the service instance (AKA, the "dependency object").
   
   把一个***固定的值**，也就是该提供商可以将其作为依赖对象返回的值，赋给`userValue`属性。
-
-  Use this technique to provide *runtime configuration constants* such as web-site base addresses and feature flags.
-  We often use a *value provider* in a unit test to replace a production service with a fake or mock.
+  
+  Use this technique to provide *runtime configuration constants* such as website base addresses and feature flags.
+  You can use a *value provider* in a unit test to replace a production service with a fake or mock.
   
   使用该技巧来进行*运行期常量设置*，比如网站的基础地址和功能标志等。
   我们通常在单元测试中使用*值-提供商*，用一个假的或模仿的(服务)来取代一个生产环境的服务。
-=======
-  #### useValue&mdash;the *value provider*
-
-  Set the `useValue` property to a ***fixed value*** that the provider can return as the service instance (AKA, the "dependency object").
-
-  Use this technique to provide *runtime configuration constants* such as website base addresses and feature flags.
-  You can use a *value provider* in a unit test to replace a production service with a fake or mock.
->>>>>>> f1345962
-
+  
   The `HeroOfTheMonthComponent` example has two *value providers*.
   The first provides an instance of the `Hero` class;
   the second specifies a literal string resource:
-<<<<<<< HEAD
 
   `HeroOfTheMonthComponent`例子有两个*值-提供商*。
   第一个提供了一个`Hero`类的实例；第二个指定了一个字符串资源：
 
-=======
->>>>>>> f1345962
 +makeExample('cb-dependency-injection/ts/src/app/hero-of-the-month.component.ts','use-value')(format='.')
 :marked
   The `Hero` provider token is a class which makes sense because the value is a `Hero`
   and the consumer of the injected hero would want the type information.
-<<<<<<< HEAD
   
   `Hero`提供商的令牌是一个类，这很合理，因为它提供的结果是一个`Hero`实例，并且被注入该英雄的消费者也需要知道它类型信息。
-
-  The `TITLE` provider token is *not a class*.
-  It's a special kind of provider lookup key called an [OpaqueToken](#opaquetoken).
-  We often use an `OpaqueToken` when the dependency is a simple value like a string, a number, or a function.
-  
-  `TITLE` 提供商的令牌*不是一个类*。它是一个特别类型的提供商查询键，名叫[OpaqueToken](#opaquetoken).
-
-  The value of a *value provider* must be defined *now*. We can't create the value later.
-  Obviously the title string literal is immediately available. 
-=======
-
+  
   The `TITLE` provider token is *not a class*.
   It's a special kind of provider lookup key called an [InjectionToken](#injection-token).
   You can use an `InjectionToken` for any kind of provider but it's particular
   helpful when the dependency is a simple value like a string, a number, or a function.
 
+  `TITLE` 提供商的令牌*不是一个类*。它是一个特别类型的提供商查询键，名叫[OpaqueToken](#opaquetoken).
+
   The value of a *value provider* must be defined *now*. You can't create the value later.
   Obviously the title string literal is immediately available.
->>>>>>> f1345962
   The `someHero` variable in this example was set earlier in the file:
 
   一个*值-提供商*的值必须要*立即*定义。不能事后再定义它的值。很显然，标题字符串是立刻可用的。
@@ -1098,49 +775,33 @@
 .l-main-section
 a(id='useclass')
 :marked
-<<<<<<< HEAD
-  #### useClass - the *class provider*
+  #### useClass &mdash; the *class provider*
   
   #### useClass - *类-提供商*
-
+  
   The `useClass` provider creates and returns new instance of the specified class.
   
   `userClass`提供商创建并返回一个指定类的新实例。
-=======
-  #### useClass&mdash;the *class provider*
-
-  The `useClass` provider creates and returns new instance of the specified class.
->>>>>>> f1345962
-
+  
   Use this technique to ***substitute an alternative implementation*** for a common or default class.
   The alternative could implement a different strategy, extend the default class,
   or fake the behavior of the real class in a test case.
-<<<<<<< HEAD
   
   使用该技术来为公共或默认类***提供备选实现***。该替代品能实现一个不同的策略，比如拓展默认类或者在测试的时候假冒真实类。
-
-  We see two examples in the `HeroOfTheMonthComponent`:
-
+  
+  Here are two examples in the `HeroOfTheMonthComponent`:
+  
   请看下面`HeroOfTheMonthComponent`里的两个例子：
-
-+makeExample('cb-dependency-injection/ts/src/app/hero-of-the-month.component.ts','use-class')(format='.')
+  
++makeExample('cb-dependency-injection/ts/src/app/hero-of-the-month.component.ts','use-class')(format='.')   
 :marked
   The first provider is the *de-sugared*, expanded form of the most typical case in which the
-  class to be created (`HeroService`) is also the provider's injection token. 
-  We wrote it in this long form to de-mystify the preferred short form.
+  class to be created (`HeroService`) is also the provider's dependencyinjection token. 
+  It's in this long form to de-mystify the preferred short form.
   
   第一个提供商是*展开了语法糖的*，是一个典型情况的展开。一般来说，被新建的类(`HeroService`)同时也是该提供商的注入令牌。
   这里用完整形态来编写它，来反衬我们更喜欢的缩写形式。
-=======
-
-  Here are two examples in the `HeroOfTheMonthComponent`:
-+makeExample('cb-dependency-injection/ts/src/app/hero-of-the-month.component.ts','use-class')(format='.')
-:marked
-  The first provider is the *de-sugared*, expanded form of the most typical case in which the
-  class to be created (`HeroService`) is also the provider's dependency injection token.
-  It's in this long form to de-mystify the preferred short form.
->>>>>>> f1345962
-
+  
   The second provider substitutes the `DateLoggerService` for the `LoggerService`.
   The `LoggerService` is already registered at the `AppComponent` level.
   When _this component_ requests the `LoggerService`, it receives the `DateLoggerService` instead.
@@ -1153,33 +814,23 @@
     Components outside the tree continue to receive the original `LoggerService` instance.
 
     这个组件及其子组件会得到`DateLoggerService`实例。这个组件树之外的组件得到的仍是`LoggerService`实例。
-:marked
-<<<<<<< HEAD
-  The `DateLoggerService` inherits from `LoggerService`; it appends the current date/time to each message:  
+    
+:marked
+  The `DateLoggerService` inherits from `LoggerService`; it appends the current date/time to each message:
 
   `DateLoggerService`从`LoggerService`继承；它把当前的日期/时间附加到每条信息上。
 
-=======
-  The `DateLoggerService` inherits from `LoggerService`; it appends the current date/time to each message:
->>>>>>> f1345962
 +makeExample('cb-dependency-injection/ts/src/app/date-logger.service.ts','date-logger-service','src/app/date-logger.service.ts')(format='.')
 
 .l-main-section
 a(id='useexisting')
 :marked
-<<<<<<< HEAD
-  #### useExisting - the *alias provider*
-  
+  #### _useExisting_&mdash;the *alias provider*
+
   #### useExisting - *别名-提供商*
-
-  The `useExisting` provider maps one token to another.
-  In effect, the first token is an ***alias*** for the service associated with second token,
-=======
-  #### _useExisting_&mdash;the *alias provider*
 
   The `useExisting` provider maps one token to another.
   In effect, the first token is an ***alias*** for the service associated with the second token,
->>>>>>> f1345962
   creating ***two ways to access the same service object***.
 
   使用`useExisting`，提供商可以把一个令牌映射到另一个令牌上。实际上，第一个令牌是第二个令牌所对应的服务的一个***别名***，创造了***访问同一个服务对象的两种方法***。
@@ -1188,82 +839,66 @@
 :marked
   Narrowing an API through an aliasing interface is _one_ important use case for this technique.
   The following example shows aliasing for that purpose.
+  
+  通过使用别名接口来把一个API变窄，是_一个_很重要的该技巧的使用例子。我们在这里就是为了这个目的使用的别名。
   
   Imagine that the `LoggerService` had a large API, much larger than the actual three methods and a property.
   You might want to shrink that API surface to just the members you actually need.
   Here the `MinimalLogger` [*class-interface*](#class-interface) reduces the API to two members:
 
-<<<<<<< HEAD
-  通过使用别名接口来把一个API变窄，是_一个_很重要的该技巧的使用例子。我们在这里就是为了这个目的使用的别名。
   想象一下如果`LoggerService`有个很大的API接口(虽然它其实只有三个方法，一个属性)，通过使用`MinimalLogger`[*类-接口*](#class-interface)别名，就能成功的把这个API接口缩小到只暴露两个成员：
 
-+makeExample('cb-dependency-injection/ts/src/app/date-logger.service.ts','minimal-logger','src/app/date-logger.service.ts (MinimalLogger)')(format='.')   
-:marked
-  The constructor's `logger` parameter is typed as `MinimalLogger` so only its two members are visible in TypeScript:
++makeExample('cb-dependency-injection/ts/src/app/minimal-logger.service.ts', null,'src/app/minimal-logger.service.ts')(format='.')
+:marked
+  
+  Now put it to use in a simplified version of the `HeroOfTheMonthComponent`.
+  
+  现在，在一个简化版的`HeroOfTheMonthComponent`中使用它。
+  
++makeExample('cb-dependency-injection/ts/src/app/hero-of-the-month.component.1.ts', null,'src/app/hero-of-the-month.component.ts (minimal version)')(format='.')
+:marked
+  The `HeroOfTheMonthComponent` constructor's `logger` parameter is typed as `MinimalLogger` so only the `logs` and `logInfo` members are visible in a TypeScript-aware editor:
 
   构造函数的`logger`参数是一个`MinimalLogger`类型，所有在TypeScript里面，它只有两个成员可见：
-
-=======
-+makeExample('cb-dependency-injection/ts/src/app/minimal-logger.service.ts', null,'src/app/minimal-logger.service.ts')(format='.')
-:marked
-  Now put it to use in a simplified version of the `HeroOfTheMonthComponent`.
-+makeExample('cb-dependency-injection/ts/src/app/hero-of-the-month.component.1.ts', null,'src/app/hero-of-the-month.component.ts (minimal version)')(format='.')
-:marked
-  The `HeroOfTheMonthComponent` constructor's `logger` parameter is typed as `MinimalLogger` so only the `logs` and `logInfo` members are visible in a TypeScript-aware editor:
->>>>>>> f1345962
+  
 figure.image-display
   img(src="/resources/images/cookbooks/dependency-injection/minimal-logger-intellisense.png" alt="MinimalLogger受限API")
-:marked
-<<<<<<< HEAD
-  Angular actually sets the `logger` parameter to the injector's full version of the `LoggerService` 
-  which happens to be the `DateLoggerService` thanks to the override provider registered previously via `useClass`.
-  The following image, which displays the logging date, confirms the point:
-
+  
+:marked
+  Behind the scenes,Angular actually sets the `logger` parameter to the  full service registered under the `LoggingService` token 
+  which happens to be the `DateLoggerService` that was [provided above](#useclass).
+  
   实际上，Angular确实想把`logger`参数设置为注入器里`LoggerService`的完整版本。只是在之前的提供商注册里使用了`useClass`，
   所以该完整版本被`DateLoggerService`取代了。
-  在下面的图片中，显示了日志日期，可以确认这一点：
-
-figure.image-display
-  img(src="/resources/images/cookbooks/dependency-injection/date-logger-entry.png" alt="DateLoggerService entry" width="300px")
-=======
-  Behind the scenes, Angular actually sets the `logger` parameter to the full service registered under the `LoggingService` token which happens to be the `DateLoggerService` that was [provided above](#useclass).
 
 .l-sub-section
   :marked
     The following image, which displays the logging date, confirms the point:
+  
+    在下面的图片中，显示了日志日期，可以确认这一点：
+    
   figure.image-display
     img(src="/resources/images/cookbooks/dependency-injection/date-logger-entry.png" alt="DateLoggerService entry" width="300px")
->>>>>>> f1345962
 
 .l-main-section
 a(id='usefactory')
 :marked
-<<<<<<< HEAD
-  #### useFactory - the *factory provider*
+  #### _useFactory_&mdash; the *factory provider*
   
   #### useFactory - *工厂-提供商*
-
-  The `useFactory` provider creates a dependency object by calling a factory function
-  as seen in this example.
-
-  `useFactory` 提供商通过调用工厂函数来新建一个依赖对象，如下例所示。
-
-=======
-  #### _useFactory_&mdash;the *factory provider*
-
+  
   The `useFactory` provider creates a dependency object by calling a factory function
   as in this example.
->>>>>>> f1345962
+
+  `useFactory` 提供商通过调用工厂函数来新建一个依赖对象，如下例所示。
+  
 +makeExample('cb-dependency-injection/ts/src/app/hero-of-the-month.component.ts','use-factory')
 :marked
   Use this technique to ***create a dependency object***
   with a factory function whose inputs are some ***combination of injected services and local state***.
-<<<<<<< HEAD
   
   使用这项技术，可以用包含了一些***依赖服务和本地状态***输入的工厂函数来***建立一个依赖对象***。
-=======
->>>>>>> f1345962
-
+  
   The *dependency object* doesn't have to be a class instance. It could be anything.
   In this example, the *dependency object* is a string of the names of the runners-up
   to the "Hero of the Month" contest.
@@ -1271,51 +906,33 @@
   该*依赖对象*不一定是一个类实例。它可以是任何东西。在这个例子里，*依赖对象*是一个字符串，代表了**本月英雄**比赛的亚军的名字。
 
   The local state is the number `2`, the number of runners-up this component should show.
-<<<<<<< HEAD
-  We execute `runnersUpFactory` immediately with `2`. 
+  It executes `runnersUpFactory` immediately with `2`. 
   
   本地状态是数字`2`，该组件应该显示的亚军的个数。我们立刻用`2`来执行`runnersUpFactory`。
-
+  
   The `runnersUpFactory` itself isn't the provider factory function.
   The true provider factory function is the function that `runnersUpFactory` returns.
   
   `runnersUpFactory`自身不是提供商工厂函数。真正的提供商工厂函数是`runnersUpFactory`返回的函数。
-=======
-  It executes `runnersUpFactory` immediately with `2`.
-
-  The `runnersUpFactory` itself isn't the provider factory function.
-  The true provider factory function is the function that `runnersUpFactory` returns.
->>>>>>> f1345962
-
-+makeExample('cb-dependency-injection/ts/src/app/runners-up.ts','factory-synopsis','runners-up.ts (excerpt)')(format='.')
+  
++makeExample('cb-dependency-injection/ts/src/app/runners-up.ts','factory-synopsis','runners-up.ts (excerpt)')(format='.')   
 :marked
   That returned function takes a winning `Hero` and a `HeroService` as arguments.
-<<<<<<< HEAD
   
   这个返回的函数需要一个`Hero`和一个`HeroService`参数。
-
-  Angular supplies these arguments from injected values identified by
+  
+  Angular supplies these arguments from injected values identified by 
   the two *tokens* in the `deps` array. 
   The two `deps` values are *tokens* that the injector uses
   to provide these factory function dependencies.
   
   Angular通过使用`deps`数组中的两个*令牌*，来识别注入的值，用来提供这些参数。这两个`deps`值是供注入器使用的*令牌*，用来提供工厂函数的依赖。
-
-  After some undisclosed work, the function returns the string of names
+  
+  After some undisclosed work, the function returns the string of names 
   and Angular injects it into the `runnersUp` parameter of the `HeroOfTheMonthComponent`.
   
   一些内部工作后，这个函数返回名字字符串，Angular将其注入到`HeroOfTheMonthComponent`组件的`runnersUp`参数里。
-=======
-
-  Angular supplies these arguments from injected values identified by
-  the two *tokens* in the `deps` array.
-  The two `deps` values are *tokens* that the injector uses
-  to provide these factory function dependencies.
-
-  After some undisclosed work, the function returns the string of names
-  and Angular injects it into the `runnersUp` parameter of the `HeroOfTheMonthComponent`.
->>>>>>> f1345962
-
+  
 .l-sub-section
   :marked
     The function retrieves candidate heroes from the `HeroService`,
@@ -1333,377 +950,253 @@
   ## 备选提供商令牌：*类-接口*和*OpaqueToken*
 
   Angular dependency injection is easiest when the provider *token* is a class
-<<<<<<< HEAD
-  that is also the type of the returned dependency object (what we usually call the *service*).
+  that is also the type of the returned dependency object , orwhat you usually call the *service*.
   
   Angular依赖注入当*令牌*是类的时候是最简单的，该类同时也是返回的依赖对象的类型(通常直接称之为*服务*)。
-
+  
   But the token doesn't have to be a class and even when it is a class,
   it doesn't have to be the same type as the returned object.
-  That's the subject of our next section. 
-  
-  但令牌不一定都是类，就算它是一个类，它也不一定都返回类型相同的对象。这是下一节的主题。
-
-  <a id="class-interface"></a>
+  That's the subject of the next section. 
+  
+  但令牌不一定都是类，就算它是一个类，它也不一定都返回类型相同的对象。这是下一节的主题。<a id="class-interface"></a>:marked
+  
   ### class-interface
-  ### 类-接口
-  In the previous *Hero of the Month* example, we used the `MinimalLogger` class
-=======
-  that is also the type of the returned dependency object, or what you usually call the *service*.
-
-  But the token doesn't have to be a class and even when it is a class,
-  it doesn't have to be the same type as the returned object.
-  That's the subject of the next section.
-
-<a id="class-interface"></a>
-:marked
-  ### class-interface
+  
   The previous *Hero of the Month* example used the `MinimalLogger` class
->>>>>>> f1345962
   as the token for a provider of a `LoggerService`.
 
   在前面的*每月英雄*的例子中，我们用了`MinimalLogger`类作为`LoggerService` 提供商的令牌。
 
 +makeExample('cb-dependency-injection/ts/src/app/hero-of-the-month.component.ts','use-existing')
 :marked
-<<<<<<< HEAD
-  The `MinimalLogger` is an abstract class. 
+  The `MinimalLogger` is an abstract class.
 
   该`MinimalLogger`是一个抽象类。
 
-+makeExample('cb-dependency-injection/ts/src/app/date-logger.service.ts','minimal-logger')(format='.')
-:marked
-  We usually inherit from an abstract class.
-  But `LoggerService` doesn't inherit from `MinimalLogger`. *No class* inherits from it.
-  Instead, we use it like an interface.
-  
-  我们通常从一个抽象类继承。但`LoggerService`并不继承`MinimalLogger`。*没有类*会继承它。只把它当接口来使用。
-
-  Look again at the declaration for `DateLoggerService`
-
-  请再看下`DateLoggerService`的声明
-
-+makeExample('cb-dependency-injection/ts/src/app/date-logger.service.ts','date-logger-service-signature')(format='.')
-:marked
-  `DateLoggerService` inherits (extends) from `LoggerService`, not `MinimalLogger`.
-  The `DateLoggerService` *implements* `MinimalLogger` as if `MinimalLogger` were an *interface*.
-  
-  `DateLoggerService`继承(扩展)了`LoggerService`，而不是`MinimalLogger`。该`DateLoggerService`*实现了*`MinimalLogger`，就像`MinimalLogger`是一个接口一样。
-
-  We call a class used in this way a ***class-interface***.
-  The key benefit of a *class-interface* is that we can get the strong-typing of an interface
-  and we can ***use it as a provider token*** in the same manner as a normal class.
-  
-  我们称这种用法的类叫做*类-接口*。它关键的好处是：提供了接口的强类型，能像正常类一样***把它当做提供商令牌使用***。
-=======
-  The `MinimalLogger` is an abstract class.
 +makeExample('cb-dependency-injection/ts/src/app/minimal-logger.service.ts')(format='.')
 :marked
   You usually inherit from an abstract class.
   But *no class* in this application inherits from `MinimalLogger`.
-
+  
+  我们通常从一个抽象类继承。但这个应用中并没有类会继承`MinimalLogger`。
+  
   The `LoggerService` and the `DateLoggerService` _could_ have inherited from `MinimalLogger`.
   They could have _implemented_ it instead in the manner of an interface.
   But they did neither. 
   The `MinimalLogger` is used exclusively as a dependency injection token.
+  
+  `LoggerService`和`DateLoggerService`*本可以*从`MinimalLogger`中继承。
+  它们也可以实现`MinimalLogger`，而不用单独定义接口。
+  但它们没有。
+  `MinimalLogger`在这里仅仅被用作一个 "依赖注入令牌"。
 
   When you use a class this way, it's called a ***class-interface***.
   The key benefit of a *class-interface* is that you can get the strong-typing of an interface
   and you can ***use it as a provider token*** in the way you would a normal class.
->>>>>>> f1345962
+  
+  我们称这种用法的类叫做*类-接口*。它关键的好处是：提供了接口的强类型，能像正常类一样***把它当做提供商令牌使用***。
 
   A ***class-interface*** should define *only* the members that its consumers are allowed to call.
   Such a narrowing interface helps decouple the concrete class from its consumers.
 
-  ***类-接口***应该*只*定义它的消费者允许调用的成员。窄的接口有助于解耦该类的具体实现和它的消费者。
-  该`MinimalLogger`只定义了两个`LoggerClass`的成员。
+  ***类-接口***应该*只*定义允许它的消费者调用的成员。窄的接口有助于解耦该类的具体实现和它的消费者。
+  这个`MinimalLogger`只定义了两个`LoggerClass`的成员。
 
 .l-sub-section
   :marked
-<<<<<<< HEAD
-    #### Why *MinimalLogger* is a class and not an interface
-
-    #### 为什么*MinimalLogger*是一个类而不是一个接口
-
-    We can't use an interface as a provider token because
-    interfaces are not JavaScript objects. 
-    They exist only in the TypeScript design space. 
-    They disappear after the code is transpiled to JavaScript.
-    
-    不能把接口当做提供商的令牌，因为接口不是有效的JavaScript对象。
-    它们只存在在TypeScript的设计空间里。它们会在被编译为JavaScript之后消失。
-
-    A provider token must be a real JavaScript object of some kind:
-    a function, an object, a string ... a class.
-    
-    一个提供商令牌必须是一个真实的JavaScript对象，比如：一个函数，一个对象，一个字符串 ...一个类。
-
-    Using a class as an interface gives us the characteristics of an interface in a JavaScript object.
-    
-    把类当做接口使用，可以为我们在一个JavaScript对象上提供类似于接口的特性。
-
-    The minimize memory cost, the class should have *no implementation*.
-    The `MinimalLogger` transpiles to this unoptimized, pre-minified JavaScript:
-
-    为了节省内存占用，该类应该***没有具体的实现***。`MinimalLogger`会被转译成下面这段没有优化过的，尚未最小化的JavaScript：
-
-  +makeExample('cb-dependency-injection/ts/src/app/date-logger.service.ts','minimal-logger-transpiled')(format='.')
-=======
     #### Why *MinimalLogger* is a class and not a TypeScript interface
+    
+    #### 为什么*MinimalLogger*是一个类而不是一个TypeScript接口
+    
     You can't use an interface as a provider token because
     interfaces are not JavaScript objects.
     They exist only in the TypeScript design space.
     They disappear after the code is transpiled to JavaScript.
+    
+    不能把接口当做提供商的令牌，因为接口不是有效的JavaScript对象。
+    它们只存在在TypeScript的设计空间里。它们会在被编译为JavaScript之后消失。
 
     A provider token must be a real JavaScript object of some kind:
     such as a function, an object, a string, or a class.
+    
+    一个提供商令牌必须是一个真实的JavaScript对象，比如：一个函数，一个对象，一个字符串，或一个类。
 
     Using a class as an interface gives you the characteristics of an interface in a real JavaScript object.
+    
+    把类当做接口使用，可以为我们在一个JavaScript对象上提供类似于接口的特性。
 
     Of course a real object occupies memory. To minimize memory cost, the class should have *no implementation*.
     The `MinimalLogger` transpiles to this unoptimized, pre-minified JavaScript for a constructor function:
+    
+    当然，一个真实的类会占用内存。为了节省内存占用，该类应该***没有具体的实现***。`MinimalLogger`会被转译成下面这段没有优化过的，尚未最小化的JavaScript：
+
   +makeExample('cb-dependency-injection/ts/src/app/minimal-logger.service.ts','minimal-logger-transpiled')(format='.')
->>>>>>> f1345962
   :marked
     Notice that it doesn't have a single member. It never grows no matter how many members you add to the class *as long as those members are typed but not implemented*. Look again at the TypeScript `MinimalLogger` class to confirm that it has no implementation.
 
-<<<<<<< HEAD
      ***只要不实现它***，不管添加多少成员，它永远不会增长大小。
 
-a(id='opaque-token')
-:marked
-  ### OpaqueToken
-  
-  ### OpaqueToken
-
-  Dependency objects can be simple values like dates, numbers and strings or
-  shapeless objects like arrays and functions.
-  
-  依赖对象可以是一个简单的值，比如日期，数字和字符串，或者一个无形的对象，比如数组和函数。
-=======
 a(id='injection-token')
 :marked
   ### _InjectionToken_
-
+  
   Dependency objects can be simple values like dates, numbers and strings, or
   shapeless objects like arrays and functions.
->>>>>>> f1345962
-
+  
+  依赖对象可以是一个简单的值，比如日期，数字和字符串，或者一个无形的对象，比如数组和函数。
+  
   Such objects don't have application interfaces and therefore aren't well represented by a class.
   They're better represented by a token that is both unique and symbolic,
   a JavaScript object that has a friendly name but won't conflict with
   another token that happens to have the same name.
-<<<<<<< HEAD
   
   这样的对象没有应用程序接口，所以不能用一个类来表示。更适合表示它们的是：唯一的和符号性的令牌，一个JavaScript对象，拥有一个友好的名字，但不会与其它的同名令牌发生冲突。
-
-  The `OpaqueToken` has these characteristics.
-  We encountered them twice in the *Hero of the Month* example, 
+  
+  The `InjectionToken` has these characteristics.
+  You encountered them twice in the *Hero of the Month* example, 
   in the *title* value provider and in the *runnersUp* factory provider.
 
-  `OpaqueToken`具有这些特征。在*Hero of the Month*例子中遇见它们两次，一个是*title*的值，一个是*runnersUp* 工厂提供商。
-
-+makeExample('cb-dependency-injection/ts/src/app/hero-of-the-month.component.ts','provide-opaque-token')(format='.')
-:marked
-  We created the `TITLE` token like this:
-
+  `InjectionToken`具有这些特征。在*Hero of the Month*例子中遇见它们两次，一个是*title*的值，一个是*runnersUp* 工厂提供商。
+
++makeExample('cb-dependency-injection/ts/src/app/hero-of-the-month.component.ts','provide-injection-token')(format='.')
+
+:marked
+  You created the `TITLE` token like this:
+  
   这样创建`TITLE`令牌：
 
-+makeExample('cb-dependency-injection/ts/src/app/hero-of-the-month.component.ts','opaque-token')(format='.')
-=======
-
-  The `InjectionToken` has these characteristics.
-  You encountered them twice in the *Hero of the Month* example,
-  in the *title* value provider and in the *runnersUp* factory provider.
-+makeExample('cb-dependency-injection/ts/src/app/hero-of-the-month.component.ts','provide-injection-token')(format='.')
-:marked
-  You created the `TITLE` token like this:
-+makeExample('cb-dependency-injection/ts/src/app/hero-of-the-month.component.ts','injection-token')(format='.')
++makeExample('cb-dependency-injection/ts/src/app/hero-of-the-month.component.ts','injection-token')(format='.')   
+
 :marked
   The type parameter, while optional, conveys the dependency's type to developers and tooling.
   The token description is another developer aid.
->>>>>>> f1345962
+  
+  带类型（可选）的参数，向开发人员和开发工具揭示了该依赖的类型。
+  令牌描述则通过另一种形式给开发人员提供帮助。
 
 a(id="di-inheritance")
 .l-main-section
 :marked
   ## Inject into a derived class
-<<<<<<< HEAD
-
-  ## 注入到一个派生类
-
-  We must take care when writing a component that inherits from another component.
-  If the base component has injected dependencies, 
-  we must re-provide and re-inject them in the derived class
-  and then pass them down to the base class through the constructor.
-  
-  当编写一个继承自另一个组件的组件时，要格外小心。如果基础组件有依赖注入，必须要在派生类中重新提供和重新注入它们，并将它们通过构造函数传给基类。
-
-  In this contrived example, `SortedHeroesComponent` inherits from `HeroesBaseComponent`
-  to display a *sorted* list of heroes.
-  
-  在这个生造的例子里，`SortedHeroesComponent`继承自`HeroesBaseComponent`，显示一个*被排序*的英雄列表。
-=======
+  
+  ## 注入到派生类
+  
   Take care when writing a component that inherits from another component.
   If the base component has injected dependencies,
   you must re-provide and re-inject them in the derived class
   and then pass them down to the base class through the constructor.
-
-  In this contrived example, `SortedHeroesComponent` inherits from `HeroesBaseComponent`
+  
+  当编写一个继承自另一个组件的组件时，要格外小心。如果基础组件有依赖注入，必须要在派生类中重新提供和重新注入它们，并将它们通过构造函数传给基类。
+  
+  In this contrived example, `SortedHeroesComponent` inherits from `HeroesBaseComponent` 
   to display a *sorted* list of heroes.
->>>>>>> f1345962
-
+  
+  在这个生造的例子里，`SortedHeroesComponent`继承自`HeroesBaseComponent`，显示一个*被排序*的英雄列表。
+  
 figure.image-display
   img(src="/resources/images/cookbooks/dependency-injection/sorted-heroes.png" alt="Sorted Heroes")
+  
 :marked
   The `HeroesBaseComponent` could stand on its own.
   It demands its own instance of the `HeroService` to get heroes
   and displays them in the order they arrive from the database.
-<<<<<<< HEAD
   
   `HeroesBaseComponent`能自己独立运行。它在自己的实例里要求`HeroService`，用来得到英雄，并将它们按照数据库返回的顺序显示出来。
-=======
->>>>>>> f1345962
-
-+makeExample('cb-dependency-injection/ts/src/app/sorted-heroes.component.ts','heroes-base','src/app/sorted-heroes.component.ts (HeroesBaseComponent)')
+  
++makeExample('cb-dependency-injection/ts/src/app/sorted-heroes.component.ts','heroes-base','src/app/sorted-heroes.component.ts (HeroesBaseComponent)') 
+
 .l-sub-section
   :marked
     ***Keep constructors simple.*** They should do little more than initialize variables.
     This rule makes the component safe to construct under test without fear that it will do something dramatic like talk to the server.
-<<<<<<< HEAD
-    That's why we call the `HeroService` from within the `ngOnInit` rather than the constructor.
+    That's why you call the `HeroService` from within the `ngOnInit` rather than the constructor.
     
     强烈推荐简单的构造函数。它们应该***只***用来初始化变量。这个规则会帮助我们在测试环境中放心的构造组件，以免在构造它们时，无意做了一些非常戏剧化的动作(比如连接服务)。
     这就是为什么我们要在`ngOnInit`里面调用`HeroService`，而不是在构造函数中。
-
-    We explain the mysterious `afterGetHeroes` below.
-
-    我们在下面解释这个神秘的`afterGetHeroes`。
-=======
-    That's why you call the `HeroService` from within the `ngOnInit` rather than the constructor.
->>>>>>> f1345962
 
 :marked
   Users want to see the heroes in alphabetical order.
   Rather than modify the original component, sub-class it and create a
   `SortedHeroesComponent` that sorts the heroes before presenting them.
   The `SortedHeroesComponent` lets the base class fetch the heroes.
-<<<<<<< HEAD
-  (we said it was contrived).
   
   用户希望看到英雄按字母顺序排序。与其修改原始的组件，不如派生它，新建`SortedHeroesComponent`，以便展示英雄之前进行排序。
-  `SortedHeroesComponent`让基类来获取英雄。(我们说过这是生造的，仅用来解释这种机制)。
-=======
->>>>>>> f1345962
+  `SortedHeroesComponent`让基类来获取英雄。
 
   Unfortunately, Angular cannot inject the `HeroService` directly into the base class.
   You must provide the `HeroService` again for *this* component,
   then pass it down to the base class inside the constructor.
-
-<<<<<<< HEAD
+  
   可惜，Angular不能直接在基类里直接注入`HeroService`。必须在*这个*组件里再次提供`HeroService`，然后通过构造函数传给基类。
-
+  
 +makeExample('cb-dependency-injection/ts/src/app/sorted-heroes.component.ts','sorted-heroes','src/app/sorted-heroes.component.ts (SortedHeroesComponent)') 
-:marked
-  Now take note of the `afterGetHeroes` method. 
-  Our first instinct was to create an `ngOnInit` method in `SortedHeroesComponent` and do the sorting there.
-  But Angular calls the *derived* class's `ngOnInit` *before* calling the base class's `ngOnInit` 
-  so we'd be sorting the heroes array *before they arrived*. That produces a nasty error.
-  
-  现在，请注意`_afterGetHeroes`方法。
-  我们第一反应是在`SortedHeroesComponent`组件里面建一个`ngOnInit`方法来做排序。但是Angular会先调用*派生*类的`ngOnInit`，后调用基类的`ngOnInit`，
-  所以可能在*英雄到达之前*就开始排序。这就产生了一个讨厌的错误。
-
-  Overriding the base class's `afterGetHeroes` method solves the problem
-  
-  覆盖基类的`afterGetHeroes`方法可以解决这个问题。
-
-  These complications argue for *avoiding component inheritance*.
-
-  分析上面的这些复杂性是为了强调*避免使用组件继承*这一点。
-=======
-+makeExample('cb-dependency-injection/ts/src/app/sorted-heroes.component.ts','sorted-heroes','src/app/sorted-heroes.component.ts (SortedHeroesComponent)')
+
 :marked
   Now take note of the `afterGetHeroes()` method.
   Your first instinct might have been to create an `ngOnInit` method in `SortedHeroesComponent` and do the sorting there.
   But Angular calls the *derived* class's `ngOnInit` *before* calling the base class's `ngOnInit`
   so you'd be sorting the heroes array *before they arrived*. That produces a nasty error.
+  
+  现在，请注意`afterGetHeroes()`方法。
+  我们第一反应是在`SortedHeroesComponent`组件里面建一个`ngOnInit`方法来做排序。但是Angular会先调用*派生*类的`ngOnInit`，后调用基类的`ngOnInit`，
+  所以可能在*英雄到达之前*就开始排序。这就产生了一个讨厌的错误。
 
   Overriding the base class's `afterGetHeroes()` method solves the problem.
+  
+  覆盖基类的`afterGetHeroes()`方法可以解决这个问题。
 
   These complications argue for *avoiding component inheritance*.
->>>>>>> f1345962
+
+  分析上面的这些复杂性是为了强调*避免使用组件继承*这一点。
 
 a(id="find-parent")
 .l-main-section
 :marked
   ## Find a parent component by injection
-<<<<<<< HEAD
   
   ## 通过注入来找到一个父组件
-=======
->>>>>>> f1345962
-
+  
   Application components often need to share information.
   More loosely coupled techniques such as data binding and service sharing 
   are preferable. But sometimes it makes sense for one component 
   to have a direct reference to another component
   perhaps to access values or call methods on that component.
-
-<<<<<<< HEAD
+  
   应用程序组件经常需要共享信息。我们喜欢更加松耦合的技术，比如数据绑定和服务共享。
   但有时候组件确实需要拥有另一个组件的引用，用来访问该组件的属性值或者调用它的方法。
-
-  Obtaining a component reference is a bit tricky in Angular.
-  Although an Angular application is a tree of components,
-  there is no public API for inspecting and traversing that tree. 
-  
-  在Angular里，获取一个组件的引用比较复杂。虽然Angular应用程序是一个组件树，但它没有公开的API来在该树中巡查和穿梭。
-
-  There is an API for acquiring a child reference
-  (checkout `Query`, `QueryList`, `ViewChildren`, and `ContentChildren`).
-  
-  有一个API可以获取子级的引用(请看`Query`, `QueryList`, `ViewChildren`,和`ContentChildren`)。
-
-  There is no public API for acquiring a parent reference.
-  But because every component instance is added to an injector's container,
-  we can use Angular dependency injection to reach a parent component.
-  
-  但没有公开的API来获取父组件的引用。但是因为每个组件的实例都被加到了依赖注入器的容器中，可以使用Angular依赖注入来找到父组件。
-
-  This section describes some techniques for doing that.
-  
-  本章节描述了这项技术。
-
-  <a id="known-parent"></a>
-  ### Find a parent component of known type
-  
-  ### 找到已知类型的父组件
-
-  We use standard class injection to acquire a parent component whose type we know.
-  
-  我们使用标准的类注入来获取已知类型的父组件。
-=======
+  
   Obtaining a component reference is a bit tricky in Angular.
   Although an Angular application is a tree of components,
   there is no public API for inspecting and traversing that tree.
+  
+  在Angular里，获取一个组件的引用比较复杂。虽然Angular应用程序是一个组件树，但它没有公开的API来在该树中巡查和穿梭。
 
   There is an API for acquiring a child reference.
   Check out `Query`, `QueryList`, `ViewChildren`, and `ContentChildren` 
   in the [API Reference](../api/).
+  
+  有一个API可以获取子级的引用(请看[API参考手册](../api/)中的`Query`, `QueryList`, `ViewChildren`,和`ContentChildren`)。
 
   There is no public API for acquiring a parent reference.
   But because every component instance is added to an injector's container,
   you can use Angular dependency injection to reach a parent component.
-
+  
+  但没有公开的API来获取父组件的引用。但是因为每个组件的实例都被加到了依赖注入器的容器中，可以使用Angular依赖注入来找到父组件。
+  
   This section describes some techniques for doing that.
-
-a#known-parent
-:marked
+  
+  本章节描述了这项技术。
+  
+a #known-parent
+:marked
+
   ### Find a parent component of known type
 
+  ### 找到已知类型的父组件
+
   You use standard class injection to acquire a parent component whose type you know.
->>>>>>> f1345962
+
+  我们使用标准的类注入来获取已知类型的父组件。
 
   In the following example, the parent `AlexComponent` has several children including a `CathyComponent`:
 
@@ -1724,80 +1217,51 @@
   the <live-example name="cb-dependency-injection"></live-example>
   confirms that the `alex` parameter is set.
 
-<<<<<<< HEAD
   安全起见，我们添加了[@Optional](#optional)装饰器，但是<live-example name="cb-dependency-injection"></live-example>显示`alex`参数确实被设置了。
 
-  <a id="base-parent"></a>
-
+a#base-parent
+:marked
   ### Cannot find a parent by its base class
   
   ### 无法通过它的基类找到一个父级
-
-  What if we do *not* know the concrete parent component class?
+  
+  What if you *don't* know the concrete parent component class?
   
   如果*不*知道具体的父组件类名怎么办？
-
+  
   A re-usable component might be a child of multiple components.
   Imagine a component for rendering breaking news about a financial instrument.
-  For sound (cough) business reasons, this news component makes frequent calls 
-  directly into its parent instrument as changing market data stream by.
+  For  business reasons, this news component makes frequent calls 
+  directly into its parent instrument as changing market data streams by.
   
   一个可复用的组件可能是多个组件的子级。想象一个用来渲染金融工具头条新闻的组件。为了合理(咳咳)的商业理由，该新闻组件在实时变化的市场数据流过时，要频繁的直接调用其父级工具。
-
-  The app probably defines more than a dozen financial instrument components.
-  If we're lucky, they all implement the same base class
-  whose API our `NewsComponent` understands.
-  
-  该应用程序可能有多于一打的金融工具组件。如果幸运，它们可能会从同一个基类派生，其API是`NewsComponent`组件所能理解的。
-=======
-a#base-parent
-:marked
-  ### Cannot find a parent by its base class
-
-  What if you *don't* know the concrete parent component class?
-
-  A re-usable component might be a child of multiple components.
-  Imagine a component for rendering breaking news about a financial instrument.
-  For business reasons, this news component makes frequent calls
-  directly into its parent instrument as changing market data streams by.
-
+  
   The app probably defines more than a dozen financial instrument components.
   If you're lucky, they all implement the same base class
   whose API your `NewsComponent` understands.
->>>>>>> f1345962
-
+  
+  该应用程序可能有多于一打的金融工具组件。如果幸运，它们可能会从同一个基类派生，其API是`NewsComponent`组件所能理解的。
+  
 .l-sub-section
   :marked
     Looking for components that implement an interface would be better.
-<<<<<<< HEAD
-    That's not possible because TypeScript interfaces disappear from the transpiled JavaScript
-    which doesn't support interfaces. There's no artifact we could look for.
-
-    更好的方式是通过接口来寻找实现了它的组件。但这是不可能的，因为TypeScript的接口在编译成JavaScript以后就消失了，JavaScript不支持接口。我们没有东西可查。
-
-:marked
-  We're not claiming this is good design. 
-  We are asking *can a component inject its parent via the parent's base class*?
-  
-  这并不是好的设计。问题是*一个组件是否能通过它父组件的基类来注入它的父组件呢*？
-
-  The sample's `CraigComponent` explores this question. [Looking back](#alex)
-  we see that the `Alex` component *extends* (*inherits*) from a class named `Base`.
-
-  `CraigComponent`例子探究了这个问题。[往回看Alex]{#alex}，我们看到`Alex`组件*扩展*(*派生*)自一个叫`Base`的类。
-
-=======
     That's not possible because TypeScript interfaces disappear 
     from the transpiled JavaScript, which doesn't support interfaces. 
     There's no artifact to look for.
-:marked
-  This isn't necessarily good design.
-  This example is examining *whether a component can 
-  inject its parent via the parent's base class*.
-
-  The sample's `CraigComponent` explores this question. [Looking back](#alex),
+
+    更好的方式是通过接口来寻找实现了它的组件。但这是不可能的，因为TypeScript的接口在编译成JavaScript以后就消失了，JavaScript不支持接口。我们没有东西可查。
+    
+:marked
+  This isn't necessarily good design. 
+  This example is examining *whether a component caninject its parent via the parent's base class*.
+  
+  这并不是好的设计。问题是*一个组件是否能通过它父组件的基类来注入它的父组件呢*？
+  
+  The sample's `CraigComponent` explores this question. [Looking back](#alex) ,
   you see that the `Alex` component *extends* (*inherits*) from a class named `Base`.
->>>>>>> f1345962
+  
+  `CraigComponent`例子探究了这个问题。[往回看Alex]{#alex}，我们看到`Alex`组件*扩展*(*派生*)自一个叫`Base`的类。
+  
 +makeExample('cb-dependency-injection/ts/src/app/parent-finder.component.ts','alex-class-signature','parent-finder.component.ts (Alex class signature)')(format='.')
 :marked
   The `CraigComponent` tries to inject `Base` into its `alex` constructor parameter and reports if it succeeded.
@@ -1809,50 +1273,30 @@
   Unfortunately, this does not work.
   The <live-example name="cb-dependency-injection"></live-example>
   confirms that the `alex` parameter is null.
-<<<<<<< HEAD
-  *We cannot inject a parent by its base class.*
-  
+  *You cannot inject a parent by its base class.*
+
   可惜这样不行。<live-example name="cb-dependency-injection"></live-example>显示`alex`参数是null。
   *不能通过基类注入父组件*。
 
-  <a id="class-interface-parent"></a>
+a#class-interface-parent
+:marked
   ### Find a parent by its class-interface
-  
   ### 通过类-接口找到父组件
-
-  We can find a parent component with a [class-interface](#class-interface).
+  You can find a parent component with a [class-interface](#class-interface).
 
   可以通过[类-接口](#class-interface)找到一个父组件。
 
-  The parent must cooperate by providing an *alias* to itself in the name of a *class-interface* token. 
+  The parent must cooperate by providing an *alias* to itself in the name of a *class-interface* token.
 
   该父组件必须通过提供一个与*类-接口*令牌同名的*别名*来与之合作。
-
-  Recall that Angular always adds a component instance to its own injector; 
-  that's why we could inject *Alex* into *Carol* [earlier](#known-parent).
-
-  请记住Angular总是从它自己的注入器添加一个组件实例；这就是为什么在[之前](#known-parent)可以*Alex*注入到*Carol*。
-
-  We write an [*alias provider*](#useexisting) &mdash; a `provide` object literal with a `useExisting` definition &mdash;
-  that creates an *alternative* way to inject the same component instance
-=======
-  *You cannot inject a parent by its base class.*
-
-
-a#class-interface-parent
-:marked
-  ### Find a parent by its class-interface
-
-  You can find a parent component with a [class-interface](#class-interface).
-
-  The parent must cooperate by providing an *alias* to itself in the name of a *class-interface* token.
 
   Recall that Angular always adds a component instance to its own injector;
   that's why you could inject *Alex* into *Cathy* [earlier](#known-parent).
+  
+  请记住Angular总是从它自己的注入器添加一个组件实例；这就是为什么在[之前](#known-parent)可以*Alex*注入到*Carol*。
 
   Write an [*alias provider*](#useexisting)&mdash;a `provide` object literal with a `useExisting` 
   definition&mdash;that creates an *alternative* way to inject the same component instance
->>>>>>> f1345962
   and add that provider to the `providers` array of the `@Component` metadata for the `AlexComponent`:
 
   我们编写一个[*别名提供商*](#useexisting) &mdash；一个拥有`useExisting`定义的`provide`函数 &mdash;
@@ -1864,17 +1308,12 @@
   [Parent](#parent-token) is the provider's *class-interface* token.
   The [*forwardRef*](#forwardref) breaks the circular reference you just created by having the `AlexComponent` refer to itself.
 
-<<<<<<< HEAD
   [Parent](#parent-token)是该提供商的*类-接口*令牌。`AlexComponent`引用了自身，造成循环引用，使用[*forwardRef*](#forwardRef)打破了该循环。
 
-  *Carol*, the third of *Alex*'s child components, injects the parent into its `parent` parameter, the same way we've done it before:
-
-  *Carol*，*Alex*的第三个子组件，把父级注入到了自己的`parent`参数，和之前做的一样：
-
-=======
   *Carol*, the third of *Alex*'s child components, injects the parent into its `parent` parameter, 
   the same way you've done it before:
->>>>>>> f1345962
+
+  *Carol*，*Alex*的第三个子组件，把父级注入到了自己的`parent`参数，和之前做的一样：
 +makeExample('cb-dependency-injection/ts/src/app/parent-finder.component.ts','carol-class','parent-finder.component.ts (CarolComponent class)')(format='.')
 :marked
   Here's *Alex* and family in action:
@@ -1886,31 +1325,23 @@
 
 a(id="parent-tree")
 :marked
-<<<<<<< HEAD
-  ### Find the parent in a tree of parents
+  ### Find the parent in a tree of parentswith _@SkipSelf()_
+  
   ### 通过父级树找到父组件
-
+  
   Imagine one branch of a component hierarchy: *Alice* -> *Barry* -> *Carol*. 
   Both *Alice* and *Barry* implement the `Parent` *class-interface*.
   
   想象组件树中的一个分支为：*Alice* -> *Barry* -> *Carol*。
+  
   *Alice*和*Barry*都实现了这个`Parent`*类-接口*。
-=======
-  ### Find the parent in a tree of parents with _@SkipSelf()_
-
-  Imagine one branch of a component hierarchy: *Alice* -> *Barry* -> *Carol*.
-  Both *Alice* and *Barry* implement the `Parent` *class-interface*.
->>>>>>> f1345962
-
+  
   *Barry* is the problem. He needs to reach his parent, *Alice*, and also be a parent to *Carol*.
   That means he must both *inject* the `Parent` *class-interface* to get *Alice* and
   *provide* a `Parent` to satisfy *Carol*.
-<<<<<<< HEAD
   
   *Barry*是个问题。它需要访问它的父组件*Alice*，但同时它也是*Carol*的父组件。这个意味着它必须同时*注入*`Parent`*类-接口*来获取*Alice*，和*提供*一个`Parent`来满足*Carol*。
-=======
->>>>>>> f1345962
-
+  
   Here's *Barry*:
 
   下面是*Barry*的代码：
@@ -1918,15 +1349,11 @@
 +makeExample('cb-dependency-injection/ts/src/app/parent-finder.component.ts','barry','parent-finder.component.ts (BarryComponent)')(format='.')
 :marked
   *Barry*'s `providers` array looks just like [*Alex*'s](#alex-providers).
-<<<<<<< HEAD
-  If we're going to keep writing [*alias providers*](#useexisting) like this we should create a [helper function](#provideparent).
+  If you're going to keep writing [*alias providers*](#useexisting) like this you should create a [helper function](#provideparent).
   
   *Barry*的`providers`数组看起来很像[*Alex*的那个](#alex-providers).
   如果准备一直像这样编写[*别名提供商*](#useexisting)的话，我们应该建立一个[帮助函数](#provideparent)。
-=======
-  If you're going to keep writing [*alias providers*](#useexisting) like this you should create a [helper function](#provideparent).
->>>>>>> f1345962
-
+  
   For now, focus on *Barry*'s constructor:
 
   眼下，请注意*Barry*的构造函数：
@@ -1938,37 +1365,25 @@
 :marked
 :marked
   It's identical to *Carol*'s constructor except for the additional `@SkipSelf` decorator.
-<<<<<<< HEAD
   
   除额外添加了一个的`@SkipSelf`外，它和*Carol*的构造函数一样。
-
+  
   `@SkipSelf` is essential for two reasons:
-
-  添加`@SkipSelf`主要是出于两个原因：
-
-  1. It tell the injector to start its search for a `Parent` dependency in a component *above* itself,
-  which *is* what parent means.
-  
-     它告诉注入器从一个在自己*上一级*的组件开始搜索一个`Parent`依赖。
-
-  2. Angular throws a cyclic dependency error if we omit the `@SkipSelf` decorator.
-  
-     如果没写`@SkipSelf`装饰器的话，Angular就会抛出一个循环依赖错误。
-
-  `Cannot instantiate cyclic dependency! (BethComponent -> Parent -> BethComponent)`
-
-  `不能创建循环依赖实例！(BethComponent -> Parent -> BethComponent)`
-=======
-
-  `@SkipSelf` is essential for two reasons:
-
+  
+   添加`@SkipSelf`主要是出于两个原因：
+   
   1. It tells the injector to start its search for a `Parent` dependency in a component *above* itself,
   which *is* what parent means.
-
+  
+      它告诉注入器从一个在自己*上一级*的组件开始搜索一个`Parent`依赖。
+  
   2. Angular throws a cyclic dependency error if you omit the `@SkipSelf` decorator.
-
-    `Cannot instantiate cyclic dependency! (BethComponent -> Parent -> BethComponent)`
->>>>>>> f1345962
+  
+      如果没写`@SkipSelf`装饰器的话，Angular就会抛出一个循环依赖错误。
+  
+      `Cannot instantiate cyclic dependency! (BethComponent -> Parent -> BethComponent)`
+
+      `不能创建循环依赖实例！(BethComponent -> Parent -> BethComponent)`
 
   Here's *Alice*, *Barry* and family in action:
 
@@ -1980,41 +1395,32 @@
 a(id="parent-token")
 :marked
   ### The *Parent* class-interface
-<<<<<<< HEAD
-
+  
   ### *Parent*类-接口
-
-  We [learned earlier](#class-interface) that a *class-interface* is an abstract class used as an interface rather than as a base class.
-
+  
+  You [learned earlier](#class-interface) that a *class-interface* is an abstract class used as an interface rather than as a base class.
+  
   我们[以前学过](#class-interface)：*类-接口*是一个抽象类，被当成一个接口使用，而非基类。
 
-  Our example defines a `Parent` *class-interface* .
-
+  The example defines a `Parent` *class-interface*.
+  
   我们的例子定义了一个`Parent`*类-接口*。
 
-=======
-  You [learned earlier](#class-interface) that a *class-interface* is an abstract class used as an interface rather than as a base class.
-
-  The example defines a `Parent` *class-interface*.
->>>>>>> f1345962
 +makeExample('cb-dependency-injection/ts/src/app/parent-finder.component.ts','parent','parent-finder.component.ts (Parent class-interface)')(format='.')
 :marked
   The `Parent` *class-interface* defines a `name` property with a type declaration but *no implementation*.
   The `name` property is the only member of a parent component that a child component can call.
-<<<<<<< HEAD
-  Such a narrowing interface helps decouple the child component class from its parent components.
-
+  Such a narrow interface helps decouple the child component class from its parent components.
+  
   该`Parent`*类-接口*定义了`Name`属性，它有类型声明，但是*没有实现*，该`name`是该父级的所有子组件们唯一能调用的属性。
   这种“窄接口”有助于解耦子组件类和它的父组件。
-=======
-  Such a narrow interface helps decouple the child component class from its parent components.
->>>>>>> f1345962
-
+  
   A component that could serve as a parent *should* implement the *class-interface* as the `AliceComponent` does:
 
   一个能用做父级的组件*应该*实现*类-接口*，和下面的`AliceComponent`的做法一样：
 
 +makeExample('cb-dependency-injection/ts/src/app/parent-finder.component.ts','alice-class-signature','parent-finder.component.ts (AliceComponent class signature)')(format='.')
+
 :marked
   Doing so adds clarity to the code.  But it's not technically necessary.
   Although the `AlexComponent` has a `name` property, as required by its `Base` class,
@@ -2025,25 +1431,16 @@
 +makeExample('cb-dependency-injection/ts/src/app/parent-finder.component.ts','alex-class-signature','parent-finder.component.ts (AlexComponent class signature)')(format='.')
 .l-sub-section
   :marked
-<<<<<<< HEAD
     The `AlexComponent` *should* implement `Parent` as a matter of proper style. 
     It doesn't in this example *only* to demonstrate that the code will compile and run without the interface 
     
     为了正确的代码风格，该`AlexComponent`*应该*实现`Parent`。在这个例子里它没有这样，只是为了演示在没有该接口的情况下，该代码仍会被正确编译并运行。
-
+    
 a(id="provideparent")
 :marked
-  ### A *provideParent* helper function
-  
-  ### *provideParent*助手函数
-=======
-    The `AlexComponent` *should* implement `Parent` as a matter of proper style.
-    It doesn't in this example *only* to demonstrate that the code will compile and run without the interface
-
-a(id="provideparent")
-:marked
   ### A _provideParent()_ helper function
->>>>>>> f1345962
+
+  ### *provideParent()*助手函数
 
   Writing variations of the same parent *alias provider* gets old quickly,
   especially this awful mouthful with a [*forwardRef*](#forwardref):
@@ -2051,112 +1448,77 @@
   编写父组件相同的各种*别名提供商*很快就会变得啰嗦，在用[*forwardRef](#forwardRef)的时候尤其绕口：
 
 +makeExample('cb-dependency-injection/ts/src/app/parent-finder.component.ts','alex-providers')(format='.')
-:marked
-<<<<<<< HEAD
-  We can extract that logic into a helper function like this:
+
+:marked
+  You can extract that logic into a helper function like this:
 
   可以像这样把该逻辑抽取到一个助手函数里：
-
+  
 +makeExample('cb-dependency-injection/ts/src/app/parent-finder.component.ts','provide-the-parent')(format='.')
-:marked
-  Now we can add a simpler, more meaningful parent provider to our components:
+
+:marked
+  Now you can add a simpler, more meaningful parent provider to your components:
 
   现在就可以为组件添加一个更简单、直观的父级提供商了：
-
+  
 +makeExample('cb-dependency-injection/ts/src/app/parent-finder.component.ts','alice-providers')(format='.')
-:marked
-  We can do better. The current version of the helper function can only alias the `Parent` *class-interface*.
-  Our application might have a variety of parent types, each with its own *class-interface* token.
-  
-  我们可以做得更好。当前版本的助手函数只能为`Parent`*类-接口*提供别名。应用程序可能有很多类型的父组件，每个父组件有自己的*类-接口*令牌。
-=======
-  You can extract that logic into a helper function like this:
-+makeExample('cb-dependency-injection/ts/src/app/parent-finder.component.ts','provide-the-parent')(format='.')
-:marked
-  Now you can add a simpler, more meaningful parent provider to your components:
-+makeExample('cb-dependency-injection/ts/src/app/parent-finder.component.ts','alice-providers')(format='.')
+
 :marked
   You can do better. The current version of the helper function can only alias the `Parent` *class-interface*.
   The application might have a variety of parent types, each with its own *class-interface* token.
->>>>>>> f1345962
-
+  
+  我们可以做得更好。当前版本的助手函数只能为`Parent`*类-接口*提供别名。应用程序可能有很多类型的父组件，每个父组件有自己的*类-接口*令牌。
   Here's a revised version that defaults to `parent` but also accepts an optional second parameter for a different parent *class-interface*.
 
   下面是一个修改版本，默认接受一个`Parent`，但同时接受一个可选的第二参数，可以用来指定一个不同的父级*类-接口*。
 
 +makeExample('cb-dependency-injection/ts/src/app/parent-finder.component.ts','provide-parent')(format='.')
 :marked
-<<<<<<< HEAD
-  And here's how we could use it with a different parent type:
+  And here's how you could use it with a different parent type:
 
   下面的代码演示了如何使它添加一个不同类型的父级：
-
-=======
-  And here's how you could use it with a different parent type:
->>>>>>> f1345962
+  
 +makeExample('cb-dependency-injection/ts/src/app/parent-finder.component.ts','beth-providers')(format='.')
 
 a(id="forwardref")
 .l-main-section
 :marked
   ## Break circularities with a forward class reference (*forwardRef*)
-<<<<<<< HEAD
   
   ## 使用一个前向引用(*forwardRef*)来打破循环
-
+  
   The order of class declaration matters in TypeScript.
-  We can't refer directly to a class until it's been defined.
+  You can't refer directly to a class until it's been defined.
   
   在TypeScript里面，类声明的顺序是很重要的。如果一个类尚未定义，就不能引用它。
-
-  This isn't usually a problem, especially if we adhere to the recommended *one class per file* rule.
+  
+  This isn't usually a problem, especially if you adhere to the recommended *one class per file* rule.
   But sometimes circular references are unavoidable. 
-  We're in a bind when class 'A refers to class 'B' and 'B' refers to 'A'.
+  You're in a bind when class 'A' refers to class 'B' and 'B' refers to 'A'.
   One of them has to be defined first. 
   
   这通常不是一个问题，特别是当我们遵循*一个文件一个类*规则的时候。
   但是有时候循环引用可能不能避免。当一个类*A引用类B*，同时'B'引用'A'的时候，我们就陷入困境了：它们中间的某一个必须要先定义。
-
-  The Angular `forwardRef` function creates an *indirect* reference that Angular can resolve later.
+  
+  The Angular `forwardRef()` function creates an *indirect* reference that Angular can resolve later.
   
   Angular的`forwardRef`函数建立一个*间接地*引用，Angular可以随后解析。
-
+  
   The *Parent Finder* sample is full of circular class references that are impossible to break.
-
+  
   *Parent Finder*是一个充满了无法解决的循环引用的例子
-  
-=======
-
-  The order of class declaration matters in TypeScript.
-  You can't refer directly to a class until it's been defined.
-
-  This isn't usually a problem, especially if you adhere to the recommended *one class per file* rule.
-  But sometimes circular references are unavoidable.
-  You're in a bind when class 'A' refers to class 'B' and 'B' refers to 'A'.
-  One of them has to be defined first.
-
-  The Angular `forwardRef()` function creates an *indirect* reference that Angular can resolve later.
-
-  The *Parent Finder* sample is full of circular class references that are impossible to break.
-
->>>>>>> f1345962
 :marked
   You face this dilemma when a class makes *a reference to itself*
   as does the `AlexComponent` in its `providers` array.
   The `providers` array is a property of the `@Component` decorator function which must
   appear *above* the class definition.
-<<<<<<< HEAD
   
   当一个类*需要引用自身*的时候，我们面临同样的困境，就像在`AlexComponent`的`provdiers`数组中遇到的困境一样。
   该`providers`数组是一个`@Component`装饰器函数的一个属性，它必须在类定义*之前*出现。
   
-  We break the circularity with `forwardRef`:
-
+  Break the circularity with `forwardRef`:
+  
   我们使用`forwardRef`来打破这种循环：
-
-=======
-
-  Break the circularity with `forwardRef`:
->>>>>>> f1345962
+  
 +makeExample('cb-dependency-injection/ts/src/app/parent-finder.component.ts','alex-providers','parent-finder.component.ts (AlexComponent providers)')(format='.')
 :marked