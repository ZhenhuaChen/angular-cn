--- conflicted
+++ resolved
@@ -721,24 +721,17 @@
         ### ngSwitch
       +makeExample('cb-a1-a2-quick-reference/ts/app/movie-list.component.html', 'ngSwitch')(format="." )
       :marked
-<<<<<<< HEAD
         In Angular&nbsp;2, the `ngSwitch` directive works similarly.
-        It displays an element whose `*ngSwitchWhen` matches the current `ngSwitch` expression value.
+        It displays an element whose `*ngSwitchCase` matches the current `ngSwitch` expression value.
 
         在Angular 2中，`ngSwitch`指令的工作方式与此类似。
-        它会显示那个与`ngSwitch`表达式的当前值匹配的那个`*ngSwitchWhen`所在的元素。
-
-=======
-        In Angular&nbsp;2, the `ngSwitch` directive works similarly. 
-        It displays an element whose `*ngSwitchCase` matches the current `ngSwitch` expression value.
-        
->>>>>>> e7bddeb5
+        它会显示那个与`ngSwitch`表达式的当前值匹配的那个`*ngSwitchCase`所在的元素。
+
         In this example, if `favoriteHero` is not set, the `ngSwitch` value is `null`
         and we see the `*ngSwitchDefault` paragraph, "Please enter ...".
         If the `favoriteHero` is set, it checks the movie hero by calling a component method.
         If that method returns `true`, we see "Excellent choice!".
         If that methods returns `false`, we see "No movie, sorry!".
-<<<<<<< HEAD
 
         在这个例子中，如果`favoriteHero`没有设置，则`ngSwitch`的值是`null`，我们会看到
         `*ngSwitchDefault`中的段落“Please enter ...”。
@@ -746,15 +739,10 @@
         如果该方法返回`true`，我们就会看到“Excellent choice!”。
         如果该方法返回`false`，我们就会看到“No movie, sorry!”。
 
-        The (*) before `ngSwitchWhen` and `ngSwitchDefault` is required in this example.
-
-        在这个例子中，`ngSwitchWhen`和`ngSwitchDefault`前面的星号(*)是必须的。
-
-=======
-        
         The (*) before `ngSwitchCase` and `ngSwitchDefault` is required in this example.
-                
->>>>>>> e7bddeb5
+
+        在这个例子中，`ngSwitchCase`和`ngSwitchDefault`前面的星号(*)是必须的。
+
         For more information on the ngSwitch directive see [Template Syntax](../guide/template-syntax.html#ngSwitch).
 
         要了解关于ngswitch指令的更多信息，参见[模板语法](../guide/template-syntax.html#ngSwitch)。
