--- conflicted
+++ resolved
@@ -344,17 +344,13 @@
   把子组件的视图插入到父组件类需要做一点额外的工作。
   
   We import references to the `ViewChild` decorator and the `AfterViewInit` lifecycle hook.
-  
-<<<<<<< HEAD
+ 
   我们需要通过`ViewChild`装饰器导入这个引用，并挂上`AfterViewInit`生命周期钩子。
   
-  We inject the child `CountdownTimerComponent` into the private `_timerComponent` property via the `@ViewChild` property decoration.
-  
-  我们通过`@ViewChild`属性装饰器，将子组件`CountdownTimerComponent`注入到私有属性`_timerComponent`里面。
-=======
   We inject the child `CountdownTimerComponent` into the private `timerComponent` property
   via the `@ViewChild` property decoration.
->>>>>>> 31fe01e0
+  
+  我们通过`@ViewChild`属性装饰器，将子组件`CountdownTimerComponent`注入到私有属性`timerComponent`里面。
   
   The `#timer` local variable is gone from the component metadata. Instead we bind the buttons to the parent component's own `start` and `stop` methods and present the ticking seconds in an interpolation around the parent component's `seconds` method.
   
