--- conflicted
+++ resolved
@@ -189,13 +189,9 @@
 
   We’ll be evolving these tests rapidly and it would be nice to have the browser refresh automatically as we make changes and recompile.
 
-<<<<<<< HEAD
   我们希望这些测试能快速进化，如果浏览器能在我们做出修改和重新编译时自动刷新就好了。
 
-  Let’s launch with **live-server** in a second terminal window:
-=======
   Let’s launch with **lite-server** in a second terminal window:
->>>>>>> 08d051d2
 
   没问题，让我们在另一个终端窗口中启动**live-server**：
 
