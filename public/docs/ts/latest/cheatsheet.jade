- var base = current.path[4] ? '.' : './guide';
<<<<<<< HEAD
.banner
  p.text-body This cheat sheet is provisional and may change. Angular 2 is currently in Beta.
  p.text-body 本小抄是临时的，将来可能改变。Angular 2目前在候选版本阶段。

article(class="l-content-small grid-fluid docs-content")
  .cheatsheet
    ngio-cheatsheet(src= base + '/cheatsheet-cn.json')
=======

.l-content-small.grid-fluid.docs-content.cheatsheet
  ngio-cheatsheet(src= base + '/cheatsheet.json')
>>>>>>> 215733e3
<|MERGE_RESOLUTION|>--- conflicted
+++ resolved
@@ -1,14 +1,4 @@
 - var base = current.path[4] ? '.' : './guide';
-<<<<<<< HEAD
-.banner
-  p.text-body This cheat sheet is provisional and may change. Angular 2 is currently in Beta.
-  p.text-body 本小抄是临时的，将来可能改变。Angular 2目前在候选版本阶段。
-
-article(class="l-content-small grid-fluid docs-content")
-  .cheatsheet
-    ngio-cheatsheet(src= base + '/cheatsheet-cn.json')
-=======
 
 .l-content-small.grid-fluid.docs-content.cheatsheet
-  ngio-cheatsheet(src= base + '/cheatsheet.json')
->>>>>>> 215733e3
+  ngio-cheatsheet(src= base + '/cheatsheet.json')