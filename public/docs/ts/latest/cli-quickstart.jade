--- conflicted
+++ resolved
@@ -3,25 +3,24 @@
 :marked
   Good tools make application development quicker and easier to maintain than
   if you did everything by hand.
-<<<<<<< HEAD
   
   好的工具能让开发更加简单快捷。
   
-  The [**Angular-CLI**](https://cli.angular.io/) is a **_command line interface_** tool
-  that can create a project, add files, and perform a variety of on-going development tasks such 
+  The [**AngularCLI**](https://cli.angular.io/) is a **_command line interface_** tool
+  that can create a project, add files, and perform a variety of ongoing development tasks such 
   as testing, bundling, and deployment.
   
   [**Angular-CLI**](https://cli.angular.io/)是一个**命令行界面**工具，它可以创建项目、添加文件以及执行一大堆开发任务，比如测试、打包和发布。
   
-  Our goal in this CLI QuickStart chapter is to build and run a super-simple Angular 
-  application in TypeScript, using Angular-CLI 
+  The goal in this guide is to build and run a simple Angular 
+  application in TypeScript, using theAngularCLI 
   while adhering to the [Style Guide](./guide/style-guide.html) recommendations that
   benefit _every_ Angular project.
   
   在这一章CLI快速起步中，我们的目标是构建并运行一个超级简单的Angular应用。我们会使用Angular-CLI来让每个Angular应用从[风格指南](./guide/style-guide.html)中获益。
   
   By the end of the chapter, you'll have a basic understanding of development with the CLI
-  and a foundation for both these documentation samples and our real world applications.
+  and a foundation for both these documentation samples and for real world applications.
   
   在本章的末尾，我们会通过CLI对开发过程有一个最基本的理解，并将其作为其它文档范例以及真实应用的基础。
 
@@ -29,42 +28,21 @@
   
   我们通过下列三大步来达到目的：
   
-  1. [Set up](#devenv) the development environment
-  
-      [设置](#devenv)开发环境
-  
-  2. [Create](#create-proj) a new project and skeleton application
-  
-      [创建](#create-proj)新项目以及应用的骨架
-  
-  3. [Serve](#serve) the application
-  
-      启动[开发服务器](#serve)
-  
-  4. [Edit](#first-component) the application
-  
-      [编辑](#first-component)该应用
-=======
-
-  The [**Angular CLI**](https://cli.angular.io/) is a **_command line interface_** tool
-  that can create a project, add files, and perform a variety of ongoing development tasks such
-  as testing, bundling, and deployment.
-
-  The goal in this guide is to build and run a simple Angular
-  application in TypeScript, using the Angular CLI
-  while adhering to the [Style Guide](./guide/style-guide.html) recommendations that
-  benefit _every_ Angular project.
-
-  By the end of the chapter, you'll have a basic understanding of development with the CLI
-  and a foundation for both these documentation samples and for real world applications.
-
-  You'll pursue these ends in the following high-level steps:
->>>>>>> f1345962
-
   1. [Set up](#devenv) the development environment.
+  
+      [设置](#devenv)开发环境。
+  
   2. [Create](#create-proj) a new project and skeleton application.
+  
+      [创建](#create-proj)新项目以及应用的骨架。
+  
   3. [Serve](#serve) the application.
+  
+      启动[开发服务器](#serve)。
+  
   4. [Edit](#first-component) the application.
+  
+      [编辑](#first-component)该应用。
 
   And you can also <a href="/resources/zips/cli-quickstart/cli-quickstart.zip">download the example.</a>
 
@@ -74,15 +52,8 @@
     p 步骤1. 设置开发环境
 
 :marked
-<<<<<<< HEAD
-  You need to set up our development environment before you can do anything.
-  
-  在开始工作之前，我们必须设置好开发环境。
-   
-=======
   You need to set up your development environment before you can do anything.
-
->>>>>>> f1345962
+   在开始工作之前，我们必须设置好开发环境。
   Install **[Node.js® and npm](https://nodejs.org/en/download/)**
   if they are not already on your machine.
   
@@ -99,21 +70,10 @@
     更老的版本可能会出现错误，更新的版本则没问题。
     
 :marked
-<<<<<<< HEAD
-  Then **install the [Angular-CLI](https://github.com/angular/angular-cli)** globally.
-  
+  Then **install the [AngularCLI](https://github.com/angular/angular-cli)** globally.
   然后全局安装 **[Angular-CLI](https://github.com/angular/angular-cli)** 。
-  
 code-example(language="sh" class="code-shell").
   npm install -g @angular/cli
-  
-=======
-  Then **install the [Angular CLI](https://github.com/angular/angular-cli)** globally.
-
-code-example(language="sh" class="code-shell").
-  npm install -g @angular/cli
-
->>>>>>> f1345962
 .l-main-section
 h2#create-proj 
   p Step 2. Create a new project
@@ -155,38 +115,27 @@
   ng serve --open
 
 :marked
-<<<<<<< HEAD
-  The `ng serve` command launches the server, watches our files, 
-  and rebuilds the app as you make changes to the files.
-  
-  `ng serve`命令会启动开发服务器，监听文件变化，并在修改这些文件时重新构建此应用。
-  
-  Open a browser on `http://localhost:4200/`; the app greets us with a message:
-  
-  在浏览器中打开`http://localhost:4200/`，该应用会给我们显示一条信息：
-  
-=======
   The `ng serve` command launches the server, watches your files,
   and rebuilds the app as you make changes to those files.
+  
+  `ng serve`命令会启动开发服务器，监听文件变化，并在修改这些文件时重新构建此应用。
 
   Using the `--open` (or just `-o`) option will automatically open your browser
   on `http://localhost:4200/`.
+  
+  使用`--open`（或`-o`）参数可以自动打开浏览器并访问`http://localhost:4200/`。
 
   Your app greets you with a message:
-
->>>>>>> f1345962
+  
+  本应用会用一条消息来跟你打招呼：
+
 figure.image-display
   img(src='/resources/images/devguide/cli-quickstart/app-works.png' alt="The app works!")
 
 .l-main-section
-<<<<<<< HEAD
 h2#first-component 
-  p Step 4: Edit our first Angular component
+  p Step 4: Edit your first Angular component
   p 步骤4. 编辑我们的第一个Angular组件
-
-=======
-h2#first-component Step 4: Edit your first Angular component
->>>>>>> f1345962
 :marked
   The CLI created the first Angular component for you.
   This is the _root component_ and it is named `app-root`.
@@ -198,29 +147,17 @@
 
 :marked
   Open the component file and change the `title` property from _app works!_ to _My First Angular App_:
-<<<<<<< HEAD
-  
   打开这个组件文件，并且把`title`属性从 _app works!_ 改为 _My First Angular App_ ：
-  
 +makeExample('cli-quickstart/ts/src/app/app.component.ts', 'title', 'src/app/app.component.ts')(format=".")
 
 :marked
-  The browser reloads automatically and we see the revised title. That's nice, but we can make it look better.
-  
-  浏览器会自动刷新，而我们会看到修改之后的标题。不错，不过我们还要把它再打扮得好看点。
-  
-  Open `src/app/cli-quickstart.component.css` and give our component some style 
-  
-  打开 `src/app/cli-quickstart.component.css` 并给这个组件设置一些样式
-=======
-
-+makeExample('cli-quickstart/ts/src/app/app.component.ts', 'title', 'src/app/app.component.ts')(format=".")
-
-:marked
   The browser reloads automatically with the revised title. That's nice, but it could look better.
-
+  
+  浏览器会自动刷新，而我们会看到修改之后的标题。不错，不过它还可以更好看一点。
+  
   Open `src/app/app.component.css` and give the component some style.
->>>>>>> f1345962
+
+  打开 `src/app/app.component.css` 并给这个组件设置一些样式
 
 +makeExample('cli-quickstart/ts/src/app/app.component.css', null, 'src/app/app.component.css')(format=".")
 
@@ -257,13 +194,9 @@
   
   ## 项目文件概览
 
-<<<<<<< HEAD
-  An Angular-CLI project is the foundation for both quick experiments and enterprise solutions.
+  An Angular CLI project is the foundation for both quick experiments and enterprise solutions.
   
   Angular-CLI项目是做快速试验和开发企业解决方案的基础。
-=======
-  An Angular CLI project is the foundation for both quick experiments and enterprise solutions.
->>>>>>> f1345962
 
   The first file you should check out is `README.md`.
   It has some basic information on how to use CLI commands.
@@ -276,13 +209,7 @@
   如果你想了解 Angular-CLI 的工作原理，请访问 [Angular-CLI 的仓库](https://github.com/angular/angular-cli)及其 
     [Wiki](https://github.com/angular/angular-cli/wiki)。
 
-<<<<<<< HEAD
-  Some of the generated files might be unfamiliar to you. 
-  
-  有些生成的文件你可能觉得陌生。接下来我们就讲讲它们。
-=======
-  Some of the generated files might be unfamiliar to you.
->>>>>>> f1345962
+  Some of the generated files might be unfamiliar to you. 有些生成的文件你可能觉得陌生。接下来我们就讲讲它们。
 
 block src-files
   :marked
@@ -341,34 +268,18 @@
       :marked
         Defines the `AppComponent` along with an HTML template, CSS stylesheet, and a unit test.
         It is the **root** component of what will become a tree of nested components
-<<<<<<< HEAD
-        as the application evolves. 
-        
-        使用HTML模板、CSS样式和单元测试定义`AppComponent`组件。
+        as the application evolves. 使用HTML模板、CSS样式和单元测试定义`AppComponent`组件。
         它是**根**组件，随着应用的成长它会成为一棵组件树的根节点。
-        
-=======
-        as the application evolves.
->>>>>>> f1345962
   tr
     td <code>app/app.module.ts</code>
     td
       :marked
-<<<<<<< HEAD
         Defines `AppModule`, the [root module](guide/appmodule.html "AppModule: the root module") 
         that tells Angular how to assemble the application.
         Right now it declares only the `AppComponent`. 
-        Soon there will be more components to declare. 
-        
-        定义`AppModule`，这个[根模块](guide/appmodule.html "AppModule: 根模块")会告诉Angular如何组装该应用。
+        Soon there will be more components to declare. 定义`AppModule`，这个[根模块](guide/appmodule.html "AppModule: 根模块")会告诉Angular如何组装该应用。
         目前，它只声明了`AppComponent`。
         稍后它还会声明更多组件。
-        
-=======
-        Defines `AppModule`, the [root module](guide/appmodule.html "AppModule: the root module") that tells Angular how to assemble the application.
-        Right now it declares only the `AppComponent`.
-        Soon there will be more components to declare.
->>>>>>> f1345962
   tr
     td <code>assets/*</code>
     td
@@ -410,38 +321,26 @@
       :marked
         The main HTML page that is served when someone visits your site.
         Most of the time you'll never need to edit it.
-<<<<<<< HEAD
-        The CLI will automatically add all `js` and `css` files when building your app so you 
-        never need to add any `<script>` or `<link>` tags here manually.
+        The CLI automatically adds all `js` and `css` files when building your app so you
+        never need to add any `&lt;script&gt;` or `&lt;link&gt;` tags here manually.
         
         这是别人访问你的网站是看到的主页面的HTML文件。
         大多数情况下你都不用编辑它。
         在构建应用时，CLI会自动把所有`js`和`css`文件添加进去，所以你不必在这里手动添加任何 `<script>` 或 `<link>` 标签。
-=======
-        The CLI automatically adds all `js` and `css` files when building your app so you
-        never need to add any `&lt;script&gt;` or `&lt;link&gt;` tags here manually.
->>>>>>> f1345962
   tr
     td <code>main.ts</code>
     td
       :marked
         The main entry point for your app.
         Compiles the application with the [JIT compiler](glossary.html#jit)
-<<<<<<< HEAD
-        and [bootstraps](guide/appmodule.html#main "bootstrap the application") 
-        the application to run in the browser.
+        and bootstraps the application's root module (`AppModule`) to run in the browser.
         You can also use the [AOT compiler](glossary.html#ahead-of-time-aot-compilation)
-        without changing any code by passing on `--aot` to `ng build` or `ng serve`.
+        without changing any code by passing in `--aot` to `ng build` or `ng serve`.
         
         这是应用的主要入口点。
         使用[JIT compiler](glossary.html#jit)编译器编译本应用，并[启动](guide/appmodule.html#main "启动应用")，使其运行在浏览器中。
         你还可以使用[AOT compiler](glossary.html#ahead-of-time-aot-compilation)编译器，而不用修改任何代码 —— 只要给`ng build` 或 `ng serve` 传入 `--aot` 参数就可以了。
         
-=======
-        and bootstraps the application's root module (`AppModule`) to run in the browser.
-        You can also use the [AOT compiler](glossary.html#ahead-of-time-aot-compilation)
-        without changing any code by passing in `--aot` to `ng build` or `ng serve`.
->>>>>>> f1345962
   tr
     td <code>polyfills.ts</code>
     td
@@ -481,29 +380,20 @@
     td <code>tsconfig.{app|spec}.json</code>
     td
       :marked
-<<<<<<< HEAD
-        Configuration for the TypeScript compiler.
-        
-        TypeScript编译器的配置文件。
-=======
         TypeScript compiler configuration for the Angular app (`tsconfig.app.json`)
         and for the unit tests (`tsconfig.spec.json`).
->>>>>>> f1345962
+        
+        TypeScript编译器的配置文件。
 
 
 block root-files
   :marked
     ### The root folder
-<<<<<<< HEAD
     
     ### 根目录
     
-    The `src/` folder is just one of the items inside the project's root folder. 
-    Other files help you build, test, maintain, document, and deploy the app. 
-=======
     The `src/` folder is just one of the items inside the project's root folder.
     Other files help you build, test, maintain, document, and deploy the app.
->>>>>>> f1345962
     These files go in the root folder next to `src/`.
     
     `src/`文件夹是项目的根文件夹之一。
@@ -547,18 +437,13 @@
       :marked
         Inside `e2e/` live the End-to-End tests.
         They shouldn't be inside `src/` because e2e tests are really a separate app that
-<<<<<<< HEAD
-        just so happens to test your main app. 
-        That's why it they even have their own `tsconfig.json`.
+        just so happens to test your main app.
+        That's also why they have their own `tsconfig.e2e.json`.
         
         在`e2e/`下是端到端（End-to-End）测试。
         它们不在`src/`下，是因为端到端测试实际上和应用是相互独立的，它只适用于测试你的应用而已。
         这也就是为什么它会拥有自己的`tsconfig.json`。
         
-=======
-        just so happens to test your main app.
-        That's also why they have their own `tsconfig.e2e.json`.
->>>>>>> f1345962
   tr
     td <code>node_modules/</code>
     td
@@ -595,22 +480,6 @@
         
         一个Git的配置文件，用来确保某些自动生成的文件不会被提交到源码控制系统中。
   tr
-<<<<<<< HEAD
-    td <code>angular-cli.json</code>
-    td
-      :marked
-        Configuration for Angular-CLI.
-        In this file you can set several defaults and also configure what files are included
-        when your project is build.
-        Check out the official documentation if you want to know more.
-        
-        Angular-CLI的配置。
-        在这个文件中，你可以设置一系列默认值，还能配置当构件项目时应该排除哪些文件。
-        要了解更多，请参阅Angular-CLI的官方文档。
-        
-  tr
-=======
->>>>>>> f1345962
     td <code>karma.conf.js</code>
     td
       :marked
@@ -660,29 +529,17 @@
         Linting configuration for [TSLint](https://palantir.github.io/tslint/) together with
         [Codelyzer](http://codelyzer.com/), used when running `ng lint`.
         Linting helps keep your code style consistent.
-<<<<<<< HEAD
-        
         给[TSLint](https://palantir.github.io/tslint/)和[Codelyzer](http://codelyzer.com/)用的配置信息，当运行`ng lint`时会用到。
         Lint功能可以帮你保持代码风格的统一。
-        
-=======
-
->>>>>>> f1345962
 .l-sub-section
   :marked
     ### Next Step
     
     ### 下一步
 
-<<<<<<< HEAD
-    If you're new to Angular, we recommend staying on the 
-    [learning path](guide/learning-angular.html "Angular learning path").        
-    You can skip the "Setup" chapter since you're already using the Angular-CLI setup.
-
-    如果你刚刚开始使用Angular，我们建议你遵循这个[学习路径](guide/learning-angular.html "Angular 学习路径")。
-    你可以跳过“环境设置”一章，因为你已经在使用 Angular-CLI 设置好环境了。
-=======
     If you're new to Angular, continue on the
     [learning path](guide/learning-angular.html "Angular learning path").
     You can skip the "Setup" step since you're already using the Angular CLI setup.
->>>>>>> f1345962
+
+    如果你刚刚开始使用Angular，我们建议你遵循这个[学习路径](guide/learning-angular.html "Angular 学习路径")。
+    你可以跳过“环境设置”一章，因为你已经在使用 Angular-CLI 设置好环境了。