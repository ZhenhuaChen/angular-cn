--- conflicted
+++ resolved
@@ -27,40 +27,29 @@
     虽然我们正在用#{_Lang}，但你也可以用#{_docsFor == 'ts' ? 'Dart' : 'TypeScript'}和JavaScript来写Angular 2应用。
     只要从Banner区的下拉框选择想用的那种语言就可以了。
 
-<<<<<<< HEAD
-h1 Try it!
-h1 试试！
-p
-  | Try the #[+liveExampleLink2()] which loads the sample app
-  +ifDocsFor('ts')
-    | &nbsp;in #[a(href="http://plnkr.co/" title="Plunker" target="_blank") plunker]
-  | &nbsp;and displays the simple message:
-p
-  | 试试#[+liveExampleLink2('在线范例', 'quickstart')]，它将把此范例加载
-  +ifDocsFor('ts')
-    | &nbsp;到 #[a(href="http://plnkr.co/" title="Plunker" target="_blank") plunker]中
-  | &nbsp;并显示一条简单的消息：
-=======
 :marked
   # Try it!
+  
+  # 试试
 
   Try the <live-example></live-example> which loads the sample app
   <span if-docs="ts">
     in <a href="http://plnkr.co/" title="Plunker" target="_blank">plunker</a>
   </span>
   and displays the simple message:
->>>>>>> 37b377dd
+  
+  试试这个<live-example></live-example>，它将把此范例加载到
+  <span if-docs="ts">
+    <a href="http://plnkr.co/" title="Plunker" target="_blank">plunker</a>中
+  </span>
+  ，并显示一条简单的消息：
 
 figure.image-display
   img(src='/resources/images/devguide/quickstart/my-first-app.png' alt="“快速起步”应用的输出")
 
-<<<<<<< HEAD
-h1 Build this app!
-h1 构建此应用！
-=======
->>>>>>> 37b377dd
 :marked
   # Build this app!
+  # 构建此应用！
 
   - [Prerequisite](#prereq): Install #{_prereq}
   - [环境准备](#prereq): 安装#{_prereq}
@@ -68,13 +57,9 @@
     define package dependencies and special project setup
   - [步骤1](#create-and-configure)：创建本应用的项目文件夹，并且定义包的依赖以及特别的项目设置。
   - [Step 2](#root-component): Create the app’s Angular root component
-<<<<<<< HEAD
   - [步骤2](#root-component): 创建本应用的Angular根组件
-  - [Step 3](#main): Add `main.#{_docsFor}`, identifying the root component to Angular
-  - [步骤3](#main)：添加`main.#{_docsFor}`，用来告诉Angular哪个是根组件。
-=======
   - [Step 3](#main): Add <span ngio-ex>main.ts</span>, identifying the root component to Angular
->>>>>>> 37b377dd
+  - [步骤3](#main)：添加<span ngio-ex>main.ts</span>，用来告诉Angular哪个是根组件。
   - [Step 4](#index): Add `index.html`, the web page that hosts the application
   - [步骤4](#index)：添加`index.html`，本应用的宿主页面。
   - [Step 5](#build-and-run): Build and run the app
@@ -530,25 +515,21 @@
     [SEO](http://www.google.com/webmasters/docs/search-engine-optimization-starter-guide.pdf).
     These targets require a different kind of bootstrap function that we'd import from a different library.
 
-<<<<<<< HEAD
     但从其它环境中加载组件也是可能的。
     可能需要通过[Apache Cordova](https://cordova.apache.org/) 或 [NativeScript](https://www.nativescript.org/) 在移动设备中加载它。
     可能希望在服务器中渲染第一个页面来提高启动效率或
     让[SEO](http://static.googleusercontent.com/media/www.google.com/en//webmasters/docs/search-engine-optimization-starter-guide.pdf)更加容易。
     要达成这些目标，我们需要从其它库中引入一个不同类型的`bootstrap`函数。
 
-    ### Why create separate *main.#{_docsFor}* and app component files?
-    ### 为什么创建一个分离的*main.#{_docsFor}*文件和应用组件文件？
-=======
     ### Why create separate *<span ngio-ex>main.ts</span>* and app component files?
->>>>>>> 37b377dd
+    ### 为什么创建一个分离的*<span ngio-ex>main.ts</span>*文件和应用组件文件？
 
     Both <span ngio-ex>main.ts</span> and the app component files are tiny.
     This is just a QuickStart.
     We could have merged these two files into one
     and spared ourselves some complexity.
 
-    无论是`main.#{_docsFor}`还是组件的文件都非常小。
+    无论是<span ngio-ex>main.ts</span>还是组件的文件都非常小。
     它只是一个“快速起步”而已。
     我们本可以把这两个文件装进`app.component`文件来减少一点复杂度。
 
