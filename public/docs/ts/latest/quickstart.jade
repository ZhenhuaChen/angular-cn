--- conflicted
+++ resolved
@@ -5,12 +5,6 @@
   - var _prereq = 'Node.js'
   - var _angular_browser_uri = '@angular/platform-browser-dynamic'
   - var _angular_core_uri = '@angular/core'
-<<<<<<< HEAD
-  - var _appDir = 'app'
-  - var _indexHtmlDir = 'project root'
-  - var _indexHtmlDirCn = '项目的根'
-=======
->>>>>>> 301aaddd
 
 :marked
   Our QuickStart goal is to build and run a super-simple
