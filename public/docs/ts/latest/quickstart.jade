block includes
  include _util-fns
  - var _Install = 'Install'
  - var _InstallCn = '安装'
  - var _prereq = 'Node.js'
  - var _angular_browser_uri = '@angular/platform-browser-dynamic'
  - var _angular_core_uri = '@angular/core'
  - var _appDir = 'app'
  - var _indexHtmlDir = 'project root'
  - var _indexHtmlDirCn = '项目的根'

:marked
  Our QuickStart goal is to build and run a super-simple
  Angular 2 application in #{_Lang}, and
  establish a development environment for the remaining documentation samples
  that also can be the foundation for real world applications.
  
  这份“快速起步”的目标是基于#{_Lang}构建并运行一个超级简单的Angular应用，
  并为文档其余部分的范例代码建立开发环境。
  同时，它还可以作为构建真实应用的基础。

.callout.is-helpful
  header Don't want #{_Lang}?
  header 不喜欢#{_Lang}？
  p.
    Although we're getting started in #{_Lang}, you can also write Angular 2 apps
    in #{_docsFor == 'ts' ? 'Dart' : 'TypeScript'} and JavaScript.
    Just select either of those languages from the combo-box in the banner.
  p.
    虽然我们正在用#{_Lang}，但你也可以用#{_docsFor == 'ts' ? 'Dart' : 'TypeScript'}和JavaScript来写Angular 2应用。
    只要从Banner区的下拉框选择想用的那种语言就可以了。

h1 Try it!
h1 试试！
p
  | Try the #[+liveExampleLink2()] which loads the sample app
  +ifDocsFor('ts')
    | &nbsp;in #[a(href="http://plnkr.co/" title="Plunker" target="_blank") plunker]
  | &nbsp;and displays the simple message:
p
  | 试试#[+liveExampleLink2('在线范例', 'quickstart')]，它将把此范例加载
  +ifDocsFor('ts')
    | &nbsp;到 #[a(href="http://plnkr.co/" title="Plunker" target="_blank") plunker]中
  | &nbsp;并显示一条简单的消息：

figure.image-display
  img(src='/resources/images/devguide/quickstart/my-first-app.png' alt="“快速起步”应用的输出")

h1 Build this app!
h1 构建此应用！
:marked
  - [Prerequisite](#prereq): Install #{_prereq}
  - [环境准备](#prereq): 安装#{_prereq}
  - [Step 1](#create-and-configure): Create the app’s project folder and
    define package dependencies and special project setup
  - [步骤1](#create-and-configure)：创建本应用的项目文件夹，并且定义包的依赖以及特别的项目设置。
  - [Step 2](#root-component): Create the app’s Angular root component
  - [步骤2](#root-component): 创建本应用的Angular根组件
  - [Step 3](#main): Add `main.#{_docsFor}`, identifying the root component to Angular
  - [步骤3](#main)：添加`main.#{_docsFor}`，用来告诉Angular哪个是根组件。
  - [Step 4](#index): Add `index.html`, the web page that hosts the application
  - [步骤4](#index)：添加`index.html`，本应用的宿主页面。
  - [Step 5](#build-and-run): Build and run the app
  - [步骤5](#build-and-run)：构建并运行本应用
  - [Make some changes to the app](#make-some-changes)
  - [对本应用做一些修改](#make-some-changes)
  - [Wrap up](#wrap-up)
  - [收工](#wrap-up)

.l-main-section
h2#prereq Prerequisite: #{_prereq}
h2#prereq 环境准备：#{_prereq}

block setup-tooling
  :marked
    Install **[Node.js® and npm](https://nodejs.org/en/download/)**
    if they are not already on your machine.
    
    如果你的机器上还没有**[Node.js®和npm](https://nodejs.org/en/download/)**，请安装它们。
  .l-sub-section
    :marked
      **Verify that you are running node `v5.x.x` and npm `3.x.x`**
      by running `node -v` and `npm -v` in a terminal/console window.
      Older and newer versions produce errors.
      
      **在终端窗口运行`node -v`和`npm -v`，来确认你的node版本为`v5.x.x`，npm版本为`3.x.x`**。
      老版本和新版本会出错。
      

block download-source
  .l-main-section
  .callout.is-helpful
    header Download the source
    header 下载源码
    :marked
      Instead of following each step of these instructions, we can
      [download the QuickStart source](https://github.com/angular/quickstart/blob/master/README.md)
      from github and follow its brief instructions.
      
      如果不想跟着这里的操作指南来一步步儿做，我们也可以从github[下载“快速起步”的源码](https://github.com/angular/quickstart/blob/master/README.md)，这样只要注意那些操作要点就行了。

.l-main-section
button(class="verbose off md-primary md-button md-ink-ripple", type="button", onclick="verbose(false)").
  Hide explanations
button(class="verbose off md-primary md-button md-ink-ripple", type="button", onclick="verbose(false)").
  隐藏解释
button(class="verbose on md-primary md-button md-ink-ripple", type="button", onclick="verbose(true)").
  View explanations
button(class="verbose on md-primary md-button md-ink-ripple", type="button", onclick="verbose(true)").
  查看解释
.l-verbose-section
  :marked
    *Explanations* describe the concepts and reasons behind the instructions.
    Explanations have a thin border on the left like *this* block of text.
    
    *解释*，负责描述概念和操作指南背后的理由。解释在左侧有一个细边框，就像*这块儿文字*。

    Click *Hide Explanations* to show only the instructions.
    Click *View Explanations* to see everything again.
    
    点击*隐藏解释*按钮把*解释*隐藏掉，点击*显示解释*按钮再把它显示出来。

.l-sub-section
  :marked
    We'll see many code blocks as we build the QuickStart app. They're all easy to copy and paste:
    
    当我们构建这个“快速起步”应用时，会看到很多代码块儿。它们都很方便拷贝和粘贴：
  code-example(format="nocode").
    点击右侧的图标，来把代码片段拷贝到剪贴板 ==>

.l-main-section
h2#create-and-configure Step 1: Create and configure the project
h2#create-and-configure 步骤1：创建并配置项目

- var _package_and_config_files = _docsFor == 'dart' ? 'pubspec.yaml' : 'package definition and configuration files'
- var _package_and_config_filesCn = _docsFor == 'dart' ? 'pubspec.yaml' : '包定义与配置文件'

:marked
  In this step we:
  
  在这一步，我们将：
  * [(a) Create the project folder](#create-the-project-folder)
  * [(a) 创建项目目录](#create-the-project-folder)
  * [(b) Add #{_package_and_config_files}](#add-config-files)
  * [(b) 添加#{_package_and_config_filesCn}](#add-config-files)
  * [(c) #{_Install} packages](#install-packages)
  * [(c) #{_InstallCn}依赖包](#install-packages)

h3 (a) Create the project folder
h3 (a) 创建项目文件夹

code-example(language="sh").
  mkdir angular2-quickstart
  cd    angular2-quickstart

h3#add-config-files (b) Add #{_package_and_config_files}
h3#add-config-files (b) 添加#{_package_and_config_filesCn}
block package-and-config-files
  - var _tsconfigUri = 'guide/typescript-configuration.html#tsconfig'
  - var _typingsUri = 'guide/typescript-configuration.html#!#typings'

  p Add the following package definition and configuration files to the project folder:
  p 往项目目录下添加下列包定义与配置文件：
  ul
    li.
      #[b package.json] lists packages the QuickStart app depends on and
      defines some useful scripts.
      See #[a(href="guide/npm-packages.html") Npm Package Configuration] for details.
    li.
      #[b package.json] 列出了“快速起步”应用的依赖，并定义了一些有用的脚本。
      参见#[a(href="guide/npm-packages.html") npm包配置]了解详情。
    li.
      #[b tsconfig.json] is the TypeScript compiler configuration file.
      See #[a(href="#{_tsconfigUri}") TypeScript Configuration] for details.
    li.
      #[b tsconfig.json]是TypeScript的编译器配置文件。
      参见#[a(href="#{_tsconfigUri}") TypeScript配置]了解详情。
    li.
      #[b typings.json] identifies TypeScript definition files.
      See #[a(href="#{_typingsUri}") TypeScript Configuration] for details.
    li.
      #[b typings.json]指定TypeScript定义文件。
      参见#[a(href="#{_typingsUri}") TypeScript定义文件]了解详情
    li.
      #[b systemjs.config.js], the SystemJS configuration file.
      See discussion #[a(href="#systemjs") below].
    li.
      #[b systemjs.config.js]是SystemJS的配置文件。
      参见#[a(href="#systemjs") 下面的讨论]。

  a#config-files
  +makeTabs(`
      quickstart/ts/package.1.json,
      quickstart/ts/tsconfig.1.json,
      quickstart/ts/typings.1.json,
      quickstart/ts/systemjs.config.1.js
    `, '', `
      package.json,
      tsconfig.json,
      typings.json,
      systemjs.config.js
    `)

h3#install-packages (c) #{_Install} packages
h3#install-packages (c) #{_InstallCn}依赖包
block install-packages
  :marked
    We install the packages listed in `package.json` using `npm`. Enter the
    following command in a terminal window (command window in Windows):
    
    我们使用`npm`命令来安装`package.json`中列出的依赖包。请在终端窗口（或Windows的cmd窗口）中输入下列命令：

  code-example(language="sh").
    npm install

  .alert.is-important
    :marked
      Scary <span style="color:red; font-weight: bold">error messages in red</span> may appear **during** install.
      The install typically recovers from these errors and finishes successfully.
      
      在安装期间，可能会出现恐怖的<span style="color:red; font-weight: bold">红色错误信息</span>。
      别担心，安装通常都能从这些错误中自行恢复，并最终成功。
    .l-verbose-section(class="l-verbose-inherit")
      :marked
        #### npm errors and warnings
        #### npm错误与警告

        All is well if there are no console messages starting with `npm ERR!` *at the end* of **npm install**.
        There might be a few `npm WARN` messages along the way &mdash; and that is perfectly fine.
        
        只要没在*npm install*的*末尾*出现以`npm ERR!`开头儿的控制台信息，那就没事。
        可能会出现一些`npm WARN`消息，这些都不用管。

        We often see an `npm WARN` message after a series of `gyp ERR!` messages.
        Ignore them. A package may try to recompile itself using `node-gyp`.
        If the recompile fails, the package recovers (typically with a pre-built version)
        and everything works.
        
        我们通常会在一系列`gyp ERR!`消息后面看到一个`npm WARN`消息。直接忽略即可。
        有些依赖包可能会尝试用`node-gyp`重新编译它自己。
        如果重新编译失败了，这个包就会自行恢复（通常是下载一个预编译版本），最终不会影响使用。

        Just make sure there are no `npm ERR!` messages at the end of `npm install`.
        
        只要确认在`npm install`输出的末尾没有`npm ERR!`消息就行了。

  .l-verbose-section
    :marked
      #### Adding the libraries and packages we need with *npm*
      #### 用*npm*添加我们需要的库和依赖包
      
      Angular application developers rely on the _[npm](https://docs.npmjs.com)_
      package manager to install the libraries and packages their apps require.
      The Angular team recommends the starter-set of packages specified in the
      `dependencies` and `devDependencies` sections.
      See the [npm packages](guide/npm-packages.html) chapter for details.
      
      Angular应用开发者依靠_[npm](https://docs.npmjs.com)_包管理器来安装应用所需的库和依赖包。
      Angular开发组建议的那组初学者包是通过`dependencies`和`devDependencies`指定的。
      要了解详情，参见[npm包](guide/npm-packages.html)一章。

      #### Helpful scripts
      #### 有用的脚本
      We've included a number of npm scripts in our suggested `package.json` to handle common development tasks:
      
      在我们推荐的这个`package.json`中，包含了几个npm脚本，用来处理常用的开发任务：
    +makeJson('quickstart/ts/package.1.json',{ paths: 'scripts'}, 'package.json (脚本)')(format=".")

    :marked
      We execute most npm scripts in the following way: `npm run` followed by a *script-name*.
      Some commands (such as `start`) don't require the `run` keyword.
      
      我们执行大多数npm脚本的方式都差不多：`npm run`后面跟着*脚本名*。
      有些命令（比如`start`）不需要`run`关键字。

      Here's what these scripts do:
      
      这些脚本的用途如下：

      * `npm start` - runs the compiler and a server  at the same time, both in "watch mode"
      
      * `npm start` - 同时运行编译器和一个服务器，它们都工作在“监视模式”下。

      * `npm run tsc` - runs the TypeScript compiler once
      
      * `npm run tsc` - 运行一次TypeScript编译器

      * `npm run tsc:w` - runs the TypeScript compiler in watch mode;
      the process keeps running, awaiting changes to TypeScript files and recompiling when it sees them
      
      * `npm run tsc:w` - 在“监视模式”下运行TypeScript编译器，进程持续运行，等待TypeScript文件的变化，一旦变化，就重新编译它们。

      * `npm run lite` - runs the <a href="https://www.npmjs.com/package/lite-server" target="_blank">lite-server</a>,
      a light-weight, static file server with excellent support for Angular apps that use routing
      
      * `npm run lite` - 运行<a href="https://www.npmjs.com/package/lite-server" target="_blank">lite-server</a> —— 一个轻量级、静态的文件服务器，对使用路由的Angular应用提供了优秀的支持。

      * `npm run typings` - runs the [*typings* tool](#{_typingsUri}) separately
      
      * `npm run typings` - 单独运行[*typings*工具](#{_typingsUri})

      * `npm run postinstall` - called by *npm* automatically *after* it successfully completes package installation.
      This script installs the [TypeScript definition files](#{_typingsUri}) defined in `typings.json`

      * `npm run postinstall` - 当*npm*安装完当前包时，它会被自动调用。这里的这个脚本会安装`typings.json`中定义的[TypeScript定义文件](#{_typingsUri})
:marked
  **We're all set.** Let's write some code.
  
  **全部设置完了。** 我们来写点代码吧。

.l-main-section
h2#root-component Step 2: Our first Angular component
h2#root-component 步骤2：我们的第一个Angular组件
:marked
  Let's create a folder to hold our application and add a super-simple Angular component.
  
  我们来创建一个文件夹，用于保存我们的应用，并且添加一个超级简单的Angular组件。

  **Create #{_an} #{_appDir} subfolder** off the project root directory:
  
  在项目的根目录下**创建一个#{_appDir}子目录**：

code-example.
  mkdir #{_appDir}

a#app-component
p.
  #[b Create the component file]
  #[code #[+adjExPath('app/app.component.ts')]] (in this newly created directory) with the following content:
p.
  #[b 创建组件文件]
  #[code #[+adjExPath('app/app.component.ts')]] (在新建的这个目录中)，内容如下：

+makeProjExample('app/app.component.ts')

.l-verbose-section
  :marked
    ### AppComponent is the root of the application
    ### AppComponent是应用的根目录

    Every Angular app has at least one **root component**, conventionally named `AppComponent`,
    that hosts the client user experience.
    Components are the basic building blocks of Angular applications.
    A component controls a portion of the screen &mdash; a *view* &mdash; through its associated template.

    每个Angular应用都至少有一个**根组件**，习惯上命名为`AppComponent`，它是放用户界面的容器。
    组件是Angular应用程序中最基本的构造块儿。组件通过它所关联的模板，控制屏幕的一部分 —— 这就是 *视图* 。

    This QuickStart has only one, extremely simple component.
    But it has the essential structure of every component we'll ever write:
    
    这个“快速起步”只有一个非常简单的组件，但麻雀虽小，五脏俱全 —— 它具备了我们将来写的组件的基本结构。

    * One or more [import](#component-import)
    statements to reference the things we need.
    * 一个或多个[import](#component-import)语句来引入我们所需的文件。
    * A [@Component #{_decorator}](#component-decorator)
    that tells Angular what template to use and how to create the component.
    * 一个[@Component #{_decoratorCn}](#component-decorator)
    来告诉Angular，使用哪个模板，以及怎样创建这个组件。
    * A [component class](#component-class)
    that controls the appearance and behavior of a view through its template.
    * 一个[组件类](#component-class)
    来通过它的模板控制一个视图的外观和行为。

  a#component-import
  :marked
    ### Import
    ### 导入

    Angular apps are modular. They consist of many files each dedicated to a purpose.
    Angular itself is modular. It is a collection of library modules
    each made up of several, related features that we'll use to build our application.

    Angular应用都是模块化的。它们由很多职责明确的文件组成。
    Angular本身也是模块化的。它包括一系列的库模块，这些模块包括了一系列相关的特性，以便我们可以拿来构建自己的应用。

    When we need something from a module or library, we import it.
    Here we import the Angular 2 core so that our component code can have access to
    the `@Component` #{_decorator}.

    当我们需要一个模块中的某些东西时，我们引入（import）它。
    在这里，我们导入了Angular 2核心库，以便我们的组件代码能够访问`@Component` #{_decoratorCn}。
  +makeExcerpt('app/app.component.ts', 'import')

  h3#component-decorator @Component #{_decorator}
  h3#component-decorator @Component #{_decoratorCn}
  +ifDocsFor('ts')
    :marked
      `Component` is a *decorator function* that takes a *metadata object* as argument.
      We apply this function to the component class by prefixing the function with the
      **@** symbol and invoking it with a metadata object, just above the class.
      
      `Component`是一个*装饰器函数*，它接受一个*元数据对象*作为参数。
      通过给这个函数加上**@**前缀，我们就可以把这个函数加到组件类上，比如上面这个类。
  :marked
    `@Component` is #{_a} *#{_decorator}* that allows us to associate *metadata* with the
    component class.
    The metadata tells Angular how to create and use this component.
    
    `@Component` 是一个*#{_decoratorCn}*，它允许我们把*元数据*关联到组件类上。这些元数据会告诉Angular如何创建和使用我们的类。

  +makeExcerpt('app/app.component.ts', 'metadata')

  block annotation-fields
    :marked
      This particular metadata object has two fields, a `selector` and a `template`.
      
      这里的这个元数据对象有两个字段：一个`selector`，一个`template`。
  :marked
    The **selector** specifies a simple CSS selector for an HTML element that represents the component.
    
    **selector**字段指定了一个简单的CSS选择器，用于指出放置此组件的HTML元素。

    >The element for this component is named `my-app`.
    Angular creates and displays an instance of our `AppComponent`
    wherever it encounters a `my-app` element in the host HTML.

    >在此组件中，这个元素被命名为`my-app`。
    Angular创建和显示`AppComponent`组件的一个实例。
    然后把它放在宿主页面的一个`my-app`元素中。

    The **template** specifies the component's companion template,
    written in an enhanced form of HTML that tells Angular how to render this component's view.

    **template**字段指定了此组件的模板。
    它用一种增强的HTML形式写成，用来告诉Angular如何渲染此组件的视图。
        
    >Our template is a single line of HTML announcing "*My First Angular 2 App*".

    >我们的模板中只有一行HTML：“*My First Angular App*”。
    
    >A more advanced template could contain data bindings to component properties
    and might identify other application compoents which have their own templates.
    These templates might identify yet other components.
    In this way an Angular application becomes a tree of components.
    
    >更高级的模板还可以包含到组件属性的数据绑定。还可以包含其它组件，这些组件还可以有自己的模板。
    这些模板中还可以进一步包含其它组件。从这个意义上讲，一个Angular应用就是一棵组件树。

  :marked
    ### Component class
    ### Component类
    At the bottom of the file is an empty, do-nothing class named `AppComponent`.
    
    文件的最底下，是一个空的，什么也不做的类，叫做`AppComponent`。
  +makeExcerpt('app/app.component.ts', 'class')
  :marked
    When we're ready to build a substantive application,
    we can expand this class with properties and application logic.
    Our `AppComponent` class is empty because we don't need it to do anything in this QuickStart.
    
    当我们打算构建一个真实的应用时，可以通过添加属性和应用逻辑来扩展这个类。
    但我们不需要在这个“快速起步”中做这些事，所以这里的`AppComponent`类是空的。
  +ifDocsFor('ts')
    :marked
      We **export** `AppComponent` so that we can **import** it elsewhere in our application,
      as we'll see when we create `main.ts`.

      我们**导出**`AppComponent`，以便我们可以在应用的其它地方**导入**它 —— 比如我们创建`main.ts`时。
.l-main-section
h2#main Step 3: Add #[code #[+adjExPath('main.ts')]]
h2#main 步骤3：添加#[code #[+adjExPath('main.ts')]]

block create-main
  p.
    Now we need something to tell Angular to load the root component.
    Create the file #[code #[+adjExPath('app/main.ts')]] with the following content:
  p.
    现在，我们还需要做点什么来让Angular加载这个根组件。
    添加一个新文件#[code #[+adjExPath('app/main.ts')]]，内容如下：
+makeProjExample('app/main.ts')

.l-verbose-section
  :marked
    We import the two things we need to launch the application:

    我们引入了两样东西来启动本应用：

    1. Angular's browser `bootstrap` function
    1. Angular的浏览器`bootstrap`（引导）函数
    1. The application root component, `AppComponent`.
    1. 应用的根组件：`AppComponent`。

    Then we call `bootstrap` with `AppComponent`.
    
    然后，我们调用`bootstrap`函数，并且把`AppComponent`传进去。

    ### Bootstrapping is platform-specific
    ### “启动”是平台相关的
    Notice that we import the `bootstrap` function from `#{_angular_browser_uri}`,
    not `#{_angular_core_uri}`.
    Bootstrapping isn't core because there isn't a single way to bootstrap the app.
    True, most applications that run in a browser call the bootstrap function from
    this library.
    
    注意，我们是从`#{_angular_browser_uri}`中引入的`bootstrap`函数，而不是从`#{_angular_core_uri}`中。
    “引导”不是核心的一部分，因为没有单一的途径来启动应用。诚然，大部分应用都是在浏览器中调用`bootstrap`函数的。

    But it is possible to load a component in a different environment.
    We might load it on a mobile device with [Apache Cordova](https://cordova.apache.org/) or [NativeScript](https://www.nativescript.org/).
    We might wish to render the first page of our application on the server
    to improve launch performance or facilitate
    [SEO](http://www.google.com/webmasters/docs/search-engine-optimization-starter-guide.pdf).
    These targets require a different kind of bootstrap function that we'd import from a different library.
    
    但从其它环境中加载组件也是可能的。
    我们可能通过[Apache Cordova](https://cordova.apache.org/) 或 [NativeScript](https://www.nativescript.org/) 在移动设备中加载它。
    我们可能希望在服务器中渲染我们的第一个页面来提高启动效率或
    让[SEO](http://static.googleusercontent.com/media/www.google.com/en//webmasters/docs/search-engine-optimization-starter-guide.pdf)更加容易。
    要达成这些目标，我们需要从其它库中引入一个不同类型的`bootstrap`函数。

    ### Why create separate *main.#{_docsFor}* and app component files?
    ### 为什么创建一个分离的*main.#{_docsFor}*文件和应用组件文件？

    Both `main.#{_docsFor}` and the app component files are tiny.
    This is just a QuickStart.
    We could have merged these two files into one
    and spared ourselves some complexity.
    
    无论是`main.#{_docsFor}`还是组件的文件都非常小。
    它只是一个“快速起步”而已。
    我们本可以把这两个文件装进`app.component`文件来减少一点复杂度。

    We'd rather demonstrate the proper way to structure an Angular application.
    App bootstrapping is a separate concern from presenting a view.
    Mixing concerns creates difficulties down the road.
    We might launch the `AppComponent` in multiple environments with different bootstrappers.
    Testing the component is much easier if it doesn't also try to run the entire application.
    Let's make the small extra effort to do it *the right way*.
    
    但我们应该用正确的方式组织Angular应用的文件结构。
    启动App与展现视图是两个相互分离的关注点。
    把这些关注点混在一起会增加不必要的难度。
    我们可以通过使用不同的引导器（bootstraper）来在不同的环境中启动`AppComponent`。
    测试组件也变得更容易，因为不需要再运行整个程序才能跑测试。
    让我们多花一点精力来用*“正确的方式”*实现它。

.l-main-section
h2#index Step 4: Add #[code index.html]
h2#index 步骤4：添加#[code index.html]
:marked
  In the *#{_indexHtmlDir}* folder
  create an `index.html` file and paste the following lines into it:
  
  在*#{_indexHtmlDirCn}*目录下创建一个`index.html`文件，并粘贴下列内容：

+makeProjExample('index.html')

.l-verbose-section
  :marked
    The `index.html` file defines the web page that hosts the application.
    
    `index.html`是存放本应用的宿主页面。

  block index-html-commentary-for-ts
    :marked
      The noteworthy sections of HTML are:
      
      这段儿HTML值得注意的有：

      1. The JavaScript [libraries](#libraries)
      1. JavaScript [库](#libraries)
      2. Configuration file for [SystemJS](#systemjs), and a script
         where we import and run the `app` module which refers to the `main` file that we just wrote.
      2. 配置[SystemJS](#systemjs)，以便引入和运行我们刚才写的`main`文件。
      3. The [`<my-app>`](#my-app) tag in the `<body>` which is *where our app lives!*
      3. `<body>`中的[&lt;my-app>](#my-app)标签是*供我们的应用“生活”的地方。*

    :marked
      ### Libraries
      ### 库
      We loaded the following scripts
      
      我们加载下列脚本：
    +makeExcerpt('index.html', 'libraries')
    :marked
      We begin with `core-js`'s ES2015/ES6 shim which monkey patches the global context (window) with essential features of ES2015 (ES6).
      Next are the polyfills for Angular2, `zone.js` and `reflect-metadata`.
      Then the [SystemJS](#systemjs) library for module loading.
      
      我们首先引入es6-shim，它会给全局对象window打上补丁，使其支持ES2015(ES6)的必备特性。
      然后是Angular 2的polyfills，以及`zone.js`和`reflect-metadata`。
      然后是用于模块加载的[SystemJS](#systemjs)库。

      We'll make different choices as we gain experience and
      become more concerned about production qualities such as
      load times and memory footprint.
      
      等我们变得更有经验、更关心产品质量（如加载时间、内存足迹等），也可以做出不同的选择。
    h3#systemjs SystemJS
    :marked
      QuickStart uses <a href="https://github.com/systemjs/systemjs" target="_blank">SystemJS</a>
      to load application and library modules. [Earlier](#add-config-files) we
      added the `systemjs.config.js` file to the project root.
      There are alternatives that work just fine including the well-regarded
      [webpack](guide/webpack.html).
      SystemJS happens to be a good choice.
      But we want to be clear that it was a *choice* and not a *preference*.
      
      本“快速起步”使用<a href="https://github.com/systemjs/systemjs" target="_blank">SystemJS</a>来加载应用和库模块。
      [以前](#add-config-files)我们曾把`systemjs.config.js`文件添加到项目的根目录。
      还有一些其它候选者也能很好地工作，比如备受推崇的[webpack](guide/webpack.html)。
      SystemJS是一个好的选择，但要清楚，它只是我们给你的“选择之一”，而不是“首选项”。

      All module loaders require configuration and all loader configuration
      becomes complicated rather quickly as soon as the file structure diversifies and
      we start thinking about building for production and performance.
      
      所有loader（模块加载器）都需要配置，并且文件结构很快就会变得多样，
      loader的配置也会变得复杂，那时候我们就要开始考虑产品构建和性能问题了。

      We suggest becoming well-versed in the loader of your choice.
      Learn more about SystemJS configuration
      <a href="https://github.com/systemjs/systemjs/blob/master/docs/config-api.md" target="_blank">here</a>.
      
      我们建议你要精通你所选的loader。
      要学习如何配置SystemJS的更多知识，参见<a href="https://github.com/systemjs/systemjs/blob/master/docs/config-api.md" target="_blank">这里</a>。

      With those cautions in mind, what are we doing in the
      QuickStart [`systemjs.config.js` configuration file we added earlier](#config-files)?
      First, we create a map to tell SystemJS where to look when we import some module.
      Then, we register all our packages to SystemJS:
      all the project dependencies and our application package, `app`.
      
      把这些记在心里，我们再来看看加在“快速起步”中的[`systemjs.config.js`配置文件](#config-files)都做了什么。
      首先，创建了一个映射表，来告诉SystemJS当想要引入某些模块的时候，该到哪里去找。
      然后，我们把自己的所有包注册到SystemJS中：
      项目的所有外部依赖，以及我们自己的应用包`app`。

    .l-sub-section
      :marked
        Our QuickStart doesn't use all of the listed packages
        but any substantial application will want many of them
        and all of the listed packages are required by at least one of the documentation samples.
        
        这份“快速起步”不会用到这里列出的所有依赖包，但是大量应用都会用到它们，而且本文档的范例中至少有一个用到了这里列出的所有依赖包。

        There is no runtime harm in listing packages that we don't need as they will only be loaded when requested.
        
        列出那些不需要的包也不会损害应用的运行期表现，因为只有被实际用到的包才会被加载。
    :marked
      The `app` package tells SystemJS what to do when it sees a request for a
      module from the `app/` folder.
      
      `app`包告诉SystemJS，当有人请求`app/`目录下的某个模块时，它应该怎么做。

      Our QuickStart makes such requests when one of its
      application TypeScript files has an import statement like this:
      
      在我们的“快速起步”中，当应用中的一个TypeScript文件有这样的一个导入语句时：
    +makeExcerpt('app/main.ts', 'import')
    :marked
      SystemJS就会开始介入。
    :marked
      Notice that the module name (after `from`) does not mention a filename extension.
      In the configuration we tell SystemJS to default the extension to `js`, a JavaScript file.
      
      注意，模块名（`from`后面）并不包含文件的扩展名。
      `package:`配置项告诉SystemJS使用'js'扩展名，也就是加载一个JavaScript文件。

      That makes sense because we transpile TypeScript to JavaScript
      *before* running the application.

      这是因为我们在运行应用程序*之前*会执行从TypeScript到JavaScript的转译（transpile）。
    .l-sub-section
      :marked
        #### Transpiling in the browser
        #### 在浏览器中转译
        In the live example on plunker we transpile (AKA compile) to JavaScript in the browser
        on the fly. _That's fine for a demo_.
        
        在plunker上的在线例子中，我们在浏览器中随时转译（也可以叫编译）到JavaScript。对于演示来说，这足够了。

        **Do not transpile in the browser during development or for production**.
        
        **但不要开发环境或产品环境中使用浏览器中转译的方式**。

        We strongly recommend transpiling (AKA compiling) to JavaScript during a build phase
        before running the application for several reasons including:
        
        我们强烈建议在运行应用之前的build阶段转译（编译）到JavaScript，理由包括：

        * We see compiler warnings and errors that are hidden from us in the browser.

<<<<<<< HEAD
        * 我们可以看到编译器的警告和错误，但浏览器中不行。
        
        * Precompilation simpifies the module loading process and
=======
        * Precompilation simplifies the module loading process and
>>>>>>> 551ac6dc
        it's much easier to diagnose problems when this is a separate, external step.

        * 预编译简化了模块加载过程，而且当它成为分离、外部的步骤时，更容易诊断问题。
        
        * Precompilation means a faster user experience because the browser doesn't waste time compiling.

        * 预编译意味着更快的用户体验，因为浏览器不用浪费时间去编译了。
        
        * We iterate development faster because we only recompile changed files.
        We notice the difference as soon as the app grows beyond a handful of files.

        * 我们的迭代开发会更快，因为我们只需要重新编译那些有变化的文件。当应用程序快速膨胀成一大堆文件时，你会体验到这些差异。
        
        * Precompilation fits into a continuous integration process of build, test, deploy.

        * 预编译更适应CI（持续集成）过程：构建、测试、部署。

    :marked
      The `System.import` call tells SystemJS to import the `main` file
      (`main.js` ... after transpiling `main.ts`, remember?);
      `main` is where we tell Angular to launch the application.
      We also catch and log launch errors to the console.
      
      `System.import`调用告诉SystemJS引入`main`文件。（`main.js`，从`main.ts`转译而来的，还记得吧？）
      `main`是我们让Angular启动应用的地方。
      我们还会把启动过程中的错误捕获并记录到控制台中。

      All other modules are loaded upon request
      either by an import statement or by Angular itself.

      在接下来的请求中，所有其它模块都会被加载 —— 不管是被import语句还是Angular自身。

      ### *&lt;my-app&gt;*

  a(id="my-app")
  :marked
    When Angular calls the `bootstrap` function in `main.#{_docsFor}`, it reads the `AppComponent`
    metadata, finds the `my-app` selector, locates an element tag named `my-app`,
    and renders our application's view between those tags.

    当Angular在`main.ts`中调用`bootstrap`函数时，它读取`AppComponent`的元数据，
    发现选择器是`my-app`，于是它定位到一个元素名为`my-app`的DOM元素，并且把我们的应用加载到这个标签中。
:marked
  ### Add some style
  ### 添加一些样式
  Styles aren't essential but they're nice, and `index.html` assumes we have
  a stylesheet called `styles.css`.
  
  样式不是必备的，但是它让我们的应用更漂亮。`index.html`假设我们有一个名叫`styles.css`的样式表。

  Create a `styles.css` file in the *#{_indexHtmlDir}* folder and start styling, perhaps with the minimal
  styles shown below. For the full set of master styles used by the documentation samples,
  see [styles.css](https://github.com/angular/angular.io/blob/master/public/docs/_examples/styles.css).
  
  在*#{_indexHtmlDirCn}*目录下创建一个`styles.css`文件来加上样式，可能是像下面这样的最小化版本。
  要查看本文档中所用到的主样式表的完整集合，参见
  [styles.css](https://github.com/angular/angular.io/blob/master/public/docs/_examples/styles.css)
+makeExcerpt('styles.1.css')

.l-main-section
h2#build-and-run Step 5: Build and run the app!
h2#build-and-run 步骤5：构建并运行本应用！
block run-app
  :marked
    Open a terminal window and enter this command:
    
    打开终端窗口，并输入如下命令：
  code-example.
    npm start
  :marked
    That command runs two parallel node processes
    
    这个命令运行两个并行的node进程
    1. The TypeScript compiler in watch mode
    1. TypeScript编译器，运行在监视（watch）模式
    1. A static server called **lite-server** that loads `index.html` in a browser
    and refreshes the browser when application files change
    1. 一个名叫 **lite-server** 的静态服务器，它把`index.html`加载到浏览器中
      这样，当应用的文件发生变化时，它会自动刷新浏览器。
    

    In a few moments, a browser tab should open and display
    
    稍后，一个浏览器页标签就会打开并显示出来。

figure.image-display
  img(src='/resources/images/devguide/quickstart/my-first-app.png' alt="Output of QuickStart app")

:marked
  **Great job!**
  
  **干得好！**

block build-app
  //- Nothing for ts.

:marked
  ## Make some changes
  ### 做点改变

  Try changing the message to "My SECOND Angular 2 app".
  
  试着把消息内容改成“我的第二个Angular2应用”。
block server-watching
  :marked
    The TypeScript compiler and `lite-server` are watching.
    They should detect the change, recompile the TypeScript into JavaScript,
    refresh the browser, and display the revised message.
    It's a nifty way to develop an application!
    
    TypeScript编译器和`lite-server`都在监视。
    它们会检测到文件的变化，重新把这个TypeScript文件编译成JavaScript文件，刷新浏览器，并且显示修改过的消息。
    这就是我们开发应用程序的方式，多漂亮！
    
    We close the terminal window when we're done to terminate both the compiler and the server.
    
    当终止了编译器和服务器之后，我们可以关闭terminal窗口。
.l-main-section
:marked
  # Wrap up
  # 完工！

  Our final project folder structure looks like this:
  
  最终的项目目录结构是这样的：
block project-file-structure
  .filetree
    .file angular2-quickstart
    .children
      .file app
      .children
        .file app.component.ts
        .file main.ts
      .file node_modules ...
      .file typings ...
      .file index.html
      .file package.json
      .file styles.css
      .file systemjs.config.js
      .file tsconfig.json
      .file typings.json
:marked
  Here are the file contents:
  
  这里是这些文件的内容：

block project-files
  +makeTabs(`
      quickstart/ts/app/app.component.ts,
      quickstart/ts/app/main.ts,
      quickstart/ts/index.html,
      quickstart/ts/package.1.json,
      quickstart/ts/tsconfig.1.json,
      quickstart/ts/typings.1.json,
      quickstart/ts/styles.1.css,
      quickstart/ts/systemjs.config.1.js`
    ,null,
    `app/app.component.ts,
    app/main.ts,
    index.html,
    package.json,
    tsconfig.json,
    typings.json,
    styles.css,
    systemjs.config.js`)

.l-main-section
:marked
  ## What next?
  ## 下一步做什么？
  
  Our first application doesn't do much. It's basically "Hello, World" for Angular 2.
  
  我们的第一个应用没做什么，它只是Angular 2的“Hello, World”。

  We kept it simple in our first pass: we wrote a little Angular component,
  created a simple `index.html`, and launched with a
  static file server. That's about all we'd expect to do for a "Hello, World" app.
  
  我们让自己的Angular 2处女航保持简单：我们写了一个小的Angular组件，添加一些JavaScript库到`index.html`，并且启动一个静态文件服务器。
  这就是我们想通过“Hello, World”应用去表现的一切。

  **We have greater ambitions!**
  
  **我们还有更宏伟的目标！**
block what-next-ts-overhead
  :marked
    The good news is that the overhead of setup is (mostly) behind us.
    We'll probably only touch the `package.json` to update libraries.
    We'll likely open `index.html` only if we need to add a library or some css stylesheets.
    
    好消息是：准备阶段（几乎）已经结束了。
    我们将来可能只是修改`package.json`来升级依赖库。
    如果需要添加一些库或一些css样式表，我们可以打开`index.html`。
:marked
  We're about to take the next step and build a small application that
  demonstrates the great things we can build with Angular 2.

  我们将要开始下一步：构建一个小型应用，以示范更多有意思的Angular 2特性。

  Join us on the [Tour of Heroes Tutorial](./tutorial)!

  来吧，开始我们的[英雄指南](./tutorial)！<|MERGE_RESOLUTION|>--- conflicted
+++ resolved
@@ -683,13 +683,9 @@
 
         * We see compiler warnings and errors that are hidden from us in the browser.
 
-<<<<<<< HEAD
         * 我们可以看到编译器的警告和错误，但浏览器中不行。
         
-        * Precompilation simpifies the module loading process and
-=======
         * Precompilation simplifies the module loading process and
->>>>>>> 551ac6dc
         it's much easier to diagnose problems when this is a separate, external step.
 
         * 预编译简化了模块加载过程，而且当它成为分离、外部的步骤时，更容易诊断问题。
