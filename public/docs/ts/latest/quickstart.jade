--- conflicted
+++ resolved
@@ -336,14 +336,10 @@
   QuickStart应用具有和其它Angular组件相同的基本结构：
 
     * **An import statement**. Importing gives your component access to
-<<<<<<< HEAD
     Angular's core [`@Component` decorator function](../latest/api/core/index/Component-decorator
     .html).
     * **import语句**。它让你能访问Angular核心库中的[`@Component`装饰器函数](../latest/api/core/index/Component-decorator.html)。
 
-=======
-    Angular's core [`@Component` decorator function](../latest/api/core/index/Component-decorator.html).
->>>>>>> 19a9e355
     * **A @Component #{_decorator}** that associates *metadata* with the
         `AppComponent` component class:
 
@@ -478,14 +474,10 @@
 .callout.is-helpful
   :marked
     For the full set of master styles used by the documentation samples,
-<<<<<<< HEAD
-    see [styles.css](https://github.com/angular/angular.io/blob/master/public/docs/_examples/styles.css).
+    see [styles.css](https://github.com/angular/angular.io/blob/master/public/docs/_examples/_boilerplate/styles.css).
   
     要查看本文档中所用到的主样式表的完整集合，参见
-    [styles.css](https://github.com/angular/angular.io/blob/master/public/docs/_examples/styles.css)
-=======
-    see [styles.css](https://github.com/angular/angular.io/blob/master/public/docs/_examples/_boilerplate/styles.css).
->>>>>>> 19a9e355
+    [styles.css](https://github.com/angular/angular.io/blob/master/public/docs/_examples/_boilerplate/styles.css).    
 
 .l-main-section#build-and-run
 h1 Step !{step++}: Build and run the application
