--- conflicted
+++ resolved
@@ -11,32 +11,17 @@
 //- TS/Dart shared step counter
 - var step = _stepInit
 
-<<<<<<< HEAD
-:marked
-  This QuickStart guide demonstrates how to build and run a simple Angular 2 application in #{_Lang}.
-  It also establishes a common development environment used throughout the code examples in these
-  guides.
-
-  这份“快速起步”的目标是基于#{_Lang}构建并运行一个超级简单的Angular应用，
-  同时，它还会建立一个用于本指南中这些范例代码的公用开发环境。
-
-=======
->>>>>>> b9826c8d
 .callout.is-helpful
   header Don't want #{_Lang}?
   header 不喜欢#{_Lang}？
   p.
     Although you're getting started in #{_Lang}, you can also write Angular 2 applications
     in JavaScript and #{_docsFor == 'ts' ? 'Dart' : 'TypeScript'}. Use the language selector in the
-<<<<<<< HEAD
-    banner to switch development languages for this guide.
+    left nav to switch development languages for this guide.
   p.
     虽然我们正在用#{_Lang}，但你也可以用JavaScript和#{_docsFor == 'ts' ? 'Dart' : 'TypeScript'}来写Angular 2应用。
-    只要从本指南Banner区的下拉框中选择想用哪种语言就可以了。
-
-=======
-    left nav to switch development languages for this guide.
->>>>>>> b9826c8d
+    只要从本指南左侧导航区的语言选择器选择想用哪种语言就可以了。
+
 .l-main-section
 h1 Overview
 h1 概览
@@ -109,18 +94,6 @@
     我们的例子需要node **v5.x.x**或更高版本以及npm **3.x.x**或更高版本。
     要检查你正在使用的版本，请在终端窗口中运行`node -v`和`npm -v`命令。
 
-<<<<<<< HEAD
-aside.is-right
-  :marked
-    To easily copy text from a code example, click the *Copy to Clipboard* icon (<i
-    class="material-icons" style="font-size: 100%">content_copy </i>) in the upper right corner of
-    the example box.
-    
-    要想从范例代码中轻松的拷贝文本，请在范例代码框的右上角点击*拷贝到剪贴板*图标(<i
-    class="material-icons" style="font-size: 100%">content_copy </i>)。
-
-=======
->>>>>>> b9826c8d
 .l-main-section
 h1#create-and-configure Step 1: Create and configure the project
 h1#create-and-configure 步骤1：创建并配置本项目
@@ -234,13 +207,9 @@
   :marked
     Using npm from the command line, install the packages listed in `package.json` with the command:
 
-<<<<<<< HEAD
     使用`npm`命令来安装`package.json`中列出的依赖包。请在终端窗口(或Windows的cmd窗口)中输入下列命令：
 
-  code-example(language="sh").
-=======
   code-example(language="sh" class="code-shell").
->>>>>>> b9826c8d
     npm install
 
   :marked
@@ -512,13 +481,9 @@
 block run-app
   :marked
     Open a terminal window and enter this command:
-<<<<<<< HEAD
 
     打开终端窗口，并输入如下命令：
-  code-example.
-=======
   code-example.code-shell.
->>>>>>> b9826c8d
     npm start
 aside.is-right
   :marked
