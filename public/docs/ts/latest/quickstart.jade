--- conflicted
+++ resolved
@@ -81,15 +81,11 @@
     :marked
       **Verify that you are running at least node `v5.x.x` and npm `3.x.x`**
       by running `node -v` and `npm -v` in a terminal/console window.
-<<<<<<< HEAD
-      Older and newer versions produce errors.
+      Older versions produce errors.
       
       **在终端窗口运行`node -v`和`npm -v`，来确认你的node版本为`v5.x.x`，npm版本为`3.x.x`**。
-      老版本和新版本会出错。
-      
-=======
-      Older versions produce errors.
->>>>>>> 2bc166c3
+      老版本会出错。
+      
 
 block download-source
   .l-main-section
