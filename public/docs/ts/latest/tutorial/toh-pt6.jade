- var _example = 'toh-6';

block includes
  include ../_util-fns
  - var _Http = 'Http'; // Angular `Http` library name.
  - var _Angular_Http = 'Angular <code>Http</code>'
  - var _Angular_http_library = 'Angular HTTP library'
  - var _HttpModule = 'HttpModule'
  - var _JSON_stringify = 'JSON.stringify'

//- Shared var definitions
- var _promise = _Promise.toLowerCase()

:marked
  # Getting and Saving Data
  
  # 获取与保存数据

  Our stakeholders appreciate our progress.
  Now they want to get the hero data from a server, let users add, edit, and delete heroes,
  and save these changes back to the server.
  
  客户对我们的进展很满意！
  现在，它们想要从服务器获取英雄数据，然后让用户添加、编辑和删除英雄，并且把这些修改结果保存回服务器。

  In this chapter we teach our application to make the corresponding HTTP calls to a remote server's web API.
  
  在这一章中，我们要让应用程序学会通过HTTP调用来访问远程服务器上相应的Web API。

  Run the <live-example></live-example> for this part.

p 运行这部分的#[+liveExampleLink2('在线例子', 'toh-6')]。

.l-main-section
:marked
  ## Where We Left Off

  ## 我们在哪

  In the [previous chapter](toh-pt5.html), we learned to navigate between the dashboard and the fixed heroes list, editing a selected hero along the way.
  That's our starting point for this chapter.
  
  在[前一章](toh-pt5.html)中，我们学会了在仪表盘和固定的英雄列表之间导航，并编辑选定的英雄。这也就是本章的起点。

block start-server-and-watch
  :marked
    ### Keep the app transpiling and running
    
    ### 保持应用的转译与运行
    
    Open a terminal/console window and enter the following command to
    start the TypeScript compiler, start the server, and watch for changes:
    
    打开terminal/console窗口，输入下列命令来启动TypeScript编译器，它会启动开发服务器，并监视文件变更：

  code-example(language="bash").
    npm start

:marked
  The application runs and updates automatically as we continue to build the Tour of Heroes.
  
  当我们继续构建《英雄指南》时，应用会运行并自动更新。

.l-main-section#http-providers
h1 Providing HTTP Services

h1 准备HTTP服务

block http-library
  :marked
    The `HttpModule` is ***not*** a core Angular module.
    It's Angular's optional approach to web access and it exists as a separate add-on module called `@angular/http`,
    shipped in a separate script file as part of the Angular npm package.
    
    `HttpModule`***并不是***Angular的核心模块。
    它是Angular用来进行Web访问的一种可选方式，并通过Angular包中一个名叫`@angular/http`的独立附属模块发布了出来。    

    Fortunately we're ready to import from `@angular/http` because `systemjs.config` configured *SystemJS* to load that library when we need it.
    
    幸运的是，`systemjs.config`中已经配置好了*SystemJS*，并在必要时加载它，因此我们已经为从`@angular/http`中导入它做好了准备。

:marked
  ### Register for HTTP services
  
  ### 注册*HTTP*服务

block http-providers
  :marked
    Our app will depend upon the Angular `http` service which itself depends upon other supporting services.
    The `HttpModule` from `@angular/http` library holds providers for a complete set of HTTP services.
    
    我们的应用将会依赖于Angular的`http`服务，它本身又依赖于其它支持类服务。
    来自`@angular/http`库中的`HttpModule`保存着这些HTTP相关服务提供商的全集。

    We should be able to access these services from anywhere in the application.
    So we register them all by adding `HttpModule` to the `imports` list of the `AppModule` where we
    bootstrap the application and its root `AppComponent`.
    
    我们要能从本应用的任何地方访问这些服务，就要把`HttpModule`添加到`AppModule`的`imports`列表中。
    这里同时也是我们引导应用及其根组件`AppComponent`的地方。

+makeExample('app/app.module.ts', 'v1','app/app.module.ts (v1)')

:marked
  Notice that we supply `!{_HttpModule}` as part of the *imports* !{_array} in root NgModule `AppModule`.
  
  注意，现在`!{_HttpModule}`已经是根模块`AppModule`的`imports`数组的一部分了。

.l-main-section
:marked
  ## Simulating the Web API
  
  ## 模拟Web API

  We recommend registering application-wide services in the root 
  `!{_AppModuleVsAppComp}` *providers*.  <span if-docs="dart">Here we're
  registering in `main` for a special reason.</span>
  
  我们建议在根模块`!{_AppModuleVsAppComp}`的`providers`数组中注册全应用级的服务。
  <span if-docs="dart">Here we're registering in `main` for a special reason.</span>

  Our application is in the early stages of development and far from ready for production.
  We don't even have a web server that can handle requests for heroes.
  Until we do, *we'll have to fake it*.
  
  我们的应用正处于开发的早期阶段，并且离进入产品阶段还很远。
  我们甚至都还没有一个用来处理英雄相关请求的Web服务器，在此之前，*我们将不得不伪造一个*。

  We're going to *trick* the HTTP client into fetching and saving data from
  a mock service, the *in-memory web API*.
  <span if-docs="dart"> The application itself doesn't need to know and
  shouldn't know about this.  So we'll slip the in-memory web API into the
  configuration *above* the `AppComponent`.</span>
  
  我们要*耍点小花招*，让http客户端从一个Mock服务（*内存(in-memory)Web API*）中获取和保存数据。
  <span if-docs="dart"> The application itself doesn't need to know and
  shouldn't know about this.  So we'll slip the in-memory web API into the
  configuration *above* the `AppComponent`.</span>

  Here is a version of <span ngio-ex>!{_appModuleTsVsMainTs}</span> that performs this trick
  
  这个版本的<span ngio-ex>!{_appModuleTsVsMainTs}</span>就是用来实现这个小花招的：
  
+makeExcerpt(_appModuleTsVsMainTs, 'v2')

block backend
  :marked
    We're importing the  `InMemoryWebApiModule` and adding it to the module `imports`.
    The  `InMemoryWebApiModule` replaces the default `Http` client backend &mdash;
    the supporting service that talks to the remote server &mdash;
    with an  _in-memory web API alternative service_.
    
    导入`InMemoryWebApiModule`并将其加入到模块的`imports`数组。
    `InMemoryWebApiModule`将`Http`客户端默认的后端服务（这是一个辅助服务，负责与远程服务器对话）替换成了*内存Web API*服务：
    
  +makeExcerpt(_appModuleTsVsMainTs, 'in-mem-web-api', '')

  :marked
    The `forRoot` configuration method takes an `InMemoryDataService` class
    that primes the in-memory database as follows:

    `forRoot`配置方法需要`InMemoryDataService`类实例，用来向内存数据库添加种子数据：

+makeExample('app/in-memory-data.service.ts', 'init')(format='.')

p This file replaces the #[code #[+adjExPath('mock-heroes.ts')]] which is now safe to delete.

p 该文件代替了#[code #[+adjExPath('mock-heroes.ts')]]文件，它现在可以安全的删除了。

block dont-be-distracted-by-backend-subst
  .alert.is-helpful
    :marked
      This chapter is an introduction to the !{_Angular_http_library}.
      Please don't be distracted by the details of this backend substitution. Just follow along with the example.
      
      本章是对Angular中http客户端的介绍。不要因为这种“替换后端”的细节而分心。先不要管为什么，只管照着这个例子做就可以了。

      Learn more later about the in-memory web API in the [HTTP client chapter](../guide/server-communication.html#!#in-mem-web-api).
      Remember, the in-memory web API is only useful in the early stages of development and for demonstrations such as this Tour of Heroes.
      Skip it when you have a real web API server.
      
      要学习关于*内存Web API*的更多知识，请参阅[HTTP客户端](../guide/server-communication.html#!#in-mem-web-api)一章。
      记住，*内存Web API*只在开发的早期阶段有用，比如这个《英雄指南》。
      如果你已经有了一个真实的Web API服务器，请尽管跳过它。

.l-main-section
:marked
  ## Heroes and HTTP

  ## 英雄与Http

  Look at our current `HeroService` implementation

  来看看我们目前的`HeroService`的实现

+makeExcerpt('toh-4/ts/app/hero.service.ts (old getHeroes)', 'get-heroes')

:marked
  We returned a !{_Promise} resolved with mock heroes.
  It may have seemed like overkill at the time, but we were anticipating the
  day when we fetched heroes with an HTTP client and we knew that would have to be an asynchronous operation.

  我们返回一个promise，它用mock版的英雄列表进行解析。
  在当时，它可能看起来做得有点过分了，不过那时候我们就预料到有这么这一天会通过一个http客户端来获取英雄数据，而且我们知道，那必然是一个异步操作。

  That day has arrived! Let's convert `getHeroes()` to use HTTP.

  这一天到来了！我们把`getHeroes()`换成用HTTP。

+makeExcerpt('app/hero.service.ts (updated getHeroes and new class members)', 'getHeroes')

:marked
  Our updated import statements are now:

  更新后的导入声明如下：

+makeExcerpt('app/hero.service.ts (updated imports)', 'imports')

- var _h3id = `http-${_promise}`
:marked
  Refresh the browser, and the hero data should be successfully loaded from the
  mock server.

  刷新浏览器后，英雄数据就会从Mock服务器被成功读取。

  <h3 id="!{_h3id}">HTTP !{_Promise}</h3>

  ### Http承诺(Promise)

  We're still returning a !{_Promise} but we're creating it differently.

  我们仍然返回一个承诺，但是用不同的方法来创建它。

block get-heroes-details
  :marked
    The Angular `http.get` returns an RxJS `Observable`.
    *Observables* are a powerful way to manage asynchronous data flows.
    We'll learn about [Observables](#observables) later in this chapter.
    
    Angular的`http.get`返回一个RxJS的`Observable`对象。
    *Observable(可观察对象)*是一个管理异步数据流的强力方式。
    后面我们还会进一步学习[可观察对象](#observables)。

    For *now* we get back on familiar ground by immediately
    converting that `Observable` to a `Promise` using the `toPromise` operator.

    *现在*，我们先利用`toPromise`操作符把`Observable`直接转换成`Promise`对象，回到已经熟悉的地盘。
    
  +makeExcerpt('app/hero.service.ts', 'to-promise', '')
  
  :marked
    Unfortunately, the Angular `Observable` doesn't have a `toPromise` operator ...
    not out of the box.
    The Angular `Observable` is a bare-bones implementation.
    
    不幸的是，Angular的`Observable`并没有一个`toPromise`操作符... 没有打包在一起发布。
    Angular的`Observable`只是一个骨架实现。

    There are scores of operators like `toPromise` that extend `Observable` with useful capabilities.
    If we want those capabilities, we have to add the operators ourselves.
    That's as easy as importing them from the RxJS library like this:
    
    有一大票像`toPromise`这样的操作符，会扩展`Observable`，为其添加有用的能力。
    如果我们希望得到那些能力，就得自己添加那些操作符。
    那很容易，只要从RxJS库中导入它们就可以了，就像这样：
    
  +makeExcerpt('app/hero.service.ts', 'rxjs', '')

  :marked
    ### Extracting the data in the *then* callback
    
    ### 在*then*回调中提取出数据
    
    In the *promise*'s `then` callback we call the `json` method of the HTTP `Response` to extract the
    data within the response.
    
    在*promise*的`then`回调中，我们调用HTTP的`Reponse`对象的`json`方法，以提取出其中的数据。

  +makeExcerpt('app/hero.service.ts', 'to-data', '')

:marked
  That response JSON has a single `data` property.
  The `data` property holds the !{_array} of *heroes* that the caller really wants.
  So we grab that !{_array} and return it as the resolved !{_Promise} value.

  这个由`json`方法返回的对象只有一个`data`属性。
  这个`data`属性保存了*英雄*数组，这个数组才是调用者真正想要的。
  所以我们取得这个数组，并且把它作为承诺的值进行解析。

.alert.is-important
  :marked
    Pay close attention to the shape of the data returned by the server.
    This particular *in-memory web API* example happens to return an object with a `data` property.
    Your API might return something else. Adjust the code to match *your web API*.

    仔细看看这个由服务器返回的数据的形态。
    这个*内存Web API*的范例中所做的是返回一个带有`data`属性的对象。
    你的API也可以返回其它东西。请调整这些代码以匹配*你的Web API*。

:marked
  The caller is unaware of these machinations. It receives a !{_Promise} of *heroes* just as it did before.
  It has no idea that we fetched the heroes from the (mock) server.
  It knows nothing of the twists and turns required to convert the HTTP response into heroes.
  Such is the beauty and purpose of delegating data access to a service like this `HeroService`.

  调用者不关心这些实现机制，它仍然像以前那样取得一个包含*英雄数据*的承诺。
  它不关心我们已经改成了从服务器获取英雄数据。
  它也不了解把http回应转换成英雄数据时所作的这些复杂变换。

  ### Error Handling

  ### 错误处理

  At the end of `getHeroes()` we `catch` server failures and pass them to an error handler:

  在`getHeroes()`的最后，我们`catch`了服务器的失败信息，并把它们传给了错误处理器：

+makeExcerpt('app/hero.service.ts', 'catch', '')

:marked
  This is a critical step!
  We must anticipate HTTP failures as they happen frequently for reasons beyond our control.
  
  这是一个关键的步骤！
  我们必须预料到http请求会失败，因为有太多我们无法控制的原因可能导致它们频繁出现各种错误。

+makeExcerpt('app/hero.service.ts', 'handleError', '')

- var rejected_promise = _docsFor == 'dart' ? 'propagated exception' : 'rejected promise';
:marked
  In this demo service we log the error to the console; we would do better in real life.

  在这个范例服务中，我们把错误记录到控制台中；在真实世界中，我们应该做得更好。

  We've also decided to return a user friendly form of the error to
  the caller in a !{rejected_promise} so that the caller can display a proper error message to the user.

  我们还要通过一个被拒绝(rejected)的承诺(promise)来把该错误用一个用户友好的格式返回给调用者，以便调用者能把一个合适的错误信息显示给用户。

  ### Unchanged `getHeroes` API

  ### `getHeroes` API没变

  Although we made significant *internal* changes to `getHeroes()`, the public signature did not change.
  We still return a !{_Promise}. We won't have to update any of the components that call `getHeroes()`.

<<<<<<< HEAD
  虽然我们对`getHeroes()`做了一些重要的*内部*修改，该方法公开的函数签名却没有任何变化。
  我们返回的仍然是一个承诺，不用被迫更新任何一个调用了`getHeroes()`的组件。

  Our stakeholders are thrilled with the added flexibility from the API integration. 
=======
  Our stakeholders are thrilled with the added flexibility from the API integration.
>>>>>>> 19a9e355
  Now they want the ability to create and delete heroes.
  
  我们的客户很欣赏这种富有弹性的API集成方式。
  现在它们想增加创建和删除英雄的功能。

  Let's see first what happens when we try to update a hero's details.
  
  我们来看看在更新英雄的详情时会发生什么。

.l-main-section
:marked
  ## Update hero details
  
  ## 更新英雄详情

  We can edit a hero's name already in the hero detail view. Go ahead and try
  it. As we type, the hero name is updated in the view heading.
  But when we hit the `Back` button, the changes are lost!
  
  我们已经可以在英雄详情中编辑英雄的名字了。来试试吧。在输入的时候，页头上的英雄名字也会随之更新。
  不过当我们点了后退按钮时，这些更新就丢失了。
  
.l-sub-section
  :marked
    Updates weren't lost before, what's happening?
    When the app used a list of mock heroes, changes were made directly to the
    hero objects in the single, app-wide shared list. Now that we are fetching data
    from a server, if we want changes to persist, we'll need to write them back to
    the server.
    
    以前是不会丢失更新的，现在是怎么回事？
    当该应用使用mock出来的英雄列表时，修改的是一份全局共享的英雄列表，而现在改成了从服务器获取数据。
    如果我们希望这些更改被持久化，我们就得把它们写回服务器。

:marked
  ### Save hero details
  
  ### 保存英雄详情

  Let's ensure that edits to a hero's name aren't lost. Start by adding,
  to the end of the hero detail template, a save button with a `click` event
  binding that invokes a new component method named `save`:
  
  我们先来确保对英雄名字的编辑不会丢失。先在英雄详情模板的底部添加一个“保存”按钮，它绑定了一个`click`事件，事件中调用组件中一个名叫`save`的新方法：

+makeExcerpt('app/hero-detail.component.html', 'save')

:marked
  The `save` method persists hero name changes using the hero service
  `update` method and then navigates back to the previous view:
  
  `save`方法使用hero服务的`update`方法来持久化对英雄名字的修改，然后导航回前一个页面：

+makeExcerpt('app/hero-detail.component.ts', 'save')

:marked
  ### Hero service `update` method
  
  ### hero服务的`update`方法

  The overall structure of the `update` method is similar to that of
  `getHeroes`, although we'll use an HTTP _put_ to persist changes
  server-side:
  
  `update`方法的大致结构与`getHeroes`类似，不过我们使用HTTP的*put*方法来把修改持久化到服务端：

+makeExcerpt('app/hero.service.ts', 'update')

:marked
  We identify _which_ hero the server should update by encoding the hero id in
  the URL. The put body is the JSON string encoding of the hero, obtained by
  calling `!{_JSON_stringify}`.  We identify the body content type
  (`application/json`) in the request header.
  
  我们通过一个编码在URL中的英雄id来告诉服务器应该更新哪个英雄。put的body是该英雄的JSON字符串，它是通过调用`!{_JSON_stringify}`得到的。
  并且在请求头中标记出的body的内容类型（`application/json`）。

  Refresh the browser and give it a try. Changes to hero names should now persist.
  
  刷新浏览器试一下，对英雄名字的修改确实已经被持久化了。

.l-main-section
:marked
  ## Add a hero
  
  ## 添加英雄

  To add a new hero we need to know the hero's name. Let's use an input
  element for that, paired with an add button.
  
  要添加一个新的英雄，我们得先知道英雄的名字。我们使用一个input元素和一个“add”按钮来拿到它。

  Insert the following into the heroes component HTML, first thing after
  the heading:
  
  把下列代码插入heroes组件的HTML中，放在紧挨着头部的地方：

+makeExcerpt('app/heroes.component.html', 'add')

:marked
  In response to a click event, we call the component's click handler and then
  clear the input field so that it will be ready to use for another name.
  
  在对click事件的响应中，我们要调用组建的click处理器，然后清空这个输入框，以便用来输入另一个名字。

+makeExcerpt('app/heroes.component.ts', 'add')

:marked
  When the given name is non-blank, the handler delegates creation of the
  named hero to the hero service, and then adds the new hero to our !{_array}.
  
  当指定的名字不为空的时候，click处理器就会委托hero服务来创建一个具有此名字的英雄，并把这个新的英雄添加到我们的数组中。

  Finally, we implement the `create` method in the `HeroService` class.
  
  最后，我们在`HeroService`类中实现这个`create`方法。
  
+makeExcerpt('app/hero.service.ts', 'create')

:marked
  Refresh the browser and create some new heroes!

  刷新浏览器，并创建一些新的英雄！
  
.l-main-section
:marked
  ## Delete a hero
  
  ## 删除一个英雄

  Too many heroes?
  Let's add a delete button to each hero in the heroes view.
  
  英雄太多了？
  我们在英雄列表视图中来为每个英雄添加一个删除按钮吧。

  Add this button element to the heroes component HTML, right after the hero
  name in the repeated `<li>` tag:
  
  把这个button元素添加到英雄列表组件的HTML中，把它放在`<li>`标签中的英雄名紧后边：

+makeExcerpt('app/heroes.component.html', 'delete', '')

:marked
  The `<li>` element should now look like this:
  
  `<li>`元素应该变成了这样：

+makeExcerpt('app/heroes.component.html', 'li-element')

:marked
  In addition to calling the component's `delete` method, the delete button
  click handling code stops the propagation of the click event &mdash; we
  don't want the `<li>` click handler to be triggered because that would
  select the hero that we are going to delete!
  
  除了调用组件的`delete`方法之外，这个`delete`按钮的click处理器还应该阻止click事件向上冒泡 —— 我们并不希望触发`<li>`的事件处理器，否则它会选中我们要删除的这位英雄。

  The logic of the `delete` handler is a bit trickier:
  
  `delete`处理器的逻辑略复杂：

+makeExcerpt('app/heroes.component.ts', 'delete')

:marked
  Of course, we delegate hero deletion to the hero service, but the component
  is still responsible for updating the display: it removes the deleted hero
  from the !{_array} and resets the selected hero if necessary.
  
  当然，我们仍然把删除英雄的操作委托给了hero服务，不过该组件仍然正确的更新了显示：它从数组中移除了被删除的英雄，如果删除的是正选中的英雄，还会清空选择。

:marked
  We want our delete button to be placed at the far right of the hero entry.
  This extra CSS accomplishes that:
  
  我们希望删除按钮被放在英雄条目的最右边。
  于是CSS变成了这样：

+makeExcerpt('app/heroes.component.css', 'additions')

:marked
  ### Hero service `delete` method
  
  ### hero服务的`delete`方法

  The hero service's `delete` method uses the _delete_ HTTP method to remove the hero from the server:
  
  hero服务的`delete`方法使用HTTP的*delete*方法来从服务器上移除该英雄：

+makeExcerpt('app/hero.service.ts', 'delete')

:marked
  Refresh the browser and try the new delete functionality.
  
  刷新浏览器，并试一下这个新的删除功能。

#observables
:marked
  ## !{_Observable}s
  
  ## 可观察对象（Observable）

block observables-section-intro
  :marked
    Each `Http` service method  returns an `Observable` of HTTP `Response` objects.
    
    `Http`服务中的每个方法都返回一个HTTP `Response`对象的`Observable`实例。
    
    Our `HeroService` converts that `Observable` into a `Promise` and returns the promise to the caller.
    In this section we learn to return the `Observable` directly and discuss when and why that might be
    a good thing to do.
    
    我们的`HeroService`中把那个`Observable`对象转换成了`Promise`（承诺），并把这个承诺返回给了调用者。
    这一节，我们将学会直接返回`Observable`，并且讨论何时以及为何那样做会更好。

    ### Background
    
    ### 背景
    
    An *observable* is a stream of events that we can process with array-like operators.
    
    一个*可观察对象*是一个事件流，我们可以用数组型操作符（函数）来处理它。

    Angular core has basic support for observables. We developers augment that support with
    operators and extensions from the [RxJS Observables](http://reactivex.io/rxjs/) library.
    We'll see how shortly.
    
    Angular内核中提供了对可观察对象的基本支持。而我们这些开发人员可以自己从[RxJS可观察对象](http://reactivex.io/rxjs/)库中引入操作符和扩展。
    我们会简短的讲解下如何做。

    Recall that our `HeroService` quickly chained the `toPromise` operator to the `Observable` result of `http.get`.
    That operator converted the `Observable` into a `Promise` and we passed that promise back to the caller.
    
    快速回忆一下`HeroService`，它在`http.get`返回的`Observable`后面串联了一个`toPromise`操作符。
    该操作符把`Observable`转换成了`Promise`（承诺），并且我们把那个“承诺”返回给了调用者。

    Converting to a promise is often a good choice. We typically ask `http.get` to fetch a single chunk of data.
    When we receive the data, we're done.
    A single result in the form of a promise is easy for the calling component to consume
    and it helps that promises are widely understood by JavaScript programmers.
    
    转换成承诺通常是更好地选择，我们通常会要求`http.get`获取单块数据。只要接收到数据，就算完成。
    使用承诺这种形式的结果是让调用方更容易写，并且承诺已经在JavaScript程序员中被广泛接受了。
:marked
  But requests aren't always "one and done". We may start one request,
  then cancel it, and make a different request before the server has responded to the first request.
  Such a _request-cancel-new-request_ sequence is difficult to implement with *!{_Promise}s*.
  It's easy with *!{_Observable}s* as we'll see.
  
  但是请求并非总是“一次性”的。我们可以开始一个请求，并且取消它，再开始另一个不同的请求 —— 在服务器对第一个请求作出回应之前。
  像这样一个_请求-取消-新请求_的序列用*承诺*是很难实现的，但接下来我们会看到，它对于*可观察对象*却很简单。

  ### Search-by-name
  
  ### 按名搜索
  
  We're going to add a *hero search* feature to the Tour of Heroes.
  As the user types a name into a search box, we'll make repeated HTTP requests for heroes filtered by that name.
  
  我们要为《英雄指南》添加一个*英雄搜索*特性。
  当用户在搜索框中输入一个名字时，我们将不断发起HTTP请求，以获得按名字过滤的英雄。

  We start by creating `HeroSearchService` that sends search queries to our server's web api.
  
  我们先创建`HeroSearchService`服务，它会把搜索请求发送到我们服务器上的Web API。

+makeExample('app/hero-search.service.ts')

:marked
  The `!{_priv}http.get()` call in `HeroSearchService` is similar to the one
  in the `HeroService`, although the URL now has a query string.
  <span if-docs="ts">Another notable difference: we no longer call `toPromise`,
  we simply return the *observable* instead.</span>
  
  `HeroSearchService`中的`http.get()`调用和`HeroService`中的很相似，只是这次带了查询字符串。
  <span if-docs="ts">显著的不同是：我们不再调用`toPromise`，而是直接返回*可观察对象*。</span>

  ### HeroSearchComponent
  
  ### HeroSearchComponent
  
  Let's create a new `HeroSearchComponent` that calls this new `HeroSearchService`.
  
  我们再创建一个新的`HeroSearchComponent`来调用这个新的`HeroSearchService`。

  The component template is simple &mdash; just a text box and a list of matching search results.

  组件模板很简单，就是一个输入框和一个相匹配的搜索结果列表。
  
+makeExample('app/hero-search.component.html')

:marked
  We'll also want to add styles for the new component.
  
  我们还要往这个新组件中添加样式。
  
+makeExample('app/hero-search.component.css')

:marked
  As the user types in the search box, a *keyup* event binding calls the component's `search` method with the new search box value.
  
  当用户在搜索框中输入时，一个*keyup*事件绑定会调用该组件的`search`方法，并传入新的搜索框的值。

  The `*ngFor` repeats *hero* objects from the component's `heroes` property. No surprise there.
  
  `*ngFor`为该组件的`heroes`属性重复*hero*对象。这也没啥特别的。

  But, as we'll soon see, the `heroes` property is now !{_an} *!{_Observable}* of hero !{_array}s, rather than just a hero !{_array}.
  The `*ngFor` can't do anything with !{_an} `!{_Observable}` until we flow it through the `async` pipe (`AsyncPipe`).
  The `async` pipe subscribes to the `!{_Observable}` and produces the !{_array} of heroes to `*ngFor`.
  
  但是，接下来我们看到`heroes`属性现在是英雄列表的`Observable`对象，而不再只是英雄数组。
  `*ngFor`不能用可观察对象做任何事，除非我们在它后面跟一个`async` pipe (`AsyncPipe`)。
  这个`async`管道会订阅到这个可观察对象，并且为`*ngFor`生成一个英雄数组。

  Time to create the `HeroSearchComponent` class and metadata.
  
  该创建`HeroSearchComponent`类及其元数据了。
  
+makeExample('app/hero-search.component.ts')

:marked
  #### Search terms
  
  #### 搜索词

  Let's focus on the `!{_priv}searchTerms`:
  
  仔细看下这个`searchTerms`：
  
+makeExcerpt('app/hero-search.component.ts', 'searchTerms', '')

block search-criteria-intro
  :marked
    A `Subject` is a producer of an _observable_ event stream;
    `searchTerms` produces an `Observable` of strings, the filter criteria for the name search.
    
    `Subject`（主体）是一个_可观察的_事件流中的生产者。
    `searchTerms`生成一些字符串的`Observable`，用于作为按名搜索时的过滤条件。
  
    Each call to `search` puts a new string into this subject's _observable_ stream by calling `next`.
    
    每当调用`search`时都会调用`next`来把新的字符串放进该主体的_可观察_流中。
    
:marked
  <a id="ngoninit"></a>
  #### Initialize the _**heroes**_ property (_**ngOnInit**_)
  
  #### 初始化_**heroes**_属性(_**ngOnInit**_)
  
  <span if-docs="ts">A `Subject` is also an `Observable`.</span>
  We're going to turn the stream
  of search terms into a stream of `Hero` !{_array}s and assign the result to the `heroes` property.
  
  <span if-docs="ts">`Subject`也是一个`Observable`对象。</span>
  我们要把字符串数组的流转换成`Hero`数组的流，并把结果赋值给`heroes`属性。

+makeExcerpt('app/hero-search.component.ts', 'search', '')

:marked
  If we passed every user keystroke directly to the `HeroSearchService`, we'd unleash a storm of HTTP requests.
  Bad idea. We don't want to tax our server resources and burn through our cellular network data plan.
  
  如果我们直接把每一次用户按键都直接传给`HeroSearchService`，就会发起一场HTTP请求风暴。
  这可不好玩。我们不希望占用服务器资源，也不想耗尽网络带宽。

block observable-transformers
  :marked
    Fortunately, we can chain `Observable` operators to the string `Observable` that reduce the request flow.
    We'll make fewer calls to the `HeroSearchService` and still get timely results. Here's how:
    
    幸运的是，我们可以在字符串的`Observable`后面串联一些`Observable`操作符，来归并这些请求。
    我们将对`HeroSearchService`发起更少的调用，并且仍然获得足够及时的响应。做法如下：

    * `debounceTime(300)` waits until the flow of new string events pauses for 300 milliseconds
    before passing along the latest string. We'll never make requests more frequently than 300ms.
    
    * 在传出最终字符串之前，`debounceTime(300)`将会等待，直到新增字符串的事件暂停了300毫秒。我们实际发起请求的间隔永远不会小于300ms。

    * `distinctUntilChanged` ensures that we only send a request if the filter text changed.
    There's no point in repeating a request for the same search term.
    
    * `distinctUntilChanged`确保只在过滤条件变化时才发送请求，这样就不会重复请求同一个搜索词了。
    
    * `switchMap` calls our search service for each search term that makes it through the `debounce` and `distinctUntilChanged` gauntlet.
    It cancels and discards previous search observables, returning only the latest search service observable.
    
    * `switchMap`会为每个从`debounce`和`distinctUntilChanged`中通关的搜索词调用搜索服务。它会丢弃以前的搜索Observable，只保留最近的。

  .l-sub-section
    :marked
      The [switchMap operator](http://www.learnrxjs.io/operators/transformation/switchmap.html)
      (formerly known as "flatMapLatest") is very clever.

      [switchMap操作符](https://github.com/Reactive-Extensions/RxJS/blob/master/doc/api/core/operators/flatmaplatest.md)
      (以前叫"flatMapLatest")是非常智能的。

      Every qualifying key event can trigger an `http` method call.
      Even with a 300ms pause between requests, we could have multiple HTTP requests in flight
      and they may not return in the order sent.
      
      每次符合条件的按键事件都会触发一次对`http`方法的调用。即使在发送每个请求前都有300毫秒的延迟，我们仍然可能同时拥有多个在途的HTTP请求，并且它们返回的顺序未必就是发送时的顺序。

      `switchMap` preserves the original request order while returning
       only the observable from the most recent `http` method call.
      Results from prior calls are canceled and discarded.
      
      `switchMap`保留了原始的请求顺序，并且只返回最近一次http调用返回的可观察对象。
      这是因为以前的调用都被取消或丢弃了。

      We also short-circuit the `http` method call and return an observable containing an empty array
      if the search text is empty.
      
      如果搜索框为空，我们还可以短路掉这次http调用，并且直接返回一个包含空数组的可观察对象。

      Note that _canceling_ the `HeroSearchService` observable won't actually abort a pending HTTP request
      until the service supports that feature, a topic for another day.
      We are content for now to discard unwanted results.
      
      注意，_取消_`HeroSearchService`的可观察对象并不会实际中止（abort）一个未完成的HTTP请求，除非有一天我们支持了这个特性，这个问题我们以后再讨论。
      目前我们的做法只是丢弃不希望的结果。
      
  :marked
    * `catch` intercepts a failed observable.
    Our simple example prints the error to the console; a real life application should do better.
    Then we return an observable containing an empty array to clear the search result.
    
    * `catch`拦截失败的Observable。这个简单的例子中只是把错误信息打印到控制台（但实际的应用需要做更多事），然后返回一个包含空数组的可观察对象，以清空搜索结果。

    ### Import RxJS operators
    
    ### 导入RxJS操作符
    
    The RxJS operators are not available in Angular's base `Observable` implementation.
    We have to extend  `Observable` by *importing* them.
    
    Angular的基本版`Observable`实现中，RxJS操作符是不可用的。
    我们得*导入*它们，以扩展`Observable`。

    We could extend `Observable` with just the operators we need here by
    including the pertinent `import` statements at the top of this file.
    
    通过在本文件的顶部写上适当的`import`语句，我们可以为`Observable`扩展出这里用到的那些操作符。

  .l-sub-section
    :marked
      Many authorities say we should do just that.
      
      有很多权威人士建议我们这样做。
      
  :marked
    We take a different approach in this example.
    We combine all of the RxJS `Observable` extensions that _our entire app_ requires into a single RxJS imports file.
    
    在这个例子中，我们使用一些不同的方法。
    我们把整个应用中要用的那些RxJS `Observable`扩展组合在一起，放在一个单独的RxJS导入文件中。

  +makeExample('app/rxjs-extensions.ts')(format='.')

  :marked
    We load them all at once by importing `rxjs-extensions` at the top of `AppModule`.
    
    我们在顶级的`AppModule`中导入`rxjs-extensions`就可以一次性加载它们。

  +makeExcerpt('app/app.module.ts', 'rxjs-extensions')(format='.')

:marked
  ### Add the search component to the dashboard
  
  ### 为仪表盘添加搜索组件

  We add the hero search HTML element to the bottom of the `DashboardComponent` template.
  
  将表示“英雄搜索”组件的HTML元素添加到`DashboardComponent`模版的最后面。

+makeExample('app/dashboard.component.html')(format='.')

- var _declarations = _docsFor == 'dart' ? 'directives' : 'declarations'
- var declFile = _docsFor == 'dart' ? 'app/dashboard.component.ts' : 'app/app.module.ts'
:marked
  Finally, we import `HeroSearchComponent` from
  <span ngio-ex>hero-search.component.ts</span>
  and add it to the `!{_declarations}` !{_array}:
  
  最后，从<span ngio-ex>hero-search.component.ts</span>中导入`HeroSearchComponent`并将其添加到`declarations`数组中。
  
+makeExcerpt(declFile, 'search')

:marked
  Run the app again, go to the *Dashboard*, and enter some text in the search box below the hero tiles.
  At some point it might look like this.
  
  再次运行该应用，跳转到*Dashboard*，并在英雄下方的搜索框里输入一些文本。
  看起来就像这样：

figure.image-display
  img(src='/resources/images/devguide/toh/toh-hero-search.png' alt="Hero Search Component")

.l-main-section
:marked
  ## Application structure and code
  
  ## 应用的结构与代码

  Review the sample source code in the <live-example></live-example> for this chapter.
  Verify that we have the following structure:
  
  在<live-example>在线例子</live-example>中回顾本章的范例代码。
  验证我们是否得到了如下结构：

block filetree
  .filetree
    .file angular-tour-of-heroes
    .children
      .file app
      .children
        .file app.component.ts
        .file app.component.css
        .file app.module.ts
        .file app-routing.module.ts
        .file dashboard.component.css
        .file dashboard.component.html
        .file dashboard.component.ts
        .file hero.ts
        .file hero-detail.component.css
        .file hero-detail.component.html
        .file hero-detail.component.ts
        .file hero-search.component.html (new)
        .file hero-search.component.css (new)
        .file hero-search.component.ts (new)
        .file hero-search.service.ts (new)
        .file rxjs-extensions.ts
        .file hero.service.ts
        .file heroes.component.css
        .file heroes.component.html
        .file heroes.component.ts
        .file main.ts
        .file in-memory-data.service.ts (new)
      .file node_modules ...
      .file typings ...
      .file index.html
      .file package.json
      .file styles.css
      .file systemjs.config.js
      .file tsconfig.json
      .file typings.json

.l-main-section
:marked
  ## Home Stretch
  
  ## 最后冲刺

  We are at the end of our journey for now, but we have accomplished a lot.

  旅程即将结束，不过我们已经收获颇丰。

  - We added the necessary dependencies to use HTTP in our application.

  - 我们添加了在应用程序中使用HTTP的必备依赖。

  - We refactored `HeroService` to load heroes from a web API.

  - 我们重构了`HeroService`，以通过web API来加载英雄数据。

  - We extended `HeroService` to support post, put and delete methods.

  - 我们扩展了`HeroService`来支持post、put和delete方法。

  - We updated our components to allow adding, editing and deleting of heroes.

  - 我们更新了组件，以允许用户添加、编辑和删除英雄。

  - We configured an in-memory web API.

  - 我们配置了一个内存Web API。
  
  - We learned how to use !{_Observable}s.
  
  - 我们学会了如何使用“可观察对象”。

<<<<<<< HEAD
  Here are the files we added or changed in this chapter.
  
  下面是我们添加或修改之后的文件汇总。
=======
  Here are the files we _added or changed_ in this chapter.
>>>>>>> 19a9e355

block file-summary
  +makeTabs(
    `toh-6/ts/app/app.component.ts,
     toh-6/ts/app/app.module.ts,
     toh-6/ts/app/heroes.component.ts,
     toh-6/ts/app/heroes.component.html,
     toh-6/ts/app/heroes.component.css,
     toh-6/ts/app/hero-detail.component.ts,
     toh-6/ts/app/hero-detail.component.html,
     toh-6/ts/app/hero.service.ts,
     toh-6/ts/app/in-memory-data.service.ts`,
    ',,,,,,,,',
    `app.comp...ts,
     app.mod...ts,
     heroes.comp...ts,
     heroes.comp...html,
     heroes.comp...css,
     hero-detail.comp...ts,
     hero-detail.comp...html,
     hero.service.ts,
     in-memory-data.service.ts`
  )

  +makeTabs(
    `toh-6/ts/app/hero-search.service.ts,
    toh-6/ts/app/hero-search.component.ts,
    toh-6/ts/app/hero-search.component.html,
    toh-6/ts/app/hero-search.component.css,
    toh-6/ts/app/rxjs-extensions.ts`,
    null,
    `hero-search.service.ts,
    hero-search.component.ts,
    hero-search.component.html,
    hero-search.component.css,
    rxjs-extensions.ts`
  )<|MERGE_RESOLUTION|>--- conflicted
+++ resolved
@@ -344,14 +344,10 @@
   Although we made significant *internal* changes to `getHeroes()`, the public signature did not change.
   We still return a !{_Promise}. We won't have to update any of the components that call `getHeroes()`.
 
-<<<<<<< HEAD
   虽然我们对`getHeroes()`做了一些重要的*内部*修改，该方法公开的函数签名却没有任何变化。
   我们返回的仍然是一个承诺，不用被迫更新任何一个调用了`getHeroes()`的组件。
 
   Our stakeholders are thrilled with the added flexibility from the API integration. 
-=======
-  Our stakeholders are thrilled with the added flexibility from the API integration.
->>>>>>> 19a9e355
   Now they want the ability to create and delete heroes.
   
   我们的客户很欣赏这种富有弹性的API集成方式。
@@ -933,13 +929,9 @@
   
   - 我们学会了如何使用“可观察对象”。
 
-<<<<<<< HEAD
-  Here are the files we added or changed in this chapter.
-  
-  下面是我们添加或修改之后的文件汇总。
-=======
   Here are the files we _added or changed_ in this chapter.
->>>>>>> 19a9e355
+  
+  下面是我们**添加或修改**之后的文件汇总。  
 
 block file-summary
   +makeTabs(
