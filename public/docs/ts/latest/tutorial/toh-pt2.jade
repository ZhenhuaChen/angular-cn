--- conflicted
+++ resolved
@@ -55,13 +55,9 @@
 
   We want to start the TypeScript compiler, have it watch for changes, and start our server. We'll do this by typing
 
-<<<<<<< HEAD
   我们要启动 TypeScript 编译器，它会监视文件变更，并启动开发服务器。我们只要敲：
 
-code-example(language="bash").
-=======
 code-example(language="sh" class="code-shell").
->>>>>>> 747807e2
   npm start
 
 :marked
@@ -81,13 +77,9 @@
 
   Let’s create an array of ten heroes.
 
-<<<<<<< HEAD
   我们先创建一个由十位英雄组成的数组。
 
-+makeExample('toh-2/ts/app/app.component.ts', 'hero-array', 'app.component.ts (hero array)')
-=======
 +makeExample('toh-2/ts/src/app/app.component.ts', 'hero-array', 'src/app/app.component.ts (hero array)')
->>>>>>> 747807e2
 
 :marked
   The `HEROES` array is of type `Hero`, the class defined in part one, 
@@ -104,13 +96,9 @@
 
   Let’s create a public property in `AppComponent` that exposes the heroes for binding.
 
-<<<<<<< HEAD
   我们在`AppComponent`上创建一个公共属性，用来暴露这些英雄，以供绑定。
 
-+makeExample('toh-2/ts-snippets/app.component.snippets.pt2.ts', 'hero-array-1', 'app.component.ts (hero array property)')
-=======
 +makeExample('toh-2/ts-snippets/app.component.snippets.pt2.ts', 'hero-array-1', 'src/app/app.component.ts (hero array property)')
->>>>>>> 747807e2
 
 :marked
   We did not have to define the `heroes` type.  TypeScript can infer it from the `HEROES` array.
@@ -136,14 +124,10 @@
   Our component has `heroes`. Let’s create an unordered list in our template to display them.
   We’ll insert the following chunk of HTML below the title and above the hero details.
 
-<<<<<<< HEAD
   我们的组件有了`heroes`属性，我们再到模板中创建一个无序列表来显示它们。
   我们将在标题和英雄详情之间，插入下面这段 HTML 代码。
 
-+makeExample('toh-2/ts-snippets/app.component.snippets.pt2.ts', 'heroes-template-1', 'app.component.ts (heroes template)')
-=======
 +makeExample('toh-2/ts-snippets/app.component.snippets.pt2.ts', 'heroes-template-1', 'src/app/app.component.ts (heroes template)')
->>>>>>> 747807e2
 
 :marked
   Now we have a template that we can fill with our heroes.
@@ -163,13 +147,9 @@
 
   First modify the `<li>` tag by adding the built-in directive `*ngFor`.
 
-<<<<<<< HEAD
   首先，修改`<li>`标签，往上添加内置指令`*ngFor`。
 
-+makeExample('toh-2/ts-snippets/app.component.snippets.pt2.ts', 'heroes-ngfor-1', 'app.component.ts (ngFor)')
-=======
 +makeExample('toh-2/ts-snippets/app.component.snippets.pt2.ts', 'heroes-ngfor-1', 'src/app/app.component.ts (ngFor)')
->>>>>>> 747807e2
 
 .alert.is-critical
   :marked
@@ -212,13 +192,9 @@
   Now we insert some content between the `<li>` tags
   that uses the `hero` template variable to display the hero’s properties.
 
-<<<<<<< HEAD
   现在，我们在`<li>`标签中插入一些内容，以便使用模板变量`hero`来显示英雄的属性。
 
-+makeExample('toh-2/ts-snippets/app.component.snippets.pt2.ts', 'ng-for', 'app.component.ts (ngFor template)')(format=".")
-=======
 +makeExample('toh-2/ts-snippets/app.component.snippets.pt2.ts', 'ng-for', 'src/app/app.component.ts (ngFor template)')(format=".")
->>>>>>> 747807e2
 
 :marked
   When the browser refreshes, we see a list of heroes!
@@ -238,13 +214,9 @@
   Let’s add some styles to our component by setting the `styles` property on the `@Component` decorator
   to the following CSS classes:
 
-<<<<<<< HEAD
   要想给我们的组件添加一些样式，请把`@Component`装饰器的`styles`属性设置为下列 CSS 类：
 
-+makeExample('toh-2/ts/app/app.component.ts', 'styles', 'app.component.ts (styles)')(format=".")
-=======
 +makeExample('toh-2/ts/src/app/app.component.ts', 'styles', 'src/app/app.component.ts (styles)')(format=".")
->>>>>>> 747807e2
 
 :marked
   Notice that we again use the back-tick notation for multi-line strings.
@@ -264,13 +236,9 @@
 
   Our template for displaying the heroes should now look like this:
 
-<<<<<<< HEAD
   用于显示英雄们的模板看起来像这样：
 
-+makeExample('toh-2/ts-snippets/app.component.snippets.pt2.ts', 'heroes-styled', 'app.component.ts (styled heroes)')
-=======
 +makeExample('toh-2/ts-snippets/app.component.snippets.pt2.ts', 'heroes-styled', 'src/app/app.component.ts (styled heroes)')
->>>>>>> 747807e2
 
 .l-main-section
   :marked
@@ -300,24 +268,16 @@
 
     We modify the `<li>` by inserting an Angular event binding to its click event.
 
-<<<<<<< HEAD
     我们往`<li>`元素上插入一句 Angular 事件绑定代码，绑定到它的点击事件。
 
-  +makeExample('toh-2/ts-snippets/app.component.snippets.pt2.ts', 'selectedHero-click', 'app.component.ts (template excerpt)')
+  +makeExample('toh-2/ts-snippets/app.component.snippets.pt2.ts', 'selectedHero-click', 'src/app/app.component.ts (template excerpt)')
 
   :marked
     Focus on the event binding
 
     事件绑定详解
 
-  code-example(format="." language="bash").
-=======
-  +makeExample('toh-2/ts-snippets/app.component.snippets.pt2.ts', 'selectedHero-click', 'src/app/app.component.ts (template excerpt)')
-
-  :marked
-    Focus on the event binding
   code-example.
->>>>>>> 747807e2
     (click)="onSelect(hero)"
 
   :marked
@@ -366,14 +326,10 @@
     We no longer need the static `hero` property of the `AppComponent`.
     **Replace** it with this simple `selectedHero` property:
 
-<<<<<<< HEAD
     我们不再需要`AppComponent`的`hero`属性。
     把它**替换**成`selectedHero`属性。
 
-  +makeExample('toh-2/ts/app/app.component.ts', 'selected-hero', 'app.component.ts (selectedHero)')
-=======
   +makeExample('toh-2/ts/src/app/app.component.ts', 'selected-hero', 'src/app/app.component.ts (selectedHero)')
->>>>>>> 747807e2
 
   :marked
     We’ve decided that none of the heroes should be selected before the user picks a hero so
@@ -382,29 +338,20 @@
     我们决定在用户选取之前，不会默认选择任何英雄，所以，不用像`hero`一样初始化`selectedHero`变量。
 
     Now **add an `onSelect` method** that sets the `selectedHero` property to the `hero` the user clicked.
-<<<<<<< HEAD
 
     现在，**添加一个`onSelect`方法**，用于将用户点击的英雄赋给`selectedHero`属性。
 
-  +makeExample('toh-2/ts/app/app.component.ts', 'on-select', 'app.component.ts (onSelect)')
-=======
   +makeExample('toh-2/ts/src/app/app.component.ts', 'on-select', 'src/app/app.component.ts (onSelect)')
->>>>>>> 747807e2
 
   :marked
     We will be showing the selected hero's details in our template.
     At the moment, it is still referring to the old `hero` property.
     Let’s fix the template to bind to the new `selectedHero` property.
 
-<<<<<<< HEAD
     我们将把所选英雄的详细信息显示在模板中。目前，它仍然引用之前的`hero`属性。
     我们这就修改模板，让它绑定到新的`selectedHero`属性。
 
-  +makeExample('toh-2/ts-snippets/app.component.snippets.pt2.ts', 'selectedHero-details', 'app.component.ts (template excerpt)')
-
-=======
   +makeExample('toh-2/ts-snippets/app.component.snippets.pt2.ts', 'selectedHero-details', 'src/app/app.component.ts (template excerpt)')
->>>>>>> 747807e2
   :marked
     ### Hide the empty detail with ngIf
 
@@ -414,15 +361,11 @@
     The `selectedHero` is `undefined`.
     That’s why we'll see the following error in the browser’s console:
 
-<<<<<<< HEAD
     当应用加载时，我们会看到一个英雄列表，但还没有任何英雄被选中。
     `selectedHero`属性是`undefined`。
     因此，我们会看到浏览器控制台中出现下列错误：
 
-  code-example(language="html").
-=======
   code-example(format="nocode").
->>>>>>> 747807e2
     EXCEPTION: TypeError: Cannot read property 'name' of undefined in [null]
 
   :marked
@@ -439,14 +382,10 @@
     We wrap the HTML hero detail content of our template with a `<div>`.
     Then we add the `ngIf` built-in directive and set it to the `selectedHero` property of our component.
 
-<<<<<<< HEAD
     我们把模板中的英雄详情内容区用放在一个`<div>`中。
     然后，添加一个`ngIf`内置指令，把`ngIf`的值设置为组件的`selectedHero`属性。
 
-  +makeExample('toh-2/ts-snippets/app.component.snippets.pt2.ts', 'ng-if', 'app.component.ts (ngIf)')
-=======
   +makeExample('toh-2/ts-snippets/app.component.snippets.pt2.ts', 'ng-if', 'src/app/app.component.ts (ngIf)')
->>>>>>> 747807e2
 
   .alert.is-critical
     :marked
@@ -515,29 +454,20 @@
 
     The key is the name of the CSS class (`selected`). The value is `true` if the two heroes match and `false` otherwise.
     We’re saying “*apply the `selected` class if the heroes match, remove it if they don’t*”.
-<<<<<<< HEAD
 
     键是 CSS 类的名字 (`selected`)。当两位英雄一致时，值为`true`，否则为`false`。
     也就是说：“*当两位英雄匹配时，应用上`selected`类，否则不应用*”。
 
-  +makeExample('toh-2/ts-snippets/app.component.snippets.pt2.ts', 'class-selected-1', 'app.component.ts (setting the CSS class)')(format=".")
-
-=======
   +makeExample('toh-2/ts-snippets/app.component.snippets.pt2.ts', 'class-selected-1', 'src/app/app.component.ts (setting the CSS class)')(format=".")
->>>>>>> 747807e2
   :marked
     Notice in the template that the `class.selected` is surrounded in square brackets (`[]`).
     This is the syntax for a **property binding**, a binding in which data flows one way
     from the data source (the expression `hero === selectedHero`) to a property of `class`.
-<<<<<<< HEAD
 
     注意，模板中的`class.selected`包裹在方括号中。
     这就是**属性绑定**的语法，实现从数据源(`hero === selectedHero`表达式)到`class`属性的单向数据流动。
 
-  +makeExample('toh-2/ts-snippets/app.component.snippets.pt2.ts', 'class-selected-2', 'app.component.ts (styling each hero)')(format=".")
-=======
   +makeExample('toh-2/ts-snippets/app.component.snippets.pt2.ts', 'class-selected-2', 'src/app/app.component.ts (styling each hero)')(format=".")
->>>>>>> 747807e2
 
   .l-sub-section
     :marked
@@ -563,13 +493,9 @@
 
     Here's the complete `app.component.ts` as it stands now:
 
-<<<<<<< HEAD
     完整的`app.component.ts`文件如下：
 
-  +makeExample('toh-2/ts/app/app.component.ts', '', 'app.component.ts')
-=======
   +makeExample('toh-2/ts/src/app/app.component.ts', '', 'src/app/app.component.ts')
->>>>>>> 747807e2
 
 .l-main-section
 :marked
