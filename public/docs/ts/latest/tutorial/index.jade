block includes
  include ../_util-fns

:marked
  The grand plan for this tutorial is to build an app that helps a staffing agency manage its stable of heroes.

<<<<<<< HEAD
  本教程的终极计划是构建一个程序，来帮助招聘公司管理一群英雄。
  即使英雄们也需要找工作。

  Of course we'll only make a little progress in this tutorial. What we do build will
  have many of the features we expect to find in a full-blown, data-driven application: acquiring and displaying
  a list of heroes, editing a selected hero's detail, and navigating among different
  views of heroic data.

  当然，在本教程中，我们只完成一小步。这次构建的应用会涉及很多特性：获得并显示英雄列表，编辑所选英雄的详情，并在英雄数据的多个视图之间建立导航。这些特性，在成熟的、数据驱动的应用中经常见到。

  The Tour of Heroes covers the core fundamentals of Angular.
  We’ll use built-in directives to show/hide elements and display lists of hero data.
  We’ll create a component to display hero details and another to show an array of heroes.
  We'll use one-way data binding for read-only data. We'll add editable fields to update a model
  with two-way data binding. We'll bind component methods to user events like key strokes and clicks.
  We’ll learn to select a hero from a master list and edit that hero in the details view. We'll
  format data with pipes. We'll create a shared service to assemble our heroes. And we'll use routing to navigate among different views and their components.

  这篇《英雄指南》覆盖了 Angular 的核心原理。
  我们将使用内置指令来显示 / 隐藏元素，并且显示英雄数据的列表。
  我们将创建一个组件来显示英雄的详情，另一个组件则用来显示英雄列表。
  我们将对只读数据使用单向数据绑定。我们将添加一些可编辑字段，并通过双向数据绑定更新模型。
  我们将把组件上的方法绑定到用户事件上，比如按键和点击。
  我们将学习从主列表视图中选择一个英雄，然后在详情视图中编辑它。
  我们将通过管道对数据进行格式化。
  我们将创建一个共享服务来管理我们的英雄们。
  我们将使用路由在不同的视图及其组件之间进行导航。

  We’ll learn enough core Angular to get started and gain confidence that
  Angular can do whatever we need it to do.
  We'll be covering a lot of ground at an introductory level but we’ll find plenty of links
  to chapters with greater depth.

  完成本教程后，我们将学习足够的 Angular 核心技术，并确信 Angular 确实能做到我们需要它做的。
  我们将覆盖大量入门级知识，同时我们也会看到大量链接，指向更深入的章节。

  Run the <live-example name="toh-6"></live-example>.
=======
  The Tour of Heroes app covers the core fundamentals of Angular. You'll build a basic app that
  has many of the features you'd expect to find in a full-blown, data-driven app: acquiring and displaying
  a list of heroes, editing a selected hero's detail, and navigating among different
  views of heroic data.

  You'll use built-in directives to show and hide elements and display lists of hero data.
  You'll create components to display hero details and show an array of heroes.
  You'll use one-way data binding for read-only data. You'll add editable fields to update a model
  with two-way data binding. You'll bind component methods to user events, like keystrokes and clicks.
  You'll enable users to select a hero from a master list and edit that hero in the details view. You'll
  format data with pipes. You'll create a shared service to assemble the heroes.
  And you'll use routing to navigate among different views and their components.
  <!-- CF: Should this be a bullet list? -->

  You'll learn enough core Angular to get started and gain confidence that
  Angular can do whatever you need it to do.
  You'll cover a lot of ground at an introductory level, and you'll find many links
  to pages with greater depth.

  When you're done with this tutorial, the app will look like this <live-example name="toh-6"></live-example>.

>>>>>>> f1345962

  运行<live-example name="toh-6"></live-example>。

.l-main-section
:marked
  ## The end game

<<<<<<< HEAD
  ## 游戏的终点

  Here's a visual idea of where we're going in this tour, beginning with the "Dashboard"
  view and our most heroic heroes:
=======
  Here's a visual idea of where this tutorial leads, beginning with the "Dashboard"
  view and the most heroic heroes:
>>>>>>> f1345962

  下面是本教程关于界面的构想：开始是“Dashboard（仪表盘）”视图，来展示我们最勇敢的英雄。

figure.image-display
  img(src='/resources/images/devguide/toh/heroes-dashboard-1.png' alt="英雄仪表盘的输出")

:marked
  You can click the two links above the dashboard ("Dashboard" and "Heroes") 
  to navigate between this Dashboard view and a Heroes view.

<<<<<<< HEAD
  仪表盘顶部中有两个链接：“Dashboard（仪表盘）”和“Heroes（英雄列表）”。
  我们将点击它们在“仪表盘”和“英雄列表”视图之间导航。

  Instead we click the dashboard hero named "Magneta" and the router takes us to a "Hero Details" view
  of that hero where we can change the hero's name.
=======
  If you click the dashboard hero "Magneta," the router opens a "Hero Details" view
  where you can change the hero's name.
>>>>>>> f1345962

  当我们点击仪表盘上名叫“Magneta”的英雄时，路由将把我们带到这个英雄的详情页，在这里，我们可以修改英雄的名字。

figure.image-display
  img(src='/resources/images/devguide/toh/hero-details-1.png' alt="英雄详情的输出")

:marked
  Clicking the "Back" button returns you to the Dashboard.
  Links at the top take you to either of the main views.
  If you click "Heroes," the app displays the "Heroes" master list view.

  点击“Back（后退）”按钮将返回到“Dashboard（仪表盘）”。
  顶部的链接可以把我们带到任何一个主视图。
  如果我们点击“Heroes（英雄列表）”链接，应用将把我们带到“英雄”主列表视图。

figure.image-display
<<<<<<< HEAD
  img(src='/resources/images/devguide/toh/heroes-list-2.png' alt="英雄列表的输出")
=======
  img(src='/resources/images/devguide/toh/heroes-list-2.png' alt="Output of heroes list app")
//  CF: The ability to add heroes isn't shown in the images or discussed in this page. Should that be added?
>>>>>>> f1345962

:marked
  When you click a different hero name, the read-only mini detail beneath the list reflects the new choice.

<<<<<<< HEAD
  当我们点击另一位英雄时，一个只读的“微型详情视图”会显示在列表下方，以体现我们的选择。

  We click the "View Details" button to drill into the
  editable details of our selected hero.

  我们可以点击“View Details（查看详情）”按钮进入所选英雄的编辑视图。

  The following diagram captures all of our navigation options.
=======
  You can click the "View Details" button to drill into the
  editable details of the selected hero.

  The following diagram captures all of the navigation options.
>>>>>>> f1345962

  下面这张图汇总了我们所有可能的导航路径。

figure.image-display
  img(src='/resources/images/devguide/toh/nav-diagram.png' alt="查看导航")

:marked
  Here's the app in action:

  下图演示了我们应用中的所有操作。

figure.image-display
  img(src='/resources/images/devguide/toh/toh-anim.gif' alt="英雄指南的所有动作")

.l-main-section
:marked
  ## Up next

<<<<<<< HEAD
  ## 接下来

  We’ll build this Tour of Heroes together, step by step.
  We'll motivate each step with a requirement that we've
  met in countless applications. Everything has a reason.

  让我们一起一步步构建出《英雄指南》。
  正如我们在无数应用遇到那样，每一步都由一个需求驱动。毕竟做任何事都要有个理由。

  And we’ll meet many of the core fundamentals of Angular along the way.

  这一路上，我们将遇到很多 Angular 核心原理。
=======
  You'll build the Tour of Heroes app, step by step.
  Each step is motivated with a requirement that you've likely
  met in many applications. Everything has a reason.

  Along the way, you'll become familiar with many of the core fundamentals of Angular.
>>>>>>> f1345962
<|MERGE_RESOLUTION|>--- conflicted
+++ resolved
@@ -3,50 +3,16 @@
 
 :marked
   The grand plan for this tutorial is to build an app that helps a staffing agency manage its stable of heroes.
+  
+  本教程的终极计划是构建一个程序，来帮助招聘公司管理一群英雄。
+    即使英雄们也需要找工作。
 
-<<<<<<< HEAD
-  本教程的终极计划是构建一个程序，来帮助招聘公司管理一群英雄。
-  即使英雄们也需要找工作。
-
-  Of course we'll only make a little progress in this tutorial. What we do build will
-  have many of the features we expect to find in a full-blown, data-driven application: acquiring and displaying
-  a list of heroes, editing a selected hero's detail, and navigating among different
-  views of heroic data.
-
-  当然，在本教程中，我们只完成一小步。这次构建的应用会涉及很多特性：获得并显示英雄列表，编辑所选英雄的详情，并在英雄数据的多个视图之间建立导航。这些特性，在成熟的、数据驱动的应用中经常见到。
-
-  The Tour of Heroes covers the core fundamentals of Angular.
-  We’ll use built-in directives to show/hide elements and display lists of hero data.
-  We’ll create a component to display hero details and another to show an array of heroes.
-  We'll use one-way data binding for read-only data. We'll add editable fields to update a model
-  with two-way data binding. We'll bind component methods to user events like key strokes and clicks.
-  We’ll learn to select a hero from a master list and edit that hero in the details view. We'll
-  format data with pipes. We'll create a shared service to assemble our heroes. And we'll use routing to navigate among different views and their components.
-
-  这篇《英雄指南》覆盖了 Angular 的核心原理。
-  我们将使用内置指令来显示 / 隐藏元素，并且显示英雄数据的列表。
-  我们将创建一个组件来显示英雄的详情，另一个组件则用来显示英雄列表。
-  我们将对只读数据使用单向数据绑定。我们将添加一些可编辑字段，并通过双向数据绑定更新模型。
-  我们将把组件上的方法绑定到用户事件上，比如按键和点击。
-  我们将学习从主列表视图中选择一个英雄，然后在详情视图中编辑它。
-  我们将通过管道对数据进行格式化。
-  我们将创建一个共享服务来管理我们的英雄们。
-  我们将使用路由在不同的视图及其组件之间进行导航。
-
-  We’ll learn enough core Angular to get started and gain confidence that
-  Angular can do whatever we need it to do.
-  We'll be covering a lot of ground at an introductory level but we’ll find plenty of links
-  to chapters with greater depth.
-
-  完成本教程后，我们将学习足够的 Angular 核心技术，并确信 Angular 确实能做到我们需要它做的。
-  我们将覆盖大量入门级知识，同时我们也会看到大量链接，指向更深入的章节。
-
-  Run the <live-example name="toh-6"></live-example>.
-=======
   The Tour of Heroes app covers the core fundamentals of Angular. You'll build a basic app that
   has many of the features you'd expect to find in a full-blown, data-driven app: acquiring and displaying
   a list of heroes, editing a selected hero's detail, and navigating among different
   views of heroic data.
+  
+  这篇《英雄指南》覆盖了 Angular 的核心原理。这次构建的应用会涉及很多特性：获得并显示英雄列表，编辑所选英雄的详情，并在英雄数据的多个视图之间建立导航。这些特性，在成熟的、数据驱动的应用中经常见到。
 
   You'll use built-in directives to show and hide elements and display lists of hero data.
   You'll create components to display hero details and show an array of heroes.
@@ -56,31 +22,37 @@
   format data with pipes. You'll create a shared service to assemble the heroes.
   And you'll use routing to navigate among different views and their components.
   <!-- CF: Should this be a bullet list? -->
+  
+  我们将使用内置指令来显示 / 隐藏元素，并且显示英雄数据的列表。
+    我们将创建组件来显示英雄的详情和英雄列表。
+    我们将对只读数据使用单向数据绑定。我们将添加一些可编辑字段，并通过双向数据绑定更新模型。
+    我们将把组件上的方法绑定到用户事件上，比如按键和点击。
+    我们将让用户能从主列表视图中选择一个英雄，然后在详情视图中编辑它。
+    我们将通过管道对数据进行格式化。
+    我们将创建一个共享服务来管理我们的英雄们。
+    我们将使用路由在不同的视图及其组件之间进行导航。
 
   You'll learn enough core Angular to get started and gain confidence that
   Angular can do whatever you need it to do.
   You'll cover a lot of ground at an introductory level, and you'll find many links
   to pages with greater depth.
+  
+  完成本教程后，我们将学习足够的 Angular 核心技术，并确信 Angular 确实能做到我们需要它做的。
+    我们将覆盖大量入门级知识，同时我们也会看到大量链接，指向更深入的章节。
 
   When you're done with this tutorial, the app will look like this <live-example name="toh-6"></live-example>.
 
->>>>>>> f1345962
 
-  运行<live-example name="toh-6"></live-example>。
+  当完成这个教程时，应用运行起来是这样的：<live-example name="toh-6"></live-example>。
 
 .l-main-section
 :marked
   ## The end game
 
-<<<<<<< HEAD
   ## 游戏的终点
 
-  Here's a visual idea of where we're going in this tour, beginning with the "Dashboard"
-  view and our most heroic heroes:
-=======
   Here's a visual idea of where this tutorial leads, beginning with the "Dashboard"
   view and the most heroic heroes:
->>>>>>> f1345962
 
   下面是本教程关于界面的构想：开始是“Dashboard（仪表盘）”视图，来展示我们最勇敢的英雄。
 
@@ -90,17 +62,12 @@
 :marked
   You can click the two links above the dashboard ("Dashboard" and "Heroes") 
   to navigate between this Dashboard view and a Heroes view.
+  
+  仪表盘顶部中有两个链接：“Dashboard（仪表盘）”和“Heroes（英雄列表）”。
+    我们将点击它们在“仪表盘”和“英雄列表”视图之间导航。
 
-<<<<<<< HEAD
-  仪表盘顶部中有两个链接：“Dashboard（仪表盘）”和“Heroes（英雄列表）”。
-  我们将点击它们在“仪表盘”和“英雄列表”视图之间导航。
-
-  Instead we click the dashboard hero named "Magneta" and the router takes us to a "Hero Details" view
-  of that hero where we can change the hero's name.
-=======
   If you click the dashboard hero "Magneta," the router opens a "Hero Details" view
   where you can change the hero's name.
->>>>>>> f1345962
 
   当我们点击仪表盘上名叫“Magneta”的英雄时，路由将把我们带到这个英雄的详情页，在这里，我们可以修改英雄的名字。
 
@@ -117,31 +84,20 @@
   如果我们点击“Heroes（英雄列表）”链接，应用将把我们带到“英雄”主列表视图。
 
 figure.image-display
-<<<<<<< HEAD
   img(src='/resources/images/devguide/toh/heroes-list-2.png' alt="英雄列表的输出")
-=======
-  img(src='/resources/images/devguide/toh/heroes-list-2.png' alt="Output of heroes list app")
 //  CF: The ability to add heroes isn't shown in the images or discussed in this page. Should that be added?
->>>>>>> f1345962
 
 :marked
   When you click a different hero name, the read-only mini detail beneath the list reflects the new choice.
-
-<<<<<<< HEAD
+  
   当我们点击另一位英雄时，一个只读的“微型详情视图”会显示在列表下方，以体现我们的选择。
 
-  We click the "View Details" button to drill into the
-  editable details of our selected hero.
+  You can click the "View Details" button to drill into the
+  editable details of the selected hero.
 
   我们可以点击“View Details（查看详情）”按钮进入所选英雄的编辑视图。
 
-  The following diagram captures all of our navigation options.
-=======
-  You can click the "View Details" button to drill into the
-  editable details of the selected hero.
-
   The following diagram captures all of the navigation options.
->>>>>>> f1345962
 
   下面这张图汇总了我们所有可能的导航路径。
 
@@ -159,24 +115,16 @@
 .l-main-section
 :marked
   ## Up next
-
-<<<<<<< HEAD
+  
   ## 接下来
 
-  We’ll build this Tour of Heroes together, step by step.
-  We'll motivate each step with a requirement that we've
-  met in countless applications. Everything has a reason.
-
-  让我们一起一步步构建出《英雄指南》。
-  正如我们在无数应用遇到那样，每一步都由一个需求驱动。毕竟做任何事都要有个理由。
-
-  And we’ll meet many of the core fundamentals of Angular along the way.
-
-  这一路上，我们将遇到很多 Angular 核心原理。
-=======
   You'll build the Tour of Heroes app, step by step.
   Each step is motivated with a requirement that you've likely
   met in many applications. Everything has a reason.
+  
+  让我们一起一步步构建出《英雄指南》。
+    正如我们在无数应用遇到那样，每一步都由一个需求驱动。毕竟做任何事都要有个理由。
 
   Along the way, you'll become familiar with many of the core fundamentals of Angular.
->>>>>>> f1345962
+
+  这一路上，我们将遇到很多 Angular 核心原理。