--- conflicted
+++ resolved
@@ -45,16 +45,9 @@
   虽然我们将覆盖大部分“简介级”知识，但还是会放上大量链接，指向更深入的章节。
 
   Run the <live-example name="toh-6"></live-example>.
-<<<<<<< HEAD
   
   运行<live-example name="toh-6"></live-example>。
 
-// #enddocregion intro
-
-// #docregion main
-=======
-
->>>>>>> c348e833
 .l-main-section
 :marked
   ## The End Game
@@ -138,11 +131,6 @@
   
   这一路上，我们将遇到很多Angular核心原理。
 
-<<<<<<< HEAD
   [Let's get started!](./toh-pt1.html)
   
   [勇敢的前进吧！](./toh-pt1.html)
-// #enddocregion main
-=======
-  [Let's get started!](./toh-pt1.html)
->>>>>>> c348e833
