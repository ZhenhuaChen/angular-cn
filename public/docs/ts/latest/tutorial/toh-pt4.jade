--- conflicted
+++ resolved
@@ -24,15 +24,11 @@
   Because data services are invariably asynchronous, 
   we'll finish the chapter with a promise-based version of the data service.
 
-<<<<<<< HEAD
   因为数据服务通常都是异步的，所以在本章的最后，我们会把它重构为基于承诺（Promise，一种异步编程模式）的版本。
-:marked
-  [Run the live example for part 4](/resources/live-examples/toh-4/ts/plnkr.html)
-  
-  [运行第四部分的在线例子](/resources/live-examples/toh-4/ts/plnkr.html)
-=======
+  
 p Run the #[+liveExampleLink2('', 'toh-4')] for this part.
->>>>>>> f3205f5b
+
+p 运行这部分的#[+liveExampleLink2('在线例子', 'toh-4')]。
 
 .l-main-section
 :marked
@@ -556,15 +552,11 @@
   * We designed our service to return a promise and our component to get our data from the promise
   * 我们把服务改造为返回承诺的，并让组件从承诺获取数据
 
-<<<<<<< HEAD
-  [Run the live example for part 4](/resources/live-examples/toh-4/ts/plnkr.html)
-  
-  [运行第四部分的在线例子](/resources/live-examples/toh-4/ts/plnkr.html)
-
-=======
 p Run the #[+liveExampleLink2('', 'toh-4')] for this part.
-:marked
->>>>>>> f3205f5b
+
+p 运行这部分的#[+liveExampleLink2('在线例子', 'toh-4')]。
+
+:marked
   ### The Road Ahead
   ### 前方的路
   Our Tour of Heroes has become more reusable using shared components and services.
