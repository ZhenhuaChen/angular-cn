include ../_util-fns

:marked
  # Services
  # 服务
  The Tour of Heroes is evolving and we anticipate adding more components in the near future.
  
  《英雄指南》继续前行。接下来，我们准备添加更多的组件。
  
  Multiple components will need access to hero data and we don't want to copy and 
  paste the same code over and over.
  Instead, we'll create a single reusable data service and learn to
  inject it in the components that need it.
  
  将来会有更多的组件访问英雄数据，但我们不想一遍又一遍的复制粘贴同样的代码。
  我们的替代方案是，创建一个单一的、可复用的数据服务，然后学着把它注入到那些想用它的组件中去。
  
  Refactoring data access to a separate service keeps the component lean and focused on supporting the view.
  It also makes it easier to unit test the component with a mock service.
  
  我们将重构数据访问代码，把它隔离到一个独立的服务中去，让组件尽可能保持精简，专注于为视图提供支持。
  在这种方式下，借助mock服务来对组件进行单元测试也会更容易。
  
  Because data services are invariably asynchronous, 
  we'll finish the chapter with a **!{_Promise}**-based version of the data service.

  因为数据服务通常都是异步的，所以在本章的最后，我们会把它重构为基于承诺(Promise，一种异步编程模式)的版本。
  
p Run the #[+liveExampleLink2('', 'toh-4')] for this part.

p 运行这部分的#[+liveExampleLink2('在线例子', 'toh-4')]。

.l-main-section
:marked
  ## Where We Left Off
  ## 我们在哪儿
  Before we continue with our Tour of Heroes, let’s verify we have the following structure. 
  If not, we’ll need to go back and follow the previous chapters.
  
  在继续《英雄指南》之前，先来检查一下，你是否已经有了如下目录结构。如果没有，你得先回上一章，看看错过了哪里。

.filetree
  .file angular2-tour-of-heroes
  .children
    .file app
    .children
      .file app.component.ts
      .file hero.ts
      .file hero-detail.component.ts
      .file main.ts
    .file node_modules ...
    .file typings ...
    .file index.html
    .file package.json
    .file styles.css
    .file systemjs.config.js
    .file tsconfig.json
    .file typings.json

:marked
  ### Keep the app transpiling and running
  ### 让应用代码保持转译和运行
  Open a terminal/console window. 
  Start the TypeScript compiler, watch for changes, and start our server by entering the command:
  
  打开terminal/console窗口，启动TypeScript编译器，它会监视文件变更，并启动开发服务器。只要敲：

code-example(language="bash").
  npm start

:marked
  The application runs and updates automatically as we continue to build the Tour of Heroes.
  
  当我们继续构建《英雄指南》时，应用会自动运行和更新。

  ## Creating a Hero Service
  ## 创建英雄服务
  Our stakeholders have shared their larger vision for our app. 
  They tell us they want to show the heroes in various ways on different pages. 
  We already can select a hero from a list.
  Soon we'll add a dashboard with the top performing heroes and create a separate view for editing hero details.
  All three views need hero data. 
  
  客户向我们描绘了本应用更大的目标。
  他们说，想要在不同的页面中用多种方式显示英雄。
  现在我们已经能从列表中选择一个英雄了，但这还不够。
  很快，我们将添加一个仪表盘来表彰绩效最好的英雄，并且创建一个独立视图来编辑英雄的详情。
  所有这些视图都需要英雄的数据。
  
  At the moment the `AppComponent` defines mock heroes for display.
  We have at least two objections.
  First, defining heroes is not the component's job. 
  Second, we can't easily share that list of heroes with other components and views. 

<<<<<<< HEAD
  目前，`AppComponent`显示的是我们自定义的一个mock英雄数据。
  我们可改进的地方至少有两个：首先，定义英雄的数据不该是该组件的任务。其次，想把这份英雄列表的数据共享给其它组件和视图可不那么容易。

  We can refactor this hero data acquisition business to a single service that provides heroes and 
=======
  We can refactor this hero data acquisition business to a single service that provides heroes, and 
>>>>>>> c50954d5
  share that service with all components that need heroes.
  
  我们可以把提供英雄数据的任务重构为一个单独的服务，它将提供英雄数据，并且把这个服务在所有需要英雄数据的组件之间共享。

  ### Create the HeroService
  ### 创建HeroService
  Create a file in the `app` folder called `hero.service.ts`. 
  
  在`app`目录下创建一个名叫`hero.service.ts`的文件。
.l-sub-section
  :marked
    We've adopted a convention in which we spell the name of a service in lowercase followed by `.service`.
    If the service name were multi-word, we'd spell the base filename in lower [dash-case](../guide/glossary.html#!#dash-case).
    The `SpecialSuperHeroService` would be defined in the `special-super-hero.service.ts` file.
    
    我们遵循的文件命名约定是：服务名称的小写形式(基本名)，加上`.service`后缀。
    如果服务名称包含多个单词，我们就把基本名部分写成中线形式(dash-case，也被称作烤串形式kebab-case)。
    比如，`SpecialSuperHeroService`服务应该被定义在`special-super-hero.service.ts`文件中。
:marked
  We name the class `HeroService` and export it for others to import.
  
  我们把这个类命名为`HeroService`，并且导出它，以供别人使用。

<<<<<<< HEAD
+makeExample('toh-4/ts/app/hero.service.1.ts', 'empty-class', 'hero.service.ts (导出类)')(format=".")
=======
+makeExample('toh-4/ts/app/hero.service.1.ts', 'empty-class', 'app/hero.service.ts (starting point)')(format=".")
>>>>>>> c50954d5

:marked
  ### Injectable Services
  ### 可注入的服务
  Notice that we imported the Angular `Injectable` function and applied that function as an `@Injectable()` decorator.
  
  注意，我们引入了Angular的`Injectable`函数，并通过`@Injectable()`装饰器使用这个函数。
.callout.is-helpful
  :marked
    **Don't forget the parentheses!** Neglecting them leads to an error that's difficult to diagnose.
    
    **不要忘了写圆括号！**如果忘了写，就会导致一个很难诊断的错误。
:marked
  TypeScript sees the `@Injectable()` decorator and emits metadata about our service, 
  metadata that Angular may need to inject other dependencies into this service.

  当TypeScript看到`@Injectable()`装饰器时，就会记下本服务的元数据。如果Angular需要往这个服务中注入其它依赖，就会使用这些元数据。
  
  The `HeroService` doesn't have any dependencies *at the moment*. Add the decorator anyway.
  It is a "best practice" to apply the `@Injectable()` decorator *from the start* 
  both for consistency and for future-proofing.
  
  此刻，`HeroService`还没有任何依赖，但我们还是得加上这个装饰器。作为一项最佳实践，无论是出于提高统一性还是减少变更的目的，都应该从一开始就加上`@Injectable()`装饰器。

:marked
  ### Getting Heroes
  ### 获取英雄
  Add a `getHeroes` method stub.
<<<<<<< HEAD
  
  添加一个名叫`getHeros`的桩方法。
+makeExample('toh-4/ts/app/hero.service.1.ts', 'getHeroes-stub', 'hero.service.ts (getHeroes桩方法)')(format=".")
=======
+makeExample('toh-4/ts/app/hero.service.1.ts', 'getHeroes-stub', 'app/hero.service.ts (getHeroes stub)')(format=".")
>>>>>>> c50954d5
:marked
  We're holding back on the implementation for a moment to make an important point.
  
  在这个实现上暂停一下，我们先来讲一个重点。
  
  The consumer of our service doesn't know how the service gets the data. 
  Our `HeroService` could get `Hero` data from anywhere. 
  It could get the data from a web service or local storage
  or from a mock data source.
  
  消费者并不知道本服务会如何获取数据。
  我们的`HeroService`服务可以从任何地方获取英雄的数据。
  它可以从网络服务器获取，可以从浏览器的局部存储区获取，也可以是直接写在源码中的mock数据。
  
  That's the beauty of removing data access from the component.
  We can change our minds about the implementation as often as we like,
  for whatever reason, without touching any of the components that need heroes.
  
  我们从组件中成功移除了数据访问代码，干得漂亮。
  这下子，我们可以随时改变数据访问的实现方式了。
  
  ### Mock Heroes  
  ### Mock英雄数据
  We already have mock `Hero` data sitting in the `AppComponent`.  It doesn't belong there. It doesn't belong *here* either.
  We'll move the mock data to its own file.

  我们曾在`AppComponent`组件中写过mock版的英雄数据。它不该在那里，但也不该在*这里*！我们得把mock数据移到它自己的文件中去。

  Cut the `HEROES` array from `app.component.ts` and paste it to a new file in the `app` folder named `mock-heroes.ts`.
  We copy the `import {Hero} ...` statement as well because the heroes array uses the `Hero` class.

<<<<<<< HEAD
  从`app.component.ts`文件中剪切`HEROS`数组，并把它粘贴到`app`目录下一个名叫`mock-heroes.ts`的文件中。
  我们还要把`import {Hero}...`语句拷贝过来，因为我们的英雄数组用到了`Hero`类。
+makeExample('toh-4/ts/app/mock-heroes.ts', null, 'mock-heroes.ts (英雄数组)')
=======
+makeExample('toh-4/ts/app/mock-heroes.ts', null, 'app/mock-heroes.ts')
>>>>>>> c50954d5
:marked
  We export the `HEROES` constant so we can import it elsewhere &mdash; such as our `HeroService`.
  
  我们导出了`HEROES`常量，以便在其它地方导入它 —— 比如`HeroService`服务。

  Meanwhile, back in `app.component.ts` where we cut away the `HEROES` array, 
  we leave behind an uninitialized `heroes` property:
<<<<<<< HEAD
  
  同时，回到刚剪切出`HEROES`数组的`app.component.ts`文件，我们留下了一个尚未初始化的`heroes`属性：
+makeExample('toh-4/ts/app/app.component.1.ts', 'heroes-prop', 'app.component.ts (heroes属性)')(format=".")
=======
+makeExample('toh-4/ts/app/app.component.1.ts', 'heroes-prop', 'app/app.component.ts (heroes property)')(format=".")
>>>>>>> c50954d5
:marked
  ### Return Mocked Heroes
  ### 返回模拟的英雄数据
  Back in the `HeroService`  we import the mock `HEROES` and return it from the `getHeroes` method.
  Our `HeroService` looks like this:
<<<<<<< HEAD
  
  回到`HeroService`，我们导入`HEROES`常量，并在`getHeroes`方法中返回它。
  我们的`HeroService`服务现在看起来是这样：
+makeExample('toh-4/ts/app/hero.service.1.ts', null, 'hero.service.ts')(format=".")
=======
+makeExample('toh-4/ts/app/hero.service.1.ts', null, 'app/hero.service.ts')(format=".")
>>>>>>> c50954d5
:marked
  ### Use the Hero Service
  ### 使用HeroService服务
  We're ready to use the `HeroService` in other components starting with our `AppComponent`.

  我们已经在包括`AppComponent`在内的多个组件中使用了`HeroService`服务。
  
  We begin, as usual, by importing the thing we want to use, the `HeroService`.
<<<<<<< HEAD
  
  通常，我们会从导入要用的东西开始，比如`HeroService`。
+makeExample('toh-4/ts/app/app.component.ts', 'hero-service-import', 'app.component.ts (导入HeroService)')
=======
+makeExcerpt('toh-4/ts/app/app.component.ts', 'hero-service-import')
>>>>>>> c50954d5
:marked
  Importing the service allows us to *reference* it in our code. 
  How should the `AppComponent` acquire a runtime concrete `HeroService` instance?
  
  导入这个服务让我们可以在代码中引用它。
  `AppComponent`该如何在运行中获得一个具体的`HeroService`实例呢？
  
  ### Do we *new* the *HeroService*? No way!
<<<<<<< HEAD
  ### 我们要自己 *new* 出这个 *HeroService* 吗？不！
  We could create a new instance  of the `HeroService` with "new" like this:
  
  固然，我们可以使用`new`关键字来创建`HeroService`的实例，就像这样：
=======
  We could create a new instance  of the `HeroService` with `new` like this:
>>>>>>> c50954d5
+makeExample('toh-4/ts/app/app.component.1.ts', 'new-service')(format=".")
:marked
  That's a bad idea for several reasons including
  
  但这不是个好主意，有很多理由，比如：
  
  * Our component has to know how to create a `HeroService`. 
  If we ever change the `HeroService` constructor, 
  we'll have to find every place we create the service and fix it.
  Running around patching code is error prone and adds to the test burden.
  
  * 我们的组件将不得不弄清楚该如何创建`HeroService`。
  如果有一天我们修改了`HeroService`的构造函数，我们不得不找出创建过此服务的每一处代码，并修改它。
  而给代码打补丁的行为容易导致错误，并增加了测试的负担。
    
  * We create a new service each time we use `new`. 
  What if the service should cache heroes and share that cache with others?
  We couldn't do that.
  
  * 我们每次使用`new`都会创建一个新的服务实例。
  如果这个服务需要缓存英雄列表，并把这个缓存共享给别人呢？怎么办？
  没办法，做不到。
  
  * We're locking the `AppComponent` into a specific implementation of the `HeroService`.
  It will be hard to switch implementations for different scenarios.
  Can we operate offline? 
  Will we need different mocked versions under test?
  Not easy.
  
  * 我们把`AppComponent`锁死在`HeroService`的一个特定实现中。
  我们很难在别的场景中把它换成别的实现。
  比如，能离线操作吗？能在测试时使用不同的模拟版本吗？这可不容易。
  
  * What if ... what if ... Hey, we've got work to do!*
  * 如果……如果……嘿！这下我们可有得忙了！
  
  We get it. Really we do. 
  But it is so ridiculously easy to avoid these problems that there is no excuse for doing it wrong.

  有办法了，真的！这个办法真是简单得不可思议，它能解决这些问题，你就再也没有犯错误的借口了。

  ### Inject the *HeroService*
  ### 注入 *HeroService*
  
  Two lines replace the one line that created with *new*:
<<<<<<< HEAD
  
  用这两行代码代替用`new`时的一行：
  1. we add a constructor.
  1. 添加一个构造函数
  1. we add to the component's `providers` metadata
  1. 添加组件的`providers`元数据
  
  Here's the constructor:
  
  下面就是这个构造函数：
+makeExample('toh-4/ts/app/app.component.1.ts', 'ctor', 'app.component.ts (构造函数)')
=======
  1. We add a constructor that also defines a private property.
  1. We add to the component's `providers` metadata.
  
  Here's the constructor:
+makeExample('toh-4/ts/app/app.component.1.ts', 'ctor', 'app/app.component.ts (constructor)')
>>>>>>> c50954d5
:marked
  The constructor itself does nothing. The parameter simultaneously 
  defines a private `heroService` property and identifies it as a `HeroService` injection site.
  
  构造函数自己什么也不用做，它在参数中定义了一个私有的`heroService`属性，并把它标记为注入`HeroService`的靶点。
:marked
  Now Angular will know to supply an instance of the `HeroService` when it creates a new `AppComponent`. 
  
  现在，Angular将会知道，当它创建`AppComponent`实例时，需要先提供一个`HeroService`的实例。
  
.l-sub-section
  :marked
    Learn more about Dependency Injection in the [Dependency Injection](../guide/dependency-injection.html) chapter.
    
    要了解关于依赖注入的更多知识，请参见[依赖注入](../guide/dependency-injection.html)一章。
    
:marked
  The *injector* does not know yet how to create a `HeroService`. 
  If we ran our code now, Angular would fail with an error:
<<<<<<< HEAD
  
  *注入器*还不知道该如何创建`HeroService`。
  如果现在运行我们的代码，Angular就会失败，并报错：
code-example(format="." language="html").
=======
code-example(format="nocode").
>>>>>>> c50954d5
    EXCEPTION: No provider for HeroService! (AppComponent -> HeroService)
    (异常：没有HeroService的供应商！(AppComponent -> HeroService))
:marked
  We have to teach the *injector* how to make a `HeroService` by registering a `HeroService` **provider**.
  Do that by adding the following `providers` array property to the bottom of the component metadata
  in the `@Component` call.

<<<<<<< HEAD
  我们还得注册一个`HeroService`**供应商**，来告诉*注入器*如何创建`HeroService`。
  要做到这一点，我们应该在`@Component`组件的元数据底部添加`providers`数组属性如下：
+makeExample('toh-4/ts/app/app.component.1.ts', 'providers', 'app.component.ts (提供HeroService)')
=======
+makeExcerpt('toh-4/ts/app/app.component.1.ts', 'providers')
>>>>>>> c50954d5
:marked
  The `providers` array  tells Angular to create a fresh instance of the `HeroService` when it creates a new `AppComponent`.
  The `AppComponent` can use that service to get heroes and so can every child component of its component tree.
  
  `providers`数组告诉Angular，当它创建新的`AppComponent`组件时，也要创建一个`HeroService`的新实例。
  `AppComponent`会使用那个服务来获取影响列表，在它组件树中的每一个子组件也同样如此。
a#child-component
:marked
  ### *getHeroes* in the *AppComponent*
  ### *AppComponent* 中的 *getHeroes*
  We've got the service in a `heroService` private variable. Let's use it.
  
  我们已经获得了此服务，并把它存入了私有变量`heroService`中。我们这就开始使用它。
  
  We pause to think. We can call the service and get the data in one line.
  
  停下来想一想。我们可以在同一行内调用此服务并获得数据。
+makeExample('toh-4/ts/app/app.component.1.ts', 'get-heroes')(format=".")
:marked
  We don't really need a dedicated method to wrap one line.  We write it anyway:
<<<<<<< HEAD
  
  在真实的世界中，我们并不需要把一行代码包装成一个专门的方法，但无论如何，我们在演示代码中先这么写：
+makeExample('toh-4/ts/app/app.component.1.ts', 'getHeroes', 'app.component.ts (getHeroes)')(format=".")
=======
+makeExcerpt('toh-4/ts/app/app.component.1.ts', 'getHeroes')
>>>>>>> c50954d5

<a id="oninit"></a>
:marked
  ### The *ngOnInit* Lifecycle Hook
  ### *ngOnInit* 生命周期钩子 
  `AppComponent` should fetch and display heroes without a fuss.
  Where do we call the `getHeroes` method? In a constructor? We do *not*!
  
  毫无疑问，`AppComponent`应该获取英雄数据并显示它。
  我们该在哪里调用`getHeroes`方法呢？在构造函数中吗？ *不* ！
  
  Years of experience and bitter tears have taught us to keep complex logic out of the constructor,
  especially anything that might call a server as a data access method is sure to do.
  
  多年的经验和惨痛的教训教育我们，应该把复杂的逻辑扔到构造函数外面去，特别是那些需要从服务器获取数据的逻辑更是如此。
  
  The constructor is for simple initializations like wiring constructor parameters to properties.
  It's not for heavy lifting. We should be able to create a component in a test and not worry that it 
  might do real work &mdash; like calling a server!  &mdash; before we tell it to do so.
  
  构造函数是为了简单的初始化工作而设计的，比如把构造函数的参数赋值给属性。
  它的负担不应该过于沉重。我们应该能在测试中创建一个组件，而不用担心它会做实际的工作 —— 比如和服务器通讯，直到我们主动要求它做这些。
  
  If not the constructor, something has to call `getHeroes`.
  
  如果不在构造函数中，总得有地方调用`getHeroes`吧。
  
  Angular will call it if we implement the Angular **ngOnInit** *Lifecycle Hook*.
  Angular offers a number of interfaces for tapping into critical moments in the component lifecycle:
  at creation, after each change, and at its eventual destruction.
  
  这也不难。只要我们实现了Angular的 **ngOnInit** *生命周期钩子* ，Angular就会主动调用这个钩子。
  Angular提供了一些接口，用来介入组件生命周期的几个关键时间点：刚创建时、每次变化时，以及最终被销毁时。
  
  Each interface has a single method. When the component implements that method, Angular calls it at the appropriate time.
  
  每个接口都有唯一的一个方法。只要组件实现了这个方法，Angular就会在合适的时机调用它。
.l-sub-section
  :marked
    Learn more about lifecycle hooks in the [Lifecycle Hooks](../guide/lifecycle-hooks.html) chapter.
    
    要了解关于生命周期钩子的更多知识，请参见 [生命周期钩子](../guide/lifecycle-hooks.html) 一章。
:marked
  Here's the essential outline for the `OnInit` interface:
<<<<<<< HEAD
  
  这是`OnInit`接口的基本轮廓：
+makeExample('toh-4/ts/app/app.component.1.ts', 'on-init', 'app.component.ts (OnInit协议)')(format=".")
:marked
  We write an `ngOnInit` method with our initialization logic inside and leave it to Angular to call it
  at the right time. In our case, we initialize by calling `getHeroes`.
  
  我们写下带有初始化逻辑的`ngOnInit`方法，然后留给Angular，供其在正确的时机调用。在这个例子中，我们通过调用`getHeroes`来完成初始化。
+makeExample('toh-4/ts/app/app.component.1.ts', 'ng-on-init', 'app.component.ts (OnInit协议)')(format=".")
=======
+makeExample('toh-4/ts/app/app.component.1.ts', 'on-init', 'app/app.component.ts (ngOnInit stub)')(format=".")
:marked
  We write an `ngOnInit` method with our initialization logic inside and leave it to Angular to call it
  at the right time. In our case, we initialize by calling `getHeroes`.
+makeExcerpt('toh-4/ts/app/app.component.1.ts', 'ng-on-init')
>>>>>>> c50954d5
:marked
  Our application should be running as expected, showing a list of heroes and a hero detail view
  when we click on a hero name.
  
  我们的应用将会像期望的那样运行，显示英雄列表，并且在我们点击英雄的名字时，显示英雄的详情。
  
  We're getting closer. But something isn't quite right.
  
  我们就快完成了，但还有点事情不太对劲儿。

<<<<<<< HEAD
  ## Async Services and Promises
  ## 异步服务与承诺(Promise)
=======
  <a id="async"></a>
  ## Async Services and !{_Promise}s
>>>>>>> c50954d5
  Our `HeroService` returns a list of mock heroes immediately. 
  Its `getHeroes` signature is synchronous
  
  我们的`HeroService`立即返回一个模拟的英雄列表，它的`getHeroes`函数签名是同步的。
+makeExample('toh-4/ts/app/app.component.1.ts', 'get-heroes')(format=".")
:marked
  Ask for heroes and they are there in the returned result.
  
  请求英雄数据，并直接在结果中返回它。
   
  Someday we're going to get heroes from a remote server. We don’t call http yet, but we aspire to in later chapters.
  
  将来，我们会从远端服务器上获取英雄数据。我们还没调用http，但在未来的章节中我们会希望这么做。
  
  When we do, we'll have to wait for the server to respond and we won't be able to block the UI while we wait, 
  even if we want to (which we shouldn't) because the browser won't block.
  
  那时候，我们不得不等待服务器返回，并且在等待时，我们没法停止UI响应，即使我们想这么做，也做不到，因为浏览器不会停止。
  
  We'll have to use some kind of asynchronous technique and that will change the signature of our `getHeroes` method.
  
<<<<<<< HEAD
  我们不得不使用一些异步技术，而这将改变`getHeroes`方法的签名。
  
  We'll use  *promises*.
  
  我们将使用 *承诺(Promise)* 。
  
  ### The Hero Service makes a promise  
  ### `HeroService`会生成一个承诺
=======
  We'll use *!{_Promise}s*.
  
  ### The Hero Service makes a !{_Promise}  
>>>>>>> c50954d5

  A **!{_Promise}** is ... well it's a promise to call us back later when the results are ready. 
  We ask an asynchronous service to do some work and give it a callback function. 
  It does that work (somewhere) and eventually it calls our function with the results of the work or an error.
  
  **承诺** 就是 …… 好吧，它就是一个承诺 —— 在有了结果时，它承诺会回调我们。
  我们请求一个异步服务去做点什么，然后给它一个回调函数。
  它会去做(无论用哪种方式)，一旦完成，它就会调用我们的回调函数，并通过参数把工作成果或者错误信息传给我们。
.l-sub-section
  :marked
    We are simplifying. Learn about ES2015 Promises [here](http://exploringjs.com/es6/ch_promises.html) and elsewhere on the web.
    
    这里只是粗浅的说说，要了解更多，请参见[这里](http://exploringjs.com/es6/ch_promises.html)或在Web上搜索其它学习资源。
:marked
<<<<<<< HEAD
  Update the `HeroService` with this promise-returning `getHeroes` method:
  
  把`HeroService`的`getHeroes`方法改写为返回承诺的形式：
+makeExample('toh-4/ts/app/hero.service.ts', 'get-heroes', 'hero.service.ts (getHeroes)')(format=".")
=======
  Update the `HeroService` with this !{_Promise}-returning `getHeroes` method:
+makeExample('toh-4/ts/app/hero.service.ts', 'get-heroes', 'app/hero.service.ts (excerpt)')(format=".")
>>>>>>> c50954d5
:marked
  We're still mocking the data. We're simulating the behavior of an ultra-fast, zero-latency server,
  by returning an **immediately resolved !{_Promise}** with our mock heroes as the result.
  
<<<<<<< HEAD
  我们继续使用模拟数据。我们通过返回一个 *立即解决的承诺* 的方式，模拟了一个超快、零延迟的超级服务器。
  ### Act on the Promise
  ### 基于承诺的行动
  Returning to the `AppComponent` and its `getHeroes` method, we see that it still looks like this:
  
  回到`AppComponent`和它的`getHeroes`方法，我们看到它看起来还是这样的：
+makeExample('toh-4/ts/app/app.component.1.ts', 'getHeroes', 'app.component.ts (getHeroes - 老的)')(format=".")
=======
  ### Act on the !{_Promise}
  Returning to the `AppComponent` and its `getHeroes` method, we see that it still looks like this:
+makeExample('toh-4/ts/app/app.component.1.ts', 'getHeroes', 'app/app.component.ts (getHeroes - old)')(format=".")
>>>>>>> c50954d5
:marked
  As a result of our change to `HeroService`, we're now setting `this.heroes` to a !{_Promise} rather than an array of heroes. 
  
<<<<<<< HEAD
  在修改了`HeroService`之后，我们还要把`this.heroes`替换为一个承诺，而不再是一个英雄数组。
  
  We have to change our implementation to *act on the promise when it resolves*.
  When the promise resolves successfully, *then* we will have heroes to display.
  
  我们得修改这个实现，把它变成*基于承诺*的，并在承诺的事情被解决时再行动。
  一旦承诺的事情被成功解决，我们就会显示英雄数据。
  
  We pass our callback function as an argument to the promise's **then** method:
  
  我们把回调函数作为参数传给承诺对象的**then**函数：
+makeExample('toh-4/ts/app/app.component.ts', 'get-heroes', 'app.component.ts (getHeroes - 修改版)')(format=".")
=======
  We have to change our implementation to *act on the !{_Promise} when it resolves*.
  When the !{_Promise} resolves successfully, *then* we will have heroes to display.
  
  We pass our callback function as an argument to the !{_Promise}'s **then** method:
+makeExample('toh-4/ts/app/app.component.ts', 'get-heroes', 'app/app.component.ts (getHeroes - revised)')(format=".")
>>>>>>> c50954d5
.l-sub-section
  :marked
    The [ES2015 arrow function](https://developer.mozilla.org/en-US/docs/Web/JavaScript/Reference/Functions/Arrow_functions)
    in the callback is more succinct than the equivalent function expression and gracefully handles *this*.
    
    回调中所用的[ES2015箭头函数](https://developer.mozilla.org/en-US/docs/Web/JavaScript/Reference/Functions/Arrow_functions)
    能比等价的函数表达式更加快速、优雅的处理*this*指针。
:marked
  Our callback sets the component's `heroes` property to the array of heroes returned by the service. That's all there is to it!
  
  在回调中，我们把由服务返回的英雄数组赋值给组件的`heroes`属性。是的，这就搞定了。
  
  Our app should still be running, still showing a list of heroes, and still
  responding to a name selection with a detail view.
  
  我们的程序仍在运行，仍在显示英雄列表，在选择英雄时，仍然会把他/她显示在详情页面中。
.l-sub-section
  :marked
    Checkout the "[Take it slow](#slow)" appendix to see what the app might be like with a poor connection.
    
    查看附件中的“[慢一点儿](#slow)”一节，来了解在较差的网络连接中这个应用会是什么样的。
:marked
  ### Review the App Structure
  ### 回顾本应用的结构
  Let’s verify that we have the following structure after all of our good refactoring in this chapter:
  
  再检查下，经历了本章的所有重构之后，我们应该有了下列文件结构：

.filetree
  .file angular2-tour-of-heroes
  .children
    .file app
    .children
      .file app.component.ts
      .file hero.ts
      .file hero-detail.component.ts
      .file hero.service.ts
      .file main.ts      
      .file mock-heroes.ts
    .file node_modules ...
    .file typings ...      
    .file index.html
    .file package.json
    .file styles.css
    .file systemjs.config.js
    .file tsconfig.json
    .file typings.json
:marked
  Here are the code files we discussed in this chapter.
  
  这就是我们在本章讨论过的这些源码文件：

+makeTabs(`
  toh-4/ts/app/hero.service.ts,
  toh-4/ts/app/app.component.ts,
  toh-4/ts/app/mock-heroes.ts
  `,'',`
  app/hero.service.ts,
  app/app.component.ts,
  app/mock-heroes.ts
  `)
:marked
  ## The Road We’ve Travelled
  ## 走过的路
  Let’s take stock of what we’ve built.
  
  来盘点一下我们已经构建完的部分。  

<<<<<<< HEAD
  * We created a service class that can be shared by many components
  * 我们创建了一个能被多个组件共享的服务类
  * We used the `ngOnInit` Lifecycle Hook to get our heroes when our `AppComponent` activates
  * 我们使用`ngOnInit`生命周期钩子，以便在`AppComponent`激活时获取英雄数据。
  * We defined our `HeroService` as a provider for our `AppComponent`
  * 我们把`HeroService`定义为`AppComponent`的一个供应商
  * We created mock hero data and imported them into our service
  * 我们创建了一个模拟的英雄数据，并把它导入我们的服务中
  * We designed our service to return a promise and our component to get our data from the promise
  * 我们把服务改造为返回承诺的，并让组件从承诺获取数据
=======
  * We created a service class that can be shared by many components.
  * We used the `ngOnInit` Lifecycle Hook to get our heroes when our `AppComponent` activates.
  * We defined our `HeroService` as a provider for our `AppComponent`.
  * We created mock hero data and imported them into our service.
  * We designed our service to return a !{_Promise} and our component to get our data from the !{_Promise}.
>>>>>>> c50954d5

p Run the #[+liveExampleLink2('', 'toh-4')] for this part.

p 运行这部分的#[+liveExampleLink2('在线例子', 'toh-4')]。

:marked
  ### The Road Ahead
  ### 前方的路
  Our Tour of Heroes has become more reusable using shared components and services.
  We want to create a dashboard, add menu links that route between the views, and format data in a template.
  As our app evolves, we’ll learn how to design it to make it easier to grow and maintain.
  
  通过使用共享组件和服务，我们的《英雄指南》更有复用性了。
  我们还要创建一个仪表盘，要添加菜单链接，要路由到各个视图，还要在模板中格式化数据。
  随着我们应用的进化，我们还会学到如何进行设计，让它更易于扩展和维护。
  
  We learn about Angular Component Router and navigation among the views in the [next tutorial](toh-pt5.html) chapter.
  
  我们将在[下一章](toh-pt5.html)学习Angular组件路由，以及在视图间导航的知识。
  
.l-main-section
<a id="slow"></a>
:marked
  ### Appendix: Take it slow
  ### 附件：慢一点儿
  
  We can simulate a slow connection.
  
  我们可以模拟慢速连接。
  
  Import the `Hero` symbol and add the following `getHeroesSlowly` method to the `HeroService`
<<<<<<< HEAD
  
  导入`Hero`类，并且在`HeroService`中添加如下的`getHeroesSlowly`方法：
+makeExample('toh-4/ts/app/hero.service.ts', 'get-heroes-slowly', 'hero.service.ts (getHeroesSlowly)')(format=".")
=======
+makeExample('toh-4/ts/app/hero.service.ts', 'get-heroes-slowly', 'app/hero.service.ts (getHeroesSlowly)')(format=".")
>>>>>>> c50954d5
:marked
  Like `getHeroes`, it also returns a !{_Promise}. 
  But this !{_Promise} waits 2 seconds before resolving the !{_Promise} with mock heroes.
  
  像`getHeroes`一样，它也返回一个承诺。
  但是，这个承诺会在使用模拟数据完成任务之前等待两秒钟。
  
  Back in the `AppComponent`, replace `heroService.getHeroes` with `heroService.getHeroesSlowly`
  and see how the app behaves.

  回到`AppComponent`，用`heroService.getHeroesSlowly`替换掉`heroService.getHeroes`，并观察本应用的行为。
  <|MERGE_RESOLUTION|>--- conflicted
+++ resolved
@@ -92,14 +92,10 @@
   First, defining heroes is not the component's job. 
   Second, we can't easily share that list of heroes with other components and views. 
 
-<<<<<<< HEAD
   目前，`AppComponent`显示的是我们自定义的一个mock英雄数据。
   我们可改进的地方至少有两个：首先，定义英雄的数据不该是该组件的任务。其次，想把这份英雄列表的数据共享给其它组件和视图可不那么容易。
 
-  We can refactor this hero data acquisition business to a single service that provides heroes and 
-=======
   We can refactor this hero data acquisition business to a single service that provides heroes, and 
->>>>>>> c50954d5
   share that service with all components that need heroes.
   
   我们可以把提供英雄数据的任务重构为一个单独的服务，它将提供英雄数据，并且把这个服务在所有需要英雄数据的组件之间共享。
@@ -123,11 +119,7 @@
   
   我们把这个类命名为`HeroService`，并且导出它，以供别人使用。
 
-<<<<<<< HEAD
-+makeExample('toh-4/ts/app/hero.service.1.ts', 'empty-class', 'hero.service.ts (导出类)')(format=".")
-=======
 +makeExample('toh-4/ts/app/hero.service.1.ts', 'empty-class', 'app/hero.service.ts (starting point)')(format=".")
->>>>>>> c50954d5
 
 :marked
   ### Injectable Services
@@ -156,13 +148,10 @@
   ### Getting Heroes
   ### 获取英雄
   Add a `getHeroes` method stub.
-<<<<<<< HEAD
   
   添加一个名叫`getHeros`的桩方法。
-+makeExample('toh-4/ts/app/hero.service.1.ts', 'getHeroes-stub', 'hero.service.ts (getHeroes桩方法)')(format=".")
-=======
+  
 +makeExample('toh-4/ts/app/hero.service.1.ts', 'getHeroes-stub', 'app/hero.service.ts (getHeroes stub)')(format=".")
->>>>>>> c50954d5
 :marked
   We're holding back on the implementation for a moment to make an important point.
   
@@ -194,13 +183,10 @@
   Cut the `HEROES` array from `app.component.ts` and paste it to a new file in the `app` folder named `mock-heroes.ts`.
   We copy the `import {Hero} ...` statement as well because the heroes array uses the `Hero` class.
 
-<<<<<<< HEAD
   从`app.component.ts`文件中剪切`HEROS`数组，并把它粘贴到`app`目录下一个名叫`mock-heroes.ts`的文件中。
   我们还要把`import {Hero}...`语句拷贝过来，因为我们的英雄数组用到了`Hero`类。
-+makeExample('toh-4/ts/app/mock-heroes.ts', null, 'mock-heroes.ts (英雄数组)')
-=======
+  
 +makeExample('toh-4/ts/app/mock-heroes.ts', null, 'app/mock-heroes.ts')
->>>>>>> c50954d5
 :marked
   We export the `HEROES` constant so we can import it elsewhere &mdash; such as our `HeroService`.
   
@@ -208,26 +194,20 @@
 
   Meanwhile, back in `app.component.ts` where we cut away the `HEROES` array, 
   we leave behind an uninitialized `heroes` property:
-<<<<<<< HEAD
   
   同时，回到刚剪切出`HEROES`数组的`app.component.ts`文件，我们留下了一个尚未初始化的`heroes`属性：
-+makeExample('toh-4/ts/app/app.component.1.ts', 'heroes-prop', 'app.component.ts (heroes属性)')(format=".")
-=======
+  
 +makeExample('toh-4/ts/app/app.component.1.ts', 'heroes-prop', 'app/app.component.ts (heroes property)')(format=".")
->>>>>>> c50954d5
 :marked
   ### Return Mocked Heroes
   ### 返回模拟的英雄数据
   Back in the `HeroService`  we import the mock `HEROES` and return it from the `getHeroes` method.
   Our `HeroService` looks like this:
-<<<<<<< HEAD
   
   回到`HeroService`，我们导入`HEROES`常量，并在`getHeroes`方法中返回它。
   我们的`HeroService`服务现在看起来是这样：
-+makeExample('toh-4/ts/app/hero.service.1.ts', null, 'hero.service.ts')(format=".")
-=======
+  
 +makeExample('toh-4/ts/app/hero.service.1.ts', null, 'app/hero.service.ts')(format=".")
->>>>>>> c50954d5
 :marked
   ### Use the Hero Service
   ### 使用HeroService服务
@@ -236,13 +216,10 @@
   我们已经在包括`AppComponent`在内的多个组件中使用了`HeroService`服务。
   
   We begin, as usual, by importing the thing we want to use, the `HeroService`.
-<<<<<<< HEAD
   
   通常，我们会从导入要用的东西开始，比如`HeroService`。
-+makeExample('toh-4/ts/app/app.component.ts', 'hero-service-import', 'app.component.ts (导入HeroService)')
-=======
+  
 +makeExcerpt('toh-4/ts/app/app.component.ts', 'hero-service-import')
->>>>>>> c50954d5
 :marked
   Importing the service allows us to *reference* it in our code. 
   How should the `AppComponent` acquire a runtime concrete `HeroService` instance?
@@ -251,14 +228,13 @@
   `AppComponent`该如何在运行中获得一个具体的`HeroService`实例呢？
   
   ### Do we *new* the *HeroService*? No way!
-<<<<<<< HEAD
+  
   ### 我们要自己 *new* 出这个 *HeroService* 吗？不！
-  We could create a new instance  of the `HeroService` with "new" like this:
+  
+  We could create a new instance  of the `HeroService` with `new` like this:
   
   固然，我们可以使用`new`关键字来创建`HeroService`的实例，就像这样：
-=======
-  We could create a new instance  of the `HeroService` with `new` like this:
->>>>>>> c50954d5
+  
 +makeExample('toh-4/ts/app/app.component.1.ts', 'new-service')(format=".")
 :marked
   That's a bad idea for several reasons including
@@ -304,25 +280,22 @@
   ### 注入 *HeroService*
   
   Two lines replace the one line that created with *new*:
-<<<<<<< HEAD
   
   用这两行代码代替用`new`时的一行：
-  1. we add a constructor.
-  1. 添加一个构造函数
-  1. we add to the component's `providers` metadata
-  1. 添加组件的`providers`元数据
+  
+  1. We add a constructor that also defines a private property.
+  
+  1. 我们添加了一个构造函数，同时还定义了一个私有属性。
+  
+  1. We add to the component's `providers` metadata.
+  
+  1. 我们添加了组件的`providers`元数据
   
   Here's the constructor:
   
   下面就是这个构造函数：
-+makeExample('toh-4/ts/app/app.component.1.ts', 'ctor', 'app.component.ts (构造函数)')
-=======
-  1. We add a constructor that also defines a private property.
-  1. We add to the component's `providers` metadata.
-  
-  Here's the constructor:
+  
 +makeExample('toh-4/ts/app/app.component.1.ts', 'ctor', 'app/app.component.ts (constructor)')
->>>>>>> c50954d5
 :marked
   The constructor itself does nothing. The parameter simultaneously 
   defines a private `heroService` property and identifies it as a `HeroService` injection site.
@@ -342,14 +315,11 @@
 :marked
   The *injector* does not know yet how to create a `HeroService`. 
   If we ran our code now, Angular would fail with an error:
-<<<<<<< HEAD
   
   *注入器*还不知道该如何创建`HeroService`。
   如果现在运行我们的代码，Angular就会失败，并报错：
-code-example(format="." language="html").
-=======
+  
 code-example(format="nocode").
->>>>>>> c50954d5
     EXCEPTION: No provider for HeroService! (AppComponent -> HeroService)
     (异常：没有HeroService的供应商！(AppComponent -> HeroService))
 :marked
@@ -357,13 +327,10 @@
   Do that by adding the following `providers` array property to the bottom of the component metadata
   in the `@Component` call.
 
-<<<<<<< HEAD
   我们还得注册一个`HeroService`**供应商**，来告诉*注入器*如何创建`HeroService`。
   要做到这一点，我们应该在`@Component`组件的元数据底部添加`providers`数组属性如下：
-+makeExample('toh-4/ts/app/app.component.1.ts', 'providers', 'app.component.ts (提供HeroService)')
-=======
+  
 +makeExcerpt('toh-4/ts/app/app.component.1.ts', 'providers')
->>>>>>> c50954d5
 :marked
   The `providers` array  tells Angular to create a fresh instance of the `HeroService` when it creates a new `AppComponent`.
   The `AppComponent` can use that service to get heroes and so can every child component of its component tree.
@@ -384,13 +351,10 @@
 +makeExample('toh-4/ts/app/app.component.1.ts', 'get-heroes')(format=".")
 :marked
   We don't really need a dedicated method to wrap one line.  We write it anyway:
-<<<<<<< HEAD
   
   在真实的世界中，我们并不需要把一行代码包装成一个专门的方法，但无论如何，我们在演示代码中先这么写：
-+makeExample('toh-4/ts/app/app.component.1.ts', 'getHeroes', 'app.component.ts (getHeroes)')(format=".")
-=======
+  
 +makeExcerpt('toh-4/ts/app/app.component.1.ts', 'getHeroes')
->>>>>>> c50954d5
 
 <a id="oninit"></a>
 :marked
@@ -435,23 +399,17 @@
     要了解关于生命周期钩子的更多知识，请参见 [生命周期钩子](../guide/lifecycle-hooks.html) 一章。
 :marked
   Here's the essential outline for the `OnInit` interface:
-<<<<<<< HEAD
   
   这是`OnInit`接口的基本轮廓：
-+makeExample('toh-4/ts/app/app.component.1.ts', 'on-init', 'app.component.ts (OnInit协议)')(format=".")
+  
++makeExample('toh-4/ts/app/app.component.1.ts', 'on-init', 'app/app.component.ts (ngOnInit stub)')(format=".")
 :marked
   We write an `ngOnInit` method with our initialization logic inside and leave it to Angular to call it
   at the right time. In our case, we initialize by calling `getHeroes`.
   
   我们写下带有初始化逻辑的`ngOnInit`方法，然后留给Angular，供其在正确的时机调用。在这个例子中，我们通过调用`getHeroes`来完成初始化。
-+makeExample('toh-4/ts/app/app.component.1.ts', 'ng-on-init', 'app.component.ts (OnInit协议)')(format=".")
-=======
-+makeExample('toh-4/ts/app/app.component.1.ts', 'on-init', 'app/app.component.ts (ngOnInit stub)')(format=".")
-:marked
-  We write an `ngOnInit` method with our initialization logic inside and leave it to Angular to call it
-  at the right time. In our case, we initialize by calling `getHeroes`.
+  
 +makeExcerpt('toh-4/ts/app/app.component.1.ts', 'ng-on-init')
->>>>>>> c50954d5
 :marked
   Our application should be running as expected, showing a list of heroes and a hero detail view
   when we click on a hero name.
@@ -462,17 +420,17 @@
   
   我们就快完成了，但还有点事情不太对劲儿。
 
-<<<<<<< HEAD
-  ## Async Services and Promises
+  <a id="async"></a>
+  
+  ## Async Services and !{_Promise}s
+  
   ## 异步服务与承诺(Promise)
-=======
-  <a id="async"></a>
-  ## Async Services and !{_Promise}s
->>>>>>> c50954d5
+  
   Our `HeroService` returns a list of mock heroes immediately. 
   Its `getHeroes` signature is synchronous
   
   我们的`HeroService`立即返回一个模拟的英雄列表，它的`getHeroes`函数签名是同步的。
+  
 +makeExample('toh-4/ts/app/app.component.1.ts', 'get-heroes')(format=".")
 :marked
   Ask for heroes and they are there in the returned result.
@@ -490,20 +448,15 @@
   
   We'll have to use some kind of asynchronous technique and that will change the signature of our `getHeroes` method.
   
-<<<<<<< HEAD
   我们不得不使用一些异步技术，而这将改变`getHeroes`方法的签名。
   
-  We'll use  *promises*.
+  We'll use *!{_Promise}s*.
   
   我们将使用 *承诺(Promise)* 。
   
-  ### The Hero Service makes a promise  
+  ### The Hero Service makes a !{_Promise}  
+  
   ### `HeroService`会生成一个承诺
-=======
-  We'll use *!{_Promise}s*.
-  
-  ### The Hero Service makes a !{_Promise}  
->>>>>>> c50954d5
 
   A **!{_Promise}** is ... well it's a promise to call us back later when the results are ready. 
   We ask an asynchronous service to do some work and give it a callback function. 
@@ -518,55 +471,42 @@
     
     这里只是粗浅的说说，要了解更多，请参见[这里](http://exploringjs.com/es6/ch_promises.html)或在Web上搜索其它学习资源。
 :marked
-<<<<<<< HEAD
-  Update the `HeroService` with this promise-returning `getHeroes` method:
+  Update the `HeroService` with this !{_Promise}-returning `getHeroes` method:
   
   把`HeroService`的`getHeroes`方法改写为返回承诺的形式：
-+makeExample('toh-4/ts/app/hero.service.ts', 'get-heroes', 'hero.service.ts (getHeroes)')(format=".")
-=======
-  Update the `HeroService` with this !{_Promise}-returning `getHeroes` method:
+  
 +makeExample('toh-4/ts/app/hero.service.ts', 'get-heroes', 'app/hero.service.ts (excerpt)')(format=".")
->>>>>>> c50954d5
 :marked
   We're still mocking the data. We're simulating the behavior of an ultra-fast, zero-latency server,
   by returning an **immediately resolved !{_Promise}** with our mock heroes as the result.
   
-<<<<<<< HEAD
   我们继续使用模拟数据。我们通过返回一个 *立即解决的承诺* 的方式，模拟了一个超快、零延迟的超级服务器。
-  ### Act on the Promise
+  
+  ### Act on the !{_Promise}
+  
   ### 基于承诺的行动
+  
   Returning to the `AppComponent` and its `getHeroes` method, we see that it still looks like this:
   
   回到`AppComponent`和它的`getHeroes`方法，我们看到它看起来还是这样的：
-+makeExample('toh-4/ts/app/app.component.1.ts', 'getHeroes', 'app.component.ts (getHeroes - 老的)')(format=".")
-=======
-  ### Act on the !{_Promise}
-  Returning to the `AppComponent` and its `getHeroes` method, we see that it still looks like this:
+  
 +makeExample('toh-4/ts/app/app.component.1.ts', 'getHeroes', 'app/app.component.ts (getHeroes - old)')(format=".")
->>>>>>> c50954d5
 :marked
   As a result of our change to `HeroService`, we're now setting `this.heroes` to a !{_Promise} rather than an array of heroes. 
   
-<<<<<<< HEAD
   在修改了`HeroService`之后，我们还要把`this.heroes`替换为一个承诺，而不再是一个英雄数组。
   
-  We have to change our implementation to *act on the promise when it resolves*.
-  When the promise resolves successfully, *then* we will have heroes to display.
+  We have to change our implementation to *act on the !{_Promise} when it resolves*.
+  When the !{_Promise} resolves successfully, *then* we will have heroes to display.
   
   我们得修改这个实现，把它变成*基于承诺*的，并在承诺的事情被解决时再行动。
   一旦承诺的事情被成功解决，我们就会显示英雄数据。
   
-  We pass our callback function as an argument to the promise's **then** method:
+  We pass our callback function as an argument to the !{_Promise}'s **then** method:
   
   我们把回调函数作为参数传给承诺对象的**then**函数：
-+makeExample('toh-4/ts/app/app.component.ts', 'get-heroes', 'app.component.ts (getHeroes - 修改版)')(format=".")
-=======
-  We have to change our implementation to *act on the !{_Promise} when it resolves*.
-  When the !{_Promise} resolves successfully, *then* we will have heroes to display.
-  
-  We pass our callback function as an argument to the !{_Promise}'s **then** method:
+  
 +makeExample('toh-4/ts/app/app.component.ts', 'get-heroes', 'app/app.component.ts (getHeroes - revised)')(format=".")
->>>>>>> c50954d5
 .l-sub-section
   :marked
     The [ES2015 arrow function](https://developer.mozilla.org/en-US/docs/Web/JavaScript/Reference/Functions/Arrow_functions)
@@ -635,24 +575,25 @@
   
   来盘点一下我们已经构建完的部分。  
 
-<<<<<<< HEAD
-  * We created a service class that can be shared by many components
-  * 我们创建了一个能被多个组件共享的服务类
-  * We used the `ngOnInit` Lifecycle Hook to get our heroes when our `AppComponent` activates
+  * We created a service class that can be shared by many components.
+  
+  * 我们创建了一个能被多个组件共享的服务类。
+  
+  * We used the `ngOnInit` Lifecycle Hook to get our heroes when our `AppComponent` activates.
+  
   * 我们使用`ngOnInit`生命周期钩子，以便在`AppComponent`激活时获取英雄数据。
-  * We defined our `HeroService` as a provider for our `AppComponent`
-  * 我们把`HeroService`定义为`AppComponent`的一个供应商
-  * We created mock hero data and imported them into our service
-  * 我们创建了一个模拟的英雄数据，并把它导入我们的服务中
-  * We designed our service to return a promise and our component to get our data from the promise
-  * 我们把服务改造为返回承诺的，并让组件从承诺获取数据
-=======
-  * We created a service class that can be shared by many components.
-  * We used the `ngOnInit` Lifecycle Hook to get our heroes when our `AppComponent` activates.
+  
   * We defined our `HeroService` as a provider for our `AppComponent`.
+  
+  * 我们把`HeroService`定义为`AppComponent`的一个供应商。
+  
   * We created mock hero data and imported them into our service.
+  
+  * 我们创建了一个模拟的英雄数据，并把它导入我们的服务中。
+  
   * We designed our service to return a !{_Promise} and our component to get our data from the !{_Promise}.
->>>>>>> c50954d5
+  
+  * 我们把服务改造为返回承诺的，并让组件从承诺获取数据。
 
 p Run the #[+liveExampleLink2('', 'toh-4')] for this part.
 
@@ -684,13 +625,10 @@
   我们可以模拟慢速连接。
   
   Import the `Hero` symbol and add the following `getHeroesSlowly` method to the `HeroService`
-<<<<<<< HEAD
   
   导入`Hero`类，并且在`HeroService`中添加如下的`getHeroesSlowly`方法：
-+makeExample('toh-4/ts/app/hero.service.ts', 'get-heroes-slowly', 'hero.service.ts (getHeroesSlowly)')(format=".")
-=======
+  
 +makeExample('toh-4/ts/app/hero.service.ts', 'get-heroes-slowly', 'app/hero.service.ts (getHeroesSlowly)')(format=".")
->>>>>>> c50954d5
 :marked
   Like `getHeroes`, it also returns a !{_Promise}. 
   But this !{_Promise} waits 2 seconds before resolving the !{_Promise} with mock heroes.
