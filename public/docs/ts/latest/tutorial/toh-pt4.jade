include ../_util-fns

:marked
  # Services
  # 服务
  The Tour of Heroes is evolving and we anticipate adding more components in the near future.
  
  《英雄指南》继续前行。接下来，我们准备添加更多的组件。
  
  Multiple components will need access to hero data and we don't want to copy and 
  paste the same code over and over.
  Instead, we'll create a single reusable data service and learn to
  inject it in the components that need it.
  
  将来会有更多的组件访问英雄数据，但我们不想一遍又一遍的复制粘贴同样的代码。
  我们的替代方案是，创建一个单一的、可复用的数据服务，然后学着把它注入到那些想用它的组件中去。
  
  Refactoring data access to a separate service keeps the component lean and focused on supporting the view.
  It also makes it easier to unit test the component with a mock service.
  
  我们将重构数据访问代码，把它隔离到一个独立的服务中去，让组件尽可能保持精简，专注于为视图提供支持。
  在这种方式下，借助mock服务来对组件进行单元测试也会更容易。
  
  Because data services are invariably asynchronous, 
  we'll finish the chapter with a promise-based version of the data service.

  因为数据服务通常都是异步的，所以在本章的最后，我们会把它重构为基于承诺（Promise，一种异步编程模式）的版本。
:marked
  [Run the live example for part 4](/resources/live-examples/toh-4/ts/plnkr.html)
  
  [运行第四部分的在线例子](/resources/live-examples/toh-4/ts/plnkr.html)

.l-main-section
:marked
  ## Where We Left Off
  ## 我们在哪儿
  Before we continue with our Tour of Heroes, let’s verify we have the following structure. 
  If not, we’ll need to go back and follow the previous chapters.
  
  在继续《英雄指南》之前，先来检查一下，你是否已经有了如下目录结构。如果没有，你得先回上一章，看看错过了哪里。

.filetree
  .file angular2-tour-of-heroes
  .children
    .file app
    .children
      .file app.component.ts
      .file hero.ts
      .file hero-detail.component.ts
      .file main.ts
    .file node_modules ...
    .file typings ...
    .file index.html
    .file package.json
    .file styles.css
    .file systemjs.config.js
    .file tsconfig.json
    .file typings.json
:marked
  ### Keep the app transpiling and running
  ### 让应用代码保持转译和运行
  Open a terminal/console window. 
  Start the TypeScript compiler, watch for changes, and start our server by entering the command:
  
  打开terminal/console窗口，启动TypeScript编译器，它会监视文件变更，并启动开发服务器。只要敲：

code-example(format="." language="bash").
  npm start

:marked
  The application runs and updates automatically as we continue to build the Tour of Heroes.
  
  当我们继续构建《英雄指南》时，应用会自动运行和更新。

  ## Creating a Hero Service
  ## 创建英雄服务
  Our stakeholders have shared their larger vision for our app. 
  They tell us they want to show the heroes in various ways on different pages. 
  We already can select a hero from a list.
  Soon we'll add a dashboard with the top performing heroes and create a separate view for editing hero details.
  All three views need hero data. 
  
  客户向我们描绘了本应用更大的目标。
  他们说，想要在不同的页面中用多种方式显示英雄。
  现在我们已经能从列表中选择一个英雄了，但这还不够。
  很快，我们将添加一个仪表盘来表彰绩效最好的英雄，并且创建一个独立视图来编辑英雄的详情。
  所有这些视图都需要英雄的数据。
  
  At the moment the `AppComponent` defines mock heroes for display.
  We have at least two objections.
  First, defining heroes is not the component's job. 
  Second, we can't easily share that list of heroes with other components and views. 

  目前，`AppComponent`显示的是我们自定义的一个mock英雄数据。
  我们可改进的地方至少有两个：首先，定义英雄的数据不该是该组件的任务。其次，想把这份英雄列表的数据共享给其它组件和视图可不那么容易。

  We can refactor this hero data acquisition business to a single service that provides heroes and 
  share that service with all components that need heroes.
  
  我们可以把提供英雄数据的任务重构为一个单独的服务，它将提供英雄数据，并且把这个服务在所有需要英雄数据的组件之间共享。

  ### Create the HeroService
  ### 创建HeroService
  Create a file in the `app` folder called `hero.service.ts`. 
  
  在`app`目录下创建一个名叫`hero.service.ts`的文件。
.l-sub-section
  :marked
    We've adopted a convention in which we spell the name of a service in lowercase followed by `.service`.
    If the service name were multi-word, we'd spell the base filename with lower dash case (AKA "kebab-case").
    The `SpecialSuperHeroService` would be defined in the `special-super-hero.service.ts` file.
    
    我们遵循的文件命名约定是：服务名称的小写形式（基本名），加上`.service`后缀。
    如果服务名称包含多个单词，我们就把基本名部分写成中线形式（dash-case，也被称作烤串形式kebab-case）。
    比如，`SpecialSuperHeroService`服务应该被定义在`special-super-hero.service.ts`文件中。
:marked
  We name the class `HeroService` and export it for others to import.
  
  我们把这个类命名为`HeroService`，并且导出它，以供别人使用。

+makeExample('toh-4/ts/app/hero.service.1.ts', 'empty-class', 'hero.service.ts (导出类)')(format=".")

:marked
  ### Injectable Services
  ### 可注入的服务
  Notice that we imported the Angular `Injectable` function and applied that function as an `@Injectable()` decorator.
  
  注意，我们引入了Angular的`Injectable`函数，并通过`@Injectable()`装饰器使用这个函数。
.callout.is-helpful
  :marked
    **Don't forget the parentheses!** Neglecting them leads to an error that's difficult to diagnose.
    
    **不要忘了写圆括号！**如果忘了写，就会导致一个很难诊断的错误。
:marked
  TypeScript sees the `@Injectable()` decorator and emits metadata about our service, 
  metadata that Angular may need to inject other dependencies into this service.

  当TypeScript看到`@Injectable()`装饰器时，就会记下本服务的元数据。如果Angular需要往这个服务中注入其它依赖，就会使用这些元数据。
  
  The `HeroService` doesn't have any dependencies *at the moment*. Add the decorator anyway.
  It is a "best practice" to apply the `@Injectable()` decorator ​*from the start*​ 
  both for consistency and for future-proofing.
  
  此刻，`HeroService`还没有任何依赖，但我们还是得加上这个装饰器。作为一项最佳实践，无论是出于提高统一性还是减少变更的目的，都应该从一开始就加上`@Injectable()`装饰器。

:marked
  ### Getting Heroes
  ### 获取英雄
  Add a `getHeroes` method stub.
  
  添加一个名叫`getHeros`的桩方法。
+makeExample('toh-4/ts/app/hero.service.1.ts', 'getHeroes-stub', 'hero.service.ts (getHeroes桩方法)')(format=".")
:marked
  We're holding back on the implementation for a moment to make an important point.
  
  在这个实现上暂停一下，我们先来讲一个重点。
  
  The consumer of our service doesn't know how the service gets the data. 
  Our `HeroService` could get `Hero` data from anywhere. 
  It could get the data from a web service or local storage
  or from a mock data source.
  
  消费者并不知道本服务会如何获取数据。
  我们的`HeroService`服务可以从任何地方获取英雄的数据。
  它可以从网络服务器获取，可以从浏览器的局部存储区获取，也可以是直接写在源码中的mock数据。
  
  That's the beauty of removing data access from the component.
  We can change our minds about the implementation as often as we like,
  for whatever reason, without touching any of the components that need heroes.
  
  我们从组件中成功移除了数据访问代码，干得漂亮。
  这下子，我们可以随时改变数据访问的实现方式了。
  
  ### Mock Heroes  
  ### Mock英雄数据
  We already have mock `Hero` data sitting in the `AppComponent`.  It doesn't belong there. It doesn't belong *here* either.
  We'll move the mock data to its own file.

  我们曾在`AppComponent`组件中写过mock版的英雄数据。它不该在那里，但也不该在*这里*！我们得把mock数据移到它自己的文件中去。

  Cut the `HEROES` array from `app.component.ts` and paste it to a new file in the `app` folder named `mock-heroes.ts`.
  We copy the `import {Hero} ...` statement as well because the heroes array uses the `Hero` class.

  从`app.component.ts`文件中剪切`HEROS`数组，并把它粘贴到`app`目录下一个名叫`mock-heroes.ts`的文件中。
  我们还要把`import {Hero}...`语句拷贝过来，因为我们的英雄数组用到了`Hero`类。
+makeExample('toh-4/ts/app/mock-heroes.ts', null, 'mock-heroes.ts (英雄数组)')
:marked
  We export the `HEROES` constant so we can import it elsewhere &mdash; such as our `HeroService`.
  
  我们导出了`HEROES`常量，以便在其它地方导入它 —— 比如`HeroService`服务。

  Meanwhile, back in `app.component.ts` where we cut away the `HEROES` array, 
  we leave behind an uninitialized `heroes` property:
  
  同时，回到刚剪切出`HEROES`数组的`app.component.ts`文件，我们留下了一个尚未初始化的`heroes`属性：
+makeExample('toh-4/ts/app/app.component.1.ts', 'heroes-prop', 'app.component.ts (heroes属性)')(format=".")
:marked
  ### Return Mocked Heroes
  ### 返回模拟的英雄数据
  Back in the `HeroService`  we import the mock `HEROES` and return it from the `getHeroes` method.
  Our `HeroService` looks like this:
  
  回到`HeroService`，我们导入`HEROES`常量，并在`getHeroes`方法中返回它。
  我们的`HeroService`服务现在看起来是这样：
+makeExample('toh-4/ts/app/hero.service.1.ts', null, 'hero.service.ts')(format=".")
:marked
  ### Use the Hero Service
  ### 使用HeroService服务
  We're ready to use the `HeroService` in other components starting with our `AppComponent`.

  我们已经在包括`AppComponent`在内的多个组件中使用了`HeroService`服务。
  
  We begin, as usual, by importing the thing we want to use, the `HeroService`.
  
  通常，我们会从导入要用的东西开始，比如`HeroService`。
+makeExample('toh-4/ts/app/app.component.ts', 'hero-service-import', 'app.component.ts (导入HeroService)')
:marked
  Importing the service allows us to *reference* it in our code. 
  How should the `AppComponent` acquire a runtime concrete `HeroService` instance?
  
  导入这个服务让我们可以在代码中引用它。
  `AppComponent`该如何在运行中获得一个具体的`HeroService`实例呢？
  
  ### Do we *new* the *HeroService*? No way!
  ### 我们要自己 *new* 出这个 *HeroService* 吗？没门！
  We could create a new instance  of the `HeroService` with "new" like this:
  
  固然，我们可以使用`new`关键字来创建`HeroService`的实例，就像这样：
+makeExample('toh-4/ts/app/app.component.1.ts', 'new-service')(format=".")
:marked
  That's a bad idea for several reasons including
  
  但这不是个好主意，有很多理由，比如：
  
  * Our component has to know how to create a `HeroService`. 
  If we ever change the `HeroService` constructor, 
  we'll have to find every place we create the service and fix it.
  Running around patching code is error prone and adds to the test burden.
  
  * 我们的组件将不得不懂得该如何创建`HeroService`。
  如果有一天我们修改了`HeroService`的构造函数，我们不得不找出创建过此服务的每一处代码，并修改它。
  而给代码打补丁的行为容易导致错误，并增加了测试的负担。
    
  * We create a new service each time we use "new". 
  What if the service should cache heroes and share that cache with others?
  We couldn't do that.
  
  * 我们每次使用`new`都会创建一个新的服务实例。
  如果这个服务需要缓存英雄列表，并把这个缓存共享给别人呢？怎么办？
  没办法，做不到。
  
  * We're locking the `AppComponent` into a specific implementation of the `HeroService`.
  It will be hard to switch implementations for different scenarios.
  Can we operate offline? 
  Will we need different mocked versions under test?
  Not easy.
  
  * 我们把`AppComponent`锁死在`HeroService`的一个特定实现中。
  我们很难在别的场景中把它换成别的实现。
  比如，能离线操作吗？能在测试时使用不同的模拟版本吗？这可不容易。
  
  *What if ... what if ... Hey, we've got work to do!*
  * 如果……如果……嘿！这下我们可有得忙了！
  
  We get it. Really we do. 
  But it is so ridiculously easy to avoid these problems that there is no excuse for doing it wrong.

  有办法了，真的！这个办法真是简单得不可思议，它能解决这些问题，你就再也没有犯错误的接口了。

  ### Inject the *HeroService*
  ### 注入 *HeroService*
  
  Two lines replace the one line of *new*:
  
  用这两行代码代替用`new`时的一行：
  1. we add a constructor.
  1. 添加一个构造函数
  1. we add to the component's `providers` metadata
  1. 添加组件的`providers`元数据
  
  Here's the constructor:
  
  下面就是这个构造函数：
+makeExample('toh-4/ts/app/app.component.1.ts', 'ctor', 'app.component.ts (构造函数)')
:marked
  The constructor itself does nothing. The parameter simultaneously 
<<<<<<< HEAD
  defines a private `_heroService` property and identifies it as a `HeroService` injection site.
  
  构造函数自己什么也不用做，它在参数中定义了一个私有的`_heroService`属性，并把它标记为注入`HeroService`的靶点。
.l-sub-section
  :marked
    We prefix private variables with an underscore (_) to warn readers of our code
    that this variable is not part of the component's public API.
    
    我们给私有变量添加下划线（_）前缀，用以警告这些代码的读者：这个变量不是组件的公开API的一部分。
=======
  defines a private `heroService` property and identifies it as a `HeroService` injection site.
>>>>>>> 31fe01e0
:marked
  Now Angular will know to supply an instance of the `HeroService` when it creates a new `AppComponent`. 
  
  现在，Angular将会知道，当它创建`AppComponent`实例时，需要先提供一个`HeroService`的实例。
  
  Angular has to get that instance from somewhere. That's the role of the Angular *Dependency Injector*.
  The **Injector** has a **container** of previously created services. 
  Either it finds and returns a pre-existing `HeroService` from its container or it creates a new instance, adds
  it to the container, and returns it to Angular.

  Angular得想办法获得这个实例。这就是Angular *依赖注入器（Dependency Injector）* 扮演的角色。
  这个 **注入器** 有一个包括以前创建过的所有服务的 **容器** 。
  它既可以从容器中查找并返回一个已存在的`HeroService`实例，又可以创建一个新的实例，把它添加到容器中，然后把它返回给Angular。

.l-sub-section
  :marked
    Learn more about Dependency Injection in the [Dependency Injection](../guide/dependency-injection.html) chapter.
    
    要了解关于依赖注入的更多知识，请参见[依赖注入](../guide/dependency-injection.html)一章。
    
:marked
  The *injector* does not know yet how to create a `HeroService`. 
  If we ran our code now, Angular would fail with an error:
  
  *注入器*还不知道该如何创建`HeroService`。
  如果现在运行我们的代码，Angular就会失败，并报错：
code-example(format="." language="html").
    EXCEPTION: No provider for HeroService! (AppComponent -> HeroService)
    
    EXCEPTION: No provider for HeroService! (AppComponent -> HeroService) —— 异常：没有HeroService的供应商！（AppComponent -> HeroService）
:marked
  We have to teach the *injector* how to make a `HeroService` by registering a `HeroService` **provider**.
  Do that by adding the following `providers` array property to the bottom of the component metadata
  in the `@Component` call.

  我们还得注册一个`HeroService`**供应商**，来告诉*注入器*如何创建`HeroService`。
  要做到这一点，我们应该在`@Component`组件的元数据底部添加`providers`数组属性如下：
+makeExample('toh-4/ts/app/app.component.1.ts', 'providers', 'app.component.ts (提供HeroService)')
:marked
  The `providers` array  tells Angular to create a fresh instance of the `HeroService` when it creates a new `AppComponent`.
  The `AppComponent` can use that service to get heroes and so can every child component of its component tree.
  
  `providers`数组告诉Angular，在创建一个新的`AppComponent`时，也要创建一个`HeroService`的新鲜实例。
  `AppComponent`可以用此服务来获取英雄列表，它组件树中的每一个子组件也可以这么做。
<a id="child-component"></a>  
.l-sub-section
  :marked
    ### Services and the component tree
    ### 服务和组件树
    
    Recall that the `AppComponent` creates an instance of `HeroDetail` by virtue of the
    `<my-hero-detail>` tag at the bottom of its template. That `HeroDetail` is a child of the `AppComponent`.
    
    回忆一下，`AppComponent`在它的模板底部包含了一个`<my-hero-detail>`标签，于是创建了一个`HeroDetail`的实例。这个`HeroDetail`就叫做`AppComponent`的子组件。
    
    If the `HeroDetailComponent` needed its parent component's `HeroService`,
    it would ask Angular to inject the service into its constructor which would look just like the one for `AppComponent`:
    
    如果`HeroDetailComponent`需要访问来自它父组件的`HeroService`服务，它可以要求Angular把这个服务注入到自己的构造函数中 —— 就像在`AppComponent`中的做法一样。
    
  +makeExample('toh-4/ts/app/app.component.1.ts', 'ctor', 'hero-detail.component.ts (构造函数)')
  :marked
    The `HeroDetailComponent` must *not* repeat its parent's `providers` array! Guess [why](#shadow-provider).
    
    `HeroDetailComponent`不能再写一遍它父组件的`providers`数组！你猜这是[为什么](#shadow-provider)。
    
    The `AppComponent` is the top level component of our application. 
    There should be only one instance of that component and only one instance of the `HeroService` in our entire app.
    
    `AppComponent`是我们应用的顶层组件。在我们的整个应用中，应该有唯一的一个顶层组件，应该有唯一的一个`HeroService`实例。
:marked
  ### *getHeroes* in the *AppComponent*
<<<<<<< HEAD
  ### *AppComponent* 中的 *getHeroes*
  We've got the service in a `_heroService` private variable. Let's use it.
=======
  We've got the service in a `heroService` private variable. Let's use it.
>>>>>>> 31fe01e0
  
  我们已经获得了此服务，并把它存入了私有变量`_heroService`中。我们这就开始使用它。
  
  We pause to think. We can call the service and get the data in one line.
  
  停下来想一想。我们可以在同一行内调用此服务并获得数据。
+makeExample('toh-4/ts/app/app.component.1.ts', 'get-heroes')(format=".")
:marked
  We don't really need a dedicated method to wrap one line.  We write it anyway:
  
  在真实的世界中，我们并不需要把一行代码包装成一个专门的方法，但无论如何，我们在演示代码中先这么写：
+makeExample('toh-4/ts/app/app.component.1.ts', 'getHeroes', 'app.component.ts (getHeroes)')(format=".")

<a id="oninit"></a>
:marked
  ### The *ngOnInit* Lifecycle Hook
  ### *ngOnInit* 生命周期钩子 
  `AppComponent` should fetch and display heroes without a fuss.
  Where do we call the `getHeroes` method? In a constructor? We do *not*!
  
  毫无疑问，`AppComponent`应该获取英雄数据并显示它。
  我们该在哪里调用`getHeroes`方法呢？在构造函数中吗？ *不* ！
  
  Years of experience and bitter tears have taught us to keep complex logic out of the constructor,
  especially anything that might call a server as a data access method is sure to do.
  
  多年的经验和惨痛的教训教育我们，应该把复杂的逻辑扔到构造函数外面去，特别是那些需要从服务器获取数据的逻辑更是如此。
  
  The constructor is for simple initializations like wiring constructor parameters to properties.
  It's not for heavy lifting. We should be able to create a component in a test and not worry that it 
  might do real work &mdash; like calling a server!  &mdash; before we tell it to do so.
  
  构造函数是为了简单的初始化工作而设计的，比如把构造函数的参数赋值给属性。
  它的负担不应该过于沉重。我们应该能在测试中创建一个组件，而不用担心它会做实际的工作 —— 比如和服务器通讯，直到我们主动要求它做这些。
  
  If not the constructor, something has to call `getHeroes`.
  
  如果不在构造函数中，总得有地方调用`getHeroes`吧。
  
  Angular will call it if we implement the Angular **ngOnInit** *Lifecycle Hook*.
  Angular offers a number of interfaces for tapping into critical moments in the component lifecycle:
  at creation, after each change, and at its eventual destruction.
  
  这也不难。只要我们实现了Angular的 **ngOnInit** *生命周期钩子* ，Angular就会主动调用这个钩子。
  Angular提供了一些接口，用来介入组件生命周期的几个关键时间点：刚创建时、每次变化时，以及最终被销毁时。
  
  Each interface has a single method. When the component implements that method, Angular calls it at the appropriate time.
  
  每个接口都有唯一的一个方法。只要组件实现了这个方法，Angular就会在合适的时机调用它。
.l-sub-section
  :marked
    Learn more about lifecycle hooks in the [Lifecycle Hooks](../guide/lifecycle-hooks.html) chapter.
    
    要了解关于生命周期钩子的更多知识，请参见 [生命周期钩子](../guide/lifecycle-hooks.html) 一章。
:marked
  Here's the essential outline for the `OnInit` interface:
  
  这是`OnInit`接口的基本轮廓：
+makeExample('toh-4/ts/app/app.component.1.ts', 'on-init', 'app.component.ts (OnInit协议)')(format=".")
:marked
  We write an `ngOnInit` method with our initialization logic inside and leave it to Angular to call it
  at the right time. In our case, we initialize by calling `getHeroes`.
  
  我们写下带有初始化逻辑的`ngOnInit`方法，然后留给Angular，供其在正确的时机调用。在这个例子中，我们通过调用`getHeroes`来完成初始化。
+makeExample('toh-4/ts/app/app.component.1.ts', 'ng-on-init', 'app.component.ts (OnInit协议)')(format=".")
:marked
  Our application should be running as expected, showing a list of heroes and a hero detail view
  when we click on a hero name.
  
  我们的应用将会像期望的那样运行，显示英雄列表，并且在我们点击英雄的名字时，显示英雄的详情。
  
  We're getting closer. But something isn't quite right.
  
  我们就快完成了，但还有点事情不太对劲儿。

  ## Async Services and Promises
  ## 异步服务与承诺（Promise）
  Our `HeroService` returns a list of mock heroes immediately. 
  Its `getHeroes` signature is synchronous
  
  我们的`HeroService`立即返回一个模拟的英雄列表，它的`getHeroes`函数签名是同步的。
+makeExample('toh-4/ts/app/app.component.1.ts', 'get-heroes')(format=".")
:marked
  Ask for heroes and they are there in the returned result.
  
  请求英雄数据，并直接在结果中返回它。
   
  Someday we're going to get heroes from a remote server. We don’t call http yet, but we aspire to in later chapters.
  
  将来，我们会从远端服务器上获取英雄数据。我们还没调用http，但在未来的章节中我们会希望这么做。
  
  When we do, we'll have to wait for the server to respond and we won't be able to block the UI while we wait, 
  even if we want to (which we shouldn't) because the browser won't block.
  
  那时候，我们不得不等待服务器返回，并且在等待时，我们没法停止UI响应，即使我们想这么做，也做不到，因为浏览器不会停止。
  
  We'll have to use some kind of asynchronous technique and that will change the signature of our `getHeroes` method.
  
  我们不得不使用一些异步技术，而这将改变`getHeroes`方法的签名。
  
  We'll use  *promises*.
  
  我们将使用 *承诺（Promise）* 。
  
  ### The Hero Service makes a promise  
  ### `HeroService`会生成一个承诺

  A **promise** is ... well it's a promise to call us back later when the results are ready. 
  We ask an asynchronous service to do some work and give it a callback function. 
  It does that work (somewhere) and eventually it calls our function with the results of the work or an error.
  
  **承诺** 就是 …… 好吧，它就是一个承诺 —— 在有了结果时，它承诺会回调我们。
  我们请求一个异步服务去做点什么，然后给它一个回调函数。
  它会去做（无论用哪种方式），一旦完成，它就会调用我们的回调函数，并通过参数把工作成果或者错误信息传给我们。
.l-sub-section
  :marked
    We are simplifying. Learn about ES2015 Promises [here](http://exploringjs.com/es6/ch_promises.html) and elsewhere on the web.
    
    这里只是粗浅的说说，要了解更多，请参见[这里](http://exploringjs.com/es6/ch_promises.html)或在Web上搜索其它学习资源。
:marked
  Update the `HeroService` with this promise-returning `getHeroes` method:
  
  把`HeroService`的`getHeroes`方法改写为返回承诺的形式：
+makeExample('toh-4/ts/app/hero.service.ts', 'get-heroes', 'hero.service.ts (getHeroes)')(format=".")
:marked
  We're still mocking the data. We're simulating the behavior of an ultra-fast, zero-latency server,
  by returning an **immediately resolved promise** with our mock heroes as the result.
  
  我们继续使用模拟数据。我们通过返回一个 *立即解决的承诺* 的方式，模拟了一个超快、零延迟的超级服务器。
  ### Act on the Promise
  ### 基于承诺的行动
  Returning to the `AppComponent` and its `getHeroes` method, we see that it still looks like this:
  
  回到`AppComponent`和它的`getHeroes`方法，我们看到它看起来还是这样的：
+makeExample('toh-4/ts/app/app.component.1.ts', 'getHeroes', 'app.component.ts (getHeroes - 老的)')(format=".")
:marked
  As a result of our change to `HeroService`, we're now setting `this.heroes` to a promise rather than an array of heroes. 
  
  在修改了`HeroService`之后，我们还要把`this.heroes`替换为一个承诺，而不再是一个英雄数组。
  
  We have to change our implementation to *act on the promise when it resolves*.
  When the promise resolves successfully, *then* we will have heroes to display.
  
  我们得修改这个实现，把它变成*基于承诺*的，并在承诺的事情被解决时再行动。
  一旦承诺的事情被成功解决，我们就会显示英雄数据。
  
  We pass our callback function as an argument to the promise's **then** method:
  
  我们把回调函数作为参数传给承诺对象的**then**函数：
+makeExample('toh-4/ts/app/app.component.ts', 'get-heroes', 'app.component.ts (getHeroes - 修改版)')(format=".")
.l-sub-section
  :marked
    The [ES2015 arrow function](https://developer.mozilla.org/en-US/docs/Web/JavaScript/Reference/Functions/Arrow_functions)
    in the callback is more succinct than the equivalent function expression and gracefully handles *this*.
    
    回调中所用的[ES2015箭头函数](https://developer.mozilla.org/en-US/docs/Web/JavaScript/Reference/Functions/Arrow_functions)
    能比等价的函数表达式更加快速、优雅的处理*this*指针。
:marked
  Our callback sets the component's `heroes` property to the array of heroes returned by the service. That's all there is to it!
  
  在回调中，我们把由服务返回的英雄数组赋值给组件的`heroes`属性。是的，这就搞定了。
  
  Our app should still be running, still showing a list of heroes, and still
  responding to a name selection with a detail view.
  
  我们的程序仍在运行，仍在显示英雄列表，在选择英雄时，仍然会把他/她显示在详情页面中。
.l-sub-section
  :marked
    Checkout the "[Take it slow](#slow)" appendix to see what the app might be like with a poor connection.
    
    查看附件中的“[慢一点儿](#slow)”一节，来了解在较差的网络连接中这个应用会是什么样的。
:marked
  ### Review the App Structure
  ### 回顾本应用的结构
  Let’s verify that we have the following structure after all of our good refactoring in this chapter:
  
  再检查下，经历了本章的所有重构之后，我们应该有了下列文件结构：

.filetree
  .file angular2-tour-of-heroes
  .children
    .file app
    .children
      .file app.component.ts
      .file hero.ts
      .file hero-detail.component.ts
      .file hero.service.ts
      .file main.ts      
      .file mock-heroes.ts
    .file node_modules ...
    .file typings ...      
    .file index.html
    .file package.json
    .file tsconfig.json
    .file typings.json
:marked
  Here are the code files we discussed in this chapter.
  
  这就是我们在本章讨论过的这些源码文件：

+makeTabs(`
  toh-4/ts/app/hero.service.ts,
  toh-4/ts/app/app.component.ts,
  toh-4/ts/app/mock-heroes.ts
  `,'',`
  app/hero.service.ts,
  app/app.component.ts,
  app/mock-heroes.ts
  `)
:marked
  ## The Road We’ve Travelled
  ## 走过的路
  Let’s take stock of what we’ve built.
  
  来盘点一下我们已经构建完的部分。  

  * We created a service class that can be shared by many components
  * 我们创建了一个能被多个组件共享的服务类
  * We used the `ngOnInit` Lifecycle Hook to get our heroes when our `AppComponent` activates
  * 我们使用`ngOnInit`生命周期钩子，以便在`AppComponent`激活时获取英雄数据。
  * We defined our `HeroService` as a provider for our `AppComponent`
  * 我们把`HeroService`定义为`AppComponent`的一个供应商
  * We created mock hero data and imported them into our service
  * 我们创建了一个模拟的英雄数据，并把它导入我们的服务中
  * We designed our service to return a promise and our component to get our data from the promise
  * 我们把服务改造为返回承诺的，并让组件从承诺获取数据

  [Run the live example for part 4](/resources/live-examples/toh-4/ts/plnkr.html)
  
  [运行第四部分的在线例子](/resources/live-examples/toh-4/ts/plnkr.html)

  ### The Road Ahead
  ### 前方的路
  Our Tour of Heroes has become more reusable using shared components and services.
  We want to create a dashboard, add menu links that route between the views, and format data in a template.
  As our app evolves, we’ll learn how to design it to make it easier to grow and maintain.
  
  通过使用共享组件和服务，我们的《英雄指南》更有复用性了。
  我们还要创建一个仪表盘，要添加菜单链接，要路由到各个视图，还要在模板中格式化数据。
  随着我们应用的进化，我们还会学到如何进行设计，让它更易于扩展和维护。
  
  We learn about Angular Component Router and navigation among the views in the [next tutorial](toh-pt5.html) chapter.
  
  我们将在[下一章](toh-pt5.html)学习Angular组件路由，以及在视图间导航的知识。
  
.l-main-section
<a id="slow"></a>
:marked
  ### Appendix: Take it slow
  ### 附件：慢一点儿
  
  We can simulate a slow connection.
  
  我们可以模拟慢速连接。
  
  Import the `Hero` symbol and add the following `getHeroesSlowly` method to the `HeroService`
<<<<<<< HEAD
  
  导入`Hero`类，并且在`HeroService`中添加如下的`getHeroesSlowly`方法：
+makeExample('toh-4/ts/app/hero.service.ts', 'get-heroes-slowly', 'hero.service.ts (getHeroesSlowy)')(format=".")
=======
+makeExample('toh-4/ts/app/hero.service.ts', 'get-heroes-slowly', 'hero.service.ts (getHeroesSlowly)')(format=".")
>>>>>>> 31fe01e0
:marked
  Like `getHeroes`, it also returns a promise. 
  But this promise waits 2 seconds before resolving the promise with mock heroes.
  
<<<<<<< HEAD
  像`getHeroes`一样，它也返回一个承诺。
  但是，这个承诺会在使用模拟数据完成任务之前等待两秒钟。
  
  Back in the `AppComponent`, replace `_heroService.getHeroes` with `_heroService.getHeroesSlowly`
=======
  Back in the `AppComponent`, replace `heroService.getHeroes` with `heroService.getHeroesSlowly`
>>>>>>> 31fe01e0
  and see how the app behaves.
  
  回到`AppComponent`中，把`_heroService.getHeroes`替换为`_heroService.getHeroesSlowly`，看看应用的行为有什么变化。
  
.l-main-section
<a id="shadow-provider"></a>
:marked
  ### Appendix: Shadowing the parent's service
  ### 附件：遮蔽父组件的服务
  
  We stated [earlier](#child-component) that if we injected the parent `AppComponent` `HeroService`
  into the `HeroDetailComponent`, *we must not add a providers array* to the `HeroDetailComponent` metadata.
  
  我们在[前面](#child-component)说过，如果在父组件`AppComponent`中把`HeroService`服务注入到`HeroDetailComponent`， 
  *我们就不应该在`HeroDetailComponent`的元数据中再添加一个`providers`数组*。
  
  Why?  Because that tells Angular to create a new instance of the `HeroService` at the `HeroDetailComponent` level.
  The `HeroDetailComponent` doesn't want its *own*  service instance; it wants its *parent's* service instance.
  Adding the `providers` array creates a new service instance that shadows the parent instance.
  
  为什么呢？因为那会告诉Angular在`HeroDetailComponent`这一层创建一个新的`HeroService`实例。
  显然，在这个例子中，`HeroDetailComponent`不会希望创建*自己的*服务实例，它想要的就是来自父组件的服务实例。
  给组件添加一个`providers`数组，就会创建一个新的服务实例，而它会遮蔽父组件中的同名实例。
  
  Think carefully about where and when to register a provider. 
  Understand the scope of that registration. Be careful not to create a new service instance at the wrong level.

  务必想清楚，在哪里、在什么时候注册供应商。要理解注册的有效范围。小心点！不要在错误的级别上创建新的服务实例。<|MERGE_RESOLUTION|>--- conflicted
+++ resolved
@@ -284,19 +284,9 @@
 +makeExample('toh-4/ts/app/app.component.1.ts', 'ctor', 'app.component.ts (构造函数)')
 :marked
   The constructor itself does nothing. The parameter simultaneously 
-<<<<<<< HEAD
-  defines a private `_heroService` property and identifies it as a `HeroService` injection site.
-  
-  构造函数自己什么也不用做，它在参数中定义了一个私有的`_heroService`属性，并把它标记为注入`HeroService`的靶点。
-.l-sub-section
-  :marked
-    We prefix private variables with an underscore (_) to warn readers of our code
-    that this variable is not part of the component's public API.
-    
-    我们给私有变量添加下划线（_）前缀，用以警告这些代码的读者：这个变量不是组件的公开API的一部分。
-=======
   defines a private `heroService` property and identifies it as a `HeroService` injection site.
->>>>>>> 31fe01e0
+  
+  构造函数自己什么也不用做，它在参数中定义了一个私有的`heroService`属性，并把它标记为注入`HeroService`的靶点。
 :marked
   Now Angular will know to supply an instance of the `HeroService` when it creates a new `AppComponent`. 
   
@@ -369,14 +359,10 @@
     `AppComponent`是我们应用的顶层组件。在我们的整个应用中，应该有唯一的一个顶层组件，应该有唯一的一个`HeroService`实例。
 :marked
   ### *getHeroes* in the *AppComponent*
-<<<<<<< HEAD
   ### *AppComponent* 中的 *getHeroes*
-  We've got the service in a `_heroService` private variable. Let's use it.
-=======
   We've got the service in a `heroService` private variable. Let's use it.
->>>>>>> 31fe01e0
-  
-  我们已经获得了此服务，并把它存入了私有变量`_heroService`中。我们这就开始使用它。
+  
+  我们已经获得了此服务，并把它存入了私有变量`heroService`中。我们这就开始使用它。
   
   We pause to think. We can call the service and get the data in one line.
   
@@ -631,28 +617,20 @@
   我们可以模拟慢速连接。
   
   Import the `Hero` symbol and add the following `getHeroesSlowly` method to the `HeroService`
-<<<<<<< HEAD
   
   导入`Hero`类，并且在`HeroService`中添加如下的`getHeroesSlowly`方法：
-+makeExample('toh-4/ts/app/hero.service.ts', 'get-heroes-slowly', 'hero.service.ts (getHeroesSlowy)')(format=".")
-=======
 +makeExample('toh-4/ts/app/hero.service.ts', 'get-heroes-slowly', 'hero.service.ts (getHeroesSlowly)')(format=".")
->>>>>>> 31fe01e0
 :marked
   Like `getHeroes`, it also returns a promise. 
   But this promise waits 2 seconds before resolving the promise with mock heroes.
   
-<<<<<<< HEAD
   像`getHeroes`一样，它也返回一个承诺。
   但是，这个承诺会在使用模拟数据完成任务之前等待两秒钟。
   
-  Back in the `AppComponent`, replace `_heroService.getHeroes` with `_heroService.getHeroesSlowly`
-=======
   Back in the `AppComponent`, replace `heroService.getHeroes` with `heroService.getHeroesSlowly`
->>>>>>> 31fe01e0
   and see how the app behaves.
   
-  回到`AppComponent`中，把`_heroService.getHeroes`替换为`_heroService.getHeroesSlowly`，看看应用的行为有什么变化。
+  回到`AppComponent`中，把`heroService.getHeroes`替换为`heroService.getHeroesSlowly`，看看应用的行为有什么变化。
   
 .l-main-section
 <a id="shadow-provider"></a>
