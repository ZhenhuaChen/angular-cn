include ../_util-fns

:marked
  # Routing Around the App
  # 应用中的路由
  We received new requirements for our Tour of Heroes application: 
  
  我们收到了关于《英雄指南》应用的新需求：
  * add a *Dashboard* view.
  * 添加一个 *仪表盘* 视图。
  * navigate between the *Heroes* and *Dashboard* views.
  * 在 *英雄列表* 和 *仪表盘* 视图之间导航。
  * clicking on a hero in either view navigates to a detail view of the selected hero.
  * 无论在哪个视图中点击一个英雄，都会导航到该英雄的详情页。
  * clicking a *deep link* in an email opens the detail view for a particular hero; 
  * 在邮件中点击一个 *深链接* ，会直接打开一个特定英雄的详情视图。
  
  When we’re done, users will be able to navigate the app like this:
  
  完成时，用户就能像这样浏览一个应用：
figure.image-display
  img(src='/resources/images/devguide/toh/nav-diagram.png' alt="查看导航")
:marked
  We'll add Angular’s *Component Router* to our app to satisfy these requirements.
  
  我们将把Angular *组件路由器* 加入应用中，以满足这些需求。（译注：硬件的路由器是用来让你找到另一台机器的，而这里的路由器用于帮你找到一个组件）
.l-sub-section
  :marked
    The [Routing and Navigation](../guide/router.html) chapter covers the router in more detail
    than we will in this tour.  
    
    [路由与导航](../guide/router.html)一章覆盖了比该教程中更详细的路由知识。
:marked
  [Run the live example](/resources/live-examples/toh-5/ts/plnkr.html). 
  
  [运行鲜活范例](/resources/live-examples/toh-5/ts/plnkr.html). 
.l-sub-section
  img(src='/resources/images/devguide/plunker-separate-window-button.png' alt="弹出窗口" align="right" style="margin-right:-20px")
  :marked
    To see the URL changes in the browser address bar, 
    pop out the preview window by clicking the blue 'X' button in the upper right corner:

    注意看浏览器地址栏中的URL变化，点击右上角的蓝色'X'按钮，弹出预览窗口。
.l-main-section
:marked
  ## Where We Left Off
  ## 我们在哪儿
  Before we continue with our Tour of Heroes, let’s verify that we have the following structure after adding our hero service 
  and hero detail component. If not, we’ll need to go back and follow the previous chapters.

  在继续《英雄指南》之前，我们先检查一下，在添加了英雄服务和英雄详情组件之后，你是否已经有了如下目录结构。如果没有，你得先回上一章，再照做一次。
.filetree
  .file angular2-tour-of-heroes
  .children
    .file app
    .children
      .file app.component.ts
      .file hero.ts
      .file hero-detail.component.ts
      .file hero.service.ts
      .file main.ts
      .file mock-heroes.ts
    .file node_modules ...
    .file typings ...      
    .file index.html
    .file package.json
    .file styles.css
    .file systemjs.config.js
    .file tsconfig.json
    .file typings.json
:marked
  ### Keep the app transpiling and running
  ### 让应用代码保持转译和运行
 
  Open a terminal/console window and enter the following command to
  start the TypeScript compiler, start the server, and watch for changes:
  
  打开terminal/console窗口，运行下列命令启动TypeScript编译器，它会监视文件变更，并启动开发服务器：

code-example(format="." language="bash").
  npm start

:marked
  The application runs and updates automatically as we continue to build the Tour of Heroes.
  
  我们继续构建《英雄指南》，应用也会保持运行并自动更新。

  ## Action plan
  ## 行动计划
  Here's our plan
  
  下面是我们的计划
  
  * turn `AppComponent` into an application shell that only handles navigation.
  * 把`AppComponent`变成应用的一个“壳层”，它只处理导航。
  * relocate the *Heroes* concerns within the current `AppComponent` to a separate `HeroesComponent`
  * 把现在`AppComponent`所关注的这些事移到一个独立的`HeroesComponent`中
  * add routing
  * 添加路由
  * create a new `DashboardComponent`
  * 添加一个新的`DashboardComponent`组件
  * tie the *Dashboard* into the navigation structure.
  * 把 *仪表盘* 加入导航结构中。

.l-sub-section
  :marked
    *Routing* is another name for *navigation*. The *router* is the mechanism for navigating from view to view.
    *路由* 是导航的另一个名字。 *路由器* 就是从一个视图导航到另一个视图的机制。
    
.l-main-section    
:marked
  ## Splitting the *AppComponent*
  ## 拆分 *AppComponent*
  
  Our current app loads `AppComponent` and immediately displays the list of heroes.
  
  现在的应用会加载`AppComponent`组件，并且立即显示出英雄列表。
  
  Our revised app should present a shell with a choice of views (*Dashboard* and *Heroes*) and then default to one of them.
  
  我们修改过的应用将提供一个壳，它会从 *仪表盘* 和 *英雄列表* 中选择一个视图，然后默认转到其中之一。

  The `AppComponent` should only handle navigation.
  Let's move the display of *Heroes* out of `AppComponent` and into its own `HeroesComponent`.
  
  `AppComponent`组件应该只处理导航。
  我们来把 *英雄列表* 的显示职责，从`AppComponent`移到`HeroesComponent`组件中。

  ### *HeroesComponent*
  ### *HeroesComponent*
  
  `AppComponent` is already dedicated to *Heroes*.
  Instead of moving anything out of `AppComponent`, we'll just rename it `HeroesComponent`
  and create a new `AppComponent` shell separately.

  `AppComponent`已经移交给`HeroesComponent`了。
  与其把`AppComponent`中的所有东西都移过去，不如把它改名为`HeroesComponent`，并且单独创建一个新的`AppComponent`壳。
  
  The steps are:
  
  步骤如下：
  * rename `app.component.ts` file to `heroes.component.ts`.
  * 把`app.component.ts`文件改名为`heroes.component.ts`。
  * rename the `AppComponent` class to `HeroesComponent`.
  * 把`AppComponent`类改名为`HeroesComponent`。
  * rename the selector `my-app` to `my-heroes`.
  * 把`my-app`选择器改名为`my-heroes`。

:marked
+makeExample('toh-5/ts/app/heroes.component.ts', 'heroes-component-renaming', 'app/heroes.component.ts (改名)')(format=".")

:marked
  ## Create *AppComponent*
  ## 创建 *AppComponent*
  The new `AppComponent` will be the application shell. 
  It will have some navigation links at the top and a display area below for the pages we navigate to.
  
  新的`AppComponent`将成为应用的“壳”。
  它将在顶部放一些导航链接，并且把我们要导航到的页面放在下面的区域。
  
  The initial steps are:
  
  这些起始步骤是：
  
  * create a new file named `app.component.ts`.
  * 创建一个名叫`app.component.ts`的新文件。
  * define an `AppComponent` class.
  * 定义一个`AppComponent`类。
  * `export` it so we can reference it during bootstrapping in `main.ts`.
  * `export`它，以便我们能在`main.ts`的启动期间引用它。
  * expose an application `title` property.
  * 导出应用的`title`属性。
  * add the `@Component` metadata decorator above the class with a `my-app` selector.
  * 在类的顶部添加`@Component`元数据装饰器，其中指定`my-app`选择器。
  * add a template with `<h1>` tags surrounding a binding to the `title` property.
  * 在模板中添加一个`<h1>`标签，其中是到`title`属性的绑定。
  * add the `<my-heroes>` tags to the template so we still see the heroes.
  * 在模板中添加`<my-heroes>`标签，以便我们仍然能看到英雄列表。
  * add the `HeroesComponent` to the `directives` array so Angular recognizes the `<my-heroes>` tags.
  * 添加`HeroesComponent`组件到`directives`数组中，以便Angular能认识`<my-heroes>`标签。
  * add the `HeroService` to the `providers` array because we'll need it in every other view.
  * 添加`HeroService`到`providers`数组中，因为我们的每一个视图都需要它。
  * add the supporting `import` statements.
  * 添加支援性的`import`语句。
  
  Our first draft looks like this:
  
  我们的第一个草稿就像这样：
+makeExample('toh-5/ts/app/app.component.1.ts', null, 'app/app.component.ts (v1)')
:marked
.callout.is-critical
  header Remove <i>HeroService</i> from the <i>HeroesComponent</i> providers
  header 从<i>HeroesComponent</i>的`providers`中移除<i>HeroService</i>
  :marked
    Go back to the `HeroesComponent` and **remove the `HeroService`** from its `providers` array.
    We are *promoting* this service from the `HeroesComponent` to the `AppComponent`.
    We ***do not want two copies*** of this service at two different levels of our app.
    
    回到`HeroesComponent`，并从`providers`数组中 **移除`HeroService`** 。
    我们要把它从`AppComponent` *晋升* 到`HeroesComponent`中。
    我们不希望在应用的两个不同层次上存在它的 ***两个副本*** 。
:marked
  The app still runs and still displays heroes. 
  Our refactoring of `AppComponent` into a new `AppComponent` and a `HeroesComponent` worked!
  We have done no harm.

  应用仍然在运行，并且显示着英雄列表。
  我们把`AppComponent`重构成了一个新的`AppComponent`和`HeroesComponent`，它们工作得很好！
  我们毫发无伤的完成了重构。
:marked
  ## Add Routing
  ## 添加路由
  
  We're ready to take the next step. 
  Instead of displaying heroes automatically, we'd like to show them *after* the user clicks a button.
  In other words, we'd like to navigate to the list of heroes.
  
  我们已准备好开始下一步。
  与其自动显示英雄列表，我们更希望在用户点击按钮之后显示它。
  换句话说，我们希望通过导航显示英雄列表。
  
  We'll need the Angular *Component Router*.
  
<<<<<<< HEAD
  我们需要Angular的 *组件路由器* 。
  
  ### Include the Router Library
  ### 包含路由库
  Not all apps need routing which is why the Angular *Component Router* is in a separate, optional module library.
  
  不是所有的应用都需要路由，所以Angular的 *组件路由器* 是一个独立的、可选的模块库。

  Our Tour of Heroes needs routing, 
  so we load the library in the `index.html` in a script tag immediately *after* the angular script itself.
  
  我们的《英雄指南》需要路由。
  所以我们在`index.html`的script标签中加载这个库，仅在加载Angular脚本之后。
+makeExample('toh-5/ts/index.html', 'router', 'index.html (路由)')(format=".")
:marked
  While we're in `index.html`, we add `<base href="/">` at the top of the `<head>` section. 
  
  在`index.html`中，我们还要添加在`<head>`区的顶部添加`<base href="/">`语句。
=======
  ### Set the base tag
  Open the `index.html` and add `<base href="/">` at the top of the `<head>` section. 
>>>>>>> f513ee83
+makeExample('toh-5/ts/index.html', 'base-href', 'index.html (base href)')(format=".")
.callout.is-important
  header base href is essential
  header base href是不可或缺的
  :marked
    See the *base href* section of the [Router](../guide/router.html#!#base-href) chapter to learn why this matters.
    
    查看[路由器](../guide/router.html#!#base-href)一章的 *base href* 部分，了解为何如此。
:marked
  ### Make the router available.
  ### 让路由可用。
  The *Component Router* is a service. Like any service, we have to import it and make it
  available to the application by adding it to the `providers` array.
  
  *组件路由器* 是一个服务。像所有服务一样，我们得导入它，并且通过把它加入`providers`数组来让它在应用中可用。
  
  The Angular router is a combination of multiple services (`ROUTER_PROVIDERS`), multiple directives (`ROUTER_DIRECTIVES`), 
  and a configuration decorator (`RouteConfig`). We'll import them all together:
  
  Angular路由器是由多个服务(`ROUTER_PROVIDERS`)和多个指令(`ROUTER_DIRECTIVES`)以及一个配置装饰器（`RouteConfig`）组成的。我们一次性导入它们。
+makeExample('toh-5/ts/app/app.component.2.ts', 'import-router', 'app.component.ts (导入router)')(format=".")
:marked
  Next we update the `directives` and `providers` metadata arrays to *include* the router assets.
  
  接下来，我们我们更新`directives`和`providers`元数据数组，来包含这些路由器部件。
+makeExample('toh-5/ts/app/app.component.2.ts', 'directives-and-providers', 'app.component.ts (directives和providers)')(format=".")
:marked
  Notice that we also removed the `HeroesComponent` from the `directives` array.
  `AppComponent` no longer shows heroes; that will be the router's job. 
  We'll soon remove `<my-heroes>` from the template too.
  
  注意，我们已经从`directives`数组中移除了`HeroesComponent`。`AppComponent`不会再显示英雄，那是路由器的工作。
  我们马上也会从模板中移除`<my-heroes>`。
  
  ### Add and configure the router
  ### 添加与配置路由器
 
  The `AppComponent` doesn't have a router yet. We'll use the `@RouteConfig` decorator to simultaneously
  (a) assign a router to the component and (b) configure that router with *routes*.
  
  `AppComponent`还没有路由器。我们使用`@RouteConfig`装饰器来同时 (a)为组件指定一个路由器，并 (b) 通过 *routes* 来配置路由器。
  
  *Routes* tell the router  which views to display when a user clicks a link or 
  pastes a URL into the browser address bar.

  *routes* 告诉路由器，当用户点击链接或者把URL粘贴到浏览器地址栏时，应该显示哪个路由。

  Let's define our first route, a route to the `HeroesComponent`.
  
  我们来定义第一个路由 —— 到`HeroesComponent`的路由。
+makeExample('toh-5/ts/app/app.component.2.ts', 'route-config', 'app.component.ts (英雄列表的RouteConfig)')(format=".")
:marked
  `@RouteConfig` takes an array of *route definitions*. 
  We have only one route definition at the moment but rest assured, we'll add more. 
  
  `@RouteConfig`有一个 *路由定义* 数组。
  此刻我们只有一个路由定义，但别急，我们还会添加更多。
  
  This *route definition* has three parts:
  
  “路由定义”包括三个部分：
  
  * **path**: the router matches this route's path to the URL in the browser address bar (`/heroes`).
  
  * **path**: 路由器会用它来匹配路由中的路径和浏览器地址栏中的路径，如`/heroes`。
  
  * **name**: the official name of the route; it *must* begin with a capital letter to avoid confusion with the *path* (`Heroes`).
  
  * **name**: 路由的正式名字，它必须以大写字母开头儿，以免和 *path* 混淆,如`Heroes`。
  
  * **component**: the component that the router should create when navigating to this route (`HeroesComponent`).
  
  * **component**: 当导航到此路由时，路由器需要创建的组件，如`HeroesComponent`。

.l-sub-section
  :marked
    Learn more about defining routes with @RouteConfig in the [Routing](../guide/router.html) chapter.
    
    要学习更多使用`@RouteConfig`定义路由的知识，请参见[路由](../guide/router.html)一章。
:marked
  ### Router Outlet
  ### 路由插座（Outlet）

  If we paste the path, `/heroes`, into the browser address bar, 
  the router should match it to the `'Heroes'` route and display the `HeroesComponent`.
  But where?
  
  如果我们把路径`/heroes`粘贴到浏览器的地址栏中，路由器会匹配到`'Heroes'`路由，并显示`HeroesComponent`组件。
  但问题是，把它显示在哪儿呢？
  
  We have to ***tell it where*** by adding `<router-outlet>` marker tags to the bottom of the template.
  `RouterOutlet` is one of the `ROUTER_DIRECTIVES`.
  The router displays each component immediately below the `<router-outlet>` as we navigate through the application.
  
  我们必须 ***告诉它位置*** ，所以我们把`<router-outlet>`标签添加到模板的底部。
  `RouterOutlet`是`ROUTER_DIRECTIVES`常量中的一员。
  当我们通过应用导航过来时，路由器立即把每个组件显示在`<router-outlet>`的位置。
  
  ### Router Links
  ### 路由器链接
  We don't really expect users to paste a route URL into the address bar.
  We add an anchor tag to the template which, when clicked, triggers navigation to the `HeroesComponent`.
  
  我们不可能真等用户把路由的URL粘贴到地址栏中，我们应该在模板中的什么地方添加一个A链接标签，点击时，就会触发导航到`HeroesComponent`组件的操作。
  
  The revised template looks like this:
  
  修改过的模板是这样的：
+makeExample('toh-5/ts/app/app.component.2.ts', 'template', 'app.component.ts (英雄列表模板)')(format=".")
:marked
  Notice the `[routerLink]` binding in the anchor tag. 
  We bind the `RouterLink` directive (another of the `ROUTER_DIRECTIVES`) to an array
  that tells the router where to navigate when the user clicks the link.
  
  注意，A标签中的`[routerLink]`绑定。我们把`RouterLink`指令（`ROUTER_DIRECTIVES`中的另一个指令）绑定到一个数组，它将告诉路由器，当用户点击这个链接时，应该导航到那里。
  
  We define a *routing instruction* with a *link parameters array*.
  The array only has one element in our little sample, the quoted ***name* of the route** to follow.
  Looking back at the route configuration, we confirm that `'Heroes'` is the name of the route to the `HeroesComponent`.
  
  我们通过一个 *链接参数数组* 定义了一个 *路由说明* 。
  在我们这个小例子中，该数组只有一个元素，一个放在引号中的 **路由名称** ，用作路标。
  回来看路由配置表，我们清楚地看到，这个名称 —— `'Heroes'` 就是指向`HeroesComponent`的那个路由的名称。
.l-sub-section
  :marked
    Learn about the *link parameters array* in the [Routing](../guide/router.html#link-parameters-array) chapter.
    
    学习关于 *连接参数数组* 的更多知识，参见[路由](../guide/router.html#link-parameters-array)一章。
:marked
  Refresh the browser.  We see only the app title. We don't see the heroes list. 
  
  刷新浏览器。我们只看到了应用标题。英雄列表到哪里去了？
.l-sub-section
  :marked
    The browser's address bar shows `/`. 
    The route path to `HeroesComponent` is `/heroes`, not `/`. 
    We don't have a route that matches the path `/`, so there is nothing to show.
    That's something we'll want to fix.
    
    浏览器的地址栏显示的是`/`。到`HeroesComponent`的路由中的路径是`/`，所以，自然没啥可显示的。
    接下来我们要修复这个问题。
:marked
  We click the "Heroes" navigation link, the browser bar updates to `/heroes`, 
  and now we see the list of heroes. We are navigating at last!
  
  我们点击“英雄列表（Heroes）”导航链接，浏览器地址栏更新为`/heroes`，并且看到了英雄列表。我们终于导航过去了！

  At this stage, our `AppComponent` looks like this.
  
  在这个阶段，`AppComponent`看起来是这样的：
+makeExample('toh-5/ts/app/app.component.2.ts',null, 'app/app.component.ts (v2)')
:marked
  The  *AppComponent* is now attached to a router and displaying routed views.
  For this reason and to distinguish it from other kinds of components,
  we call this type of component a *Router Component*.

  *AppComponent* 现在有了一个路由器，并且能显示路由到的视图。
  因此，为了把它从其他种类的组件中区分出来，我们称这类组件为 *路由器组件*。

:marked
  ## Add a *Dashboard*
  ## 添加一个 *仪表盘*
  Routing only makes sense when we have multiple views. We need another view.
  
  只有在我们有多个视图的时候，路由才有意义。我们需要另一个视图。
  
  Create a placeholder `DashboardComponent` that gives us something to navigate to and from.
  
  先创建一个`DashboardComponent`的占位符，让我们可以导航到它或导航自它。
+makeExample('toh-5/ts/app/dashboard.component.1.ts',null, 'app/dashboard.component.ts (v1)')(format=".")
:marked
  We’ll come back and make it more useful later.
  
  我们先不实现它，稍后，我们再回来，让这个组件更有用。

  ### Configure the dashboard route
  ### 配置仪表盘路由
  Go back to `app.component.ts` and teach it to navigate to the dashboard.
  
  回到`app.component.ts`文件，教它如何导航到这个仪表盘。
  
  Import the `DashboardComponent` so we can reference it in the dashboard route definition. 
  
  导入`DashboardComponent`类，以便我们可以在仪表盘的路由定义中引用它。
  
  Add the following `'Dashboard'` route definition to the `@RouteConfig` array of definitions.
  
  把下列`'Dashboard'`路由的定义添加到`@RouteConfig`数组中去。
+makeExample('toh-5/ts/app/app.component.ts','dashboard-route', 'app.component.ts (仪表盘路由)')(format=".")
.l-sub-section
  :marked
    **useAsDefault**
    
    We want the app to show the dashboard when it starts and 
    we want to see a nice URL in the browser address bar that says `/dashboard`.
    Remember that the browser launches with `/` in the address bar. 
    We don't have a route for that path and we'd rather not create one.
    
    我们希望应用在启动的时候就显示仪表盘，并且我们希望在浏览器的地址栏看到一个好看的URL，比如`/dashboard`。
    记住，浏览器启动时，在地址栏中使用的路径是`/`。我们没有指向这个路径的路由，也不想创建它。
    
    Fortunately we can add the `useAsDefault: true` property to the *route definition* and the
    router will display the dashboard when the browser URL doesn't match an existing route. 
    
    幸运的是，我们可以把`useAsDefault: true`属性添加到 *路由定义* 上。这样，如果浏览器中的URL匹配不上任何一个已知路由，那么路由器将显示这个仪表盘组件。
:marked
  Finally, add a dashboard navigation link to the template, just above the *Heroes* link.
  
  最后，在模板上添加一个到仪表盘的导航链接，就在 *英雄(Heroes)* 链接的上方。

+makeExample('toh-5/ts/app/app.component.ts','template', 'app.component.ts (模板)')(format=".")
.l-sub-section
  :marked
    We nestled the two links within `<nav>` tags. 
    They don't do anything yet but they'll be convenient when we style the links a little later in the chapter.
    
    我们在`<nav>`标签中放了两个链接。
    它们现在还没有作用，但稍后，当我们对这些链接添加样式时，会显得比较方便。
:marked
  Refresh the browser. The app displays the dashboard and 
  we can navigate between the dashboard and the heroes.

  刷新浏览器。应用显示出了仪表盘，并且我们可以在仪表盘和英雄列表之间导航了。
  ## Dashboard Top Heroes
  ## 仪表盘上的顶尖英雄
  Let’s spice up the dashboard by displaying the top four heroes at a glance.
  
  我们要让仪表盘更有趣，比如：一眼就能看到四个顶尖英雄。
  
  Replace the `template` metadata with a `templateUrl` property that points to a new
  template file.
  
  把元数据中的`template`属性替换为`templateUrl`属性，它将指向一个新的模板文件。
  
+makeExample('toh-5/ts/app/dashboard.component.ts', 'template-url', 'app/dashboard.component.ts (templateUrl)')(format=".")
.l-sub-section
  :marked
    We specify the path _all the way back to the application root_. Angular doesn't support module-relative paths.
    
    我们指定的所有路径都是相对于该应用的根目录的。Angular不支持使用相对于当前模块的路径。
:marked
  Create that file with these contents:
  
  使用下列内容创建文件：
+makeExample('toh-5/ts/app/dashboard.component.html', null, 'dashboard.component.html')(format=".")
:marked
  We use `*ngFor` once again to iterate over a list of heroes and display their names. 
  We added extra `<div>` elements to help with styling later in this chapter.
  
  我们又一次使用`*ngFor`来在英雄列表上迭代，并且显示他们的名字。
  我们添加了一个额外的`<div>`元素，来帮助稍后的美化工作。
  
  There's a `(click)` binding to a `gotoDetail` method we haven't written yet and 
  we're displaying a list of heroes that we don't have.
  We have work to do, starting with those heroes.
  
  这里的`(click)`绑定到了`gotoDetail`方法，但我们还没实现它。并且我们也没有要显示的英雄列表数据。
  我们有活儿干了，就从那些英雄列表开始吧。
  
  ### Share the *HeroService*
  ### 共享 *HeroService*
  
  We'd like to re-use the `HeroService` to populate the component's `heroes` array.
  
  我们想要重用`HeroService`来存放组件的`heroes`数组。
  
  Recall earlier in the chapter that we removed the `HeroService` from the `providers` array of the `HeroesComponent`
  and added it to the `providers` array of the top level `AppComponent`.
  
  回忆一下，在前面的章节中，我们从`HeroesComponent`的`providers`数组中移除了`HeroService`服务，并且把它添加到了顶级组件`AppComponent`的`providers`数组中。
  
  That move created a singleton `HeroService` instance, available to *all* components of the application. 
  We'll inject and use it here in the `DashboardComponent` .
  
  这个改动创建了一个`HeroService`的单例对象，并且对应用中的 *所有* 组件都有效。
  在`DashboardComponent`组件中，我们将把它注入进来，并使用它。

  ### Get heroes
  ### 获取英雄数组
  Open the `dashboard.component.ts` and add the requisite `import` statements.
  
  打开`dashboard.component.ts`文件，并且把必备的`import`语句加进去。
+makeExample('toh-5/ts/app/dashboard.component.2.ts','imports', 'app/dashboard.component.ts (导入)')(format=".")
:marked
  We need `OnInit` interface because we'll initialize the heroes in the `ngOnInit` method as we've done before.
  We need the `Hero` and `HeroService` symbols in order to reference those types.

  我们得实现`OnInit`接口，因为我们要在`ngOnInit`方法中初始化英雄数组 —— 就像上次一样。
  我们需要导入`Hero`和`HeroService`类来引用它们的数据类型。

  Now implement the `DashboardComponent` class like this:
  
  现在就来实现`DashboardComponent`类，像这样：
+makeExample('toh-5/ts/app/dashboard.component.2.ts','component', 'app/dashboard.component.ts (类)')
:marked
  We saw this kind of logic before in the `HeroesComponent`.
  * create a `heroes` array property
  * inject the `HeroService` in the constructor and hold it in a private `_heroService` field.
  * call the service to get heroes inside the Angular `ngOnInit` lifecycle hook.
  
  在`HeroesComponent`之前，我们也看到过类似的逻辑：
  * 创建一个`heroes`数组属性
  * 把`HeroService`注入构造函数中，并且把它保存在一个私有的`_heroService`字段中。
  * 在Angular的`ngOnInit`生命周期钩子中调用这个服务，并且取得英雄列表。
  
  The noteworthy differences: we cherry-pick four heroes (2nd, 3rd, 4th, and 5th) with *slice*
  and stub the `gotoDetail` method until we're ready to implement it.
  
  不同之处在于：我们使用 *slice* 函数挑选四个英雄（第2、3、4、5个），并且先为`gotoDetail`方法提供桩实现 —— 直到我们准备实现它。
  
  Refresh the browser and see four heroes in the new dashboard.
  
  刷新浏览器，并且在新的仪表盘中看到了四个英雄。

.l-main-section  
:marked
  ## Navigate to Hero Details
  ## 导航到英雄详情

  Although we display the details of a selected hero at the bottom of the `HeroesComponent`,
  we don't yet *navigate* to the `HeroDetailComponent` in the three ways specified in our requirements:
  
  虽然我们在`HeroesComponent`组件的底部显示了所选英雄的详情，但我们还从没有 *导航* 到`HeroDetailComponent`组件，不管用我们需求中指定的三种方式中的哪一种：
  1. from the *Dashboard* to a selected hero.
  1. 从 *仪表盘(Dashboard)* 导航到一个选定的英雄。
  1. from the *Heroes* list to a selected hero.
  1. 从 *英雄列表(Heroes)* 导航到一个选定的英雄。
  1. from a "deep link" URL pasted into the browser address bar.
  1. 把一个指向他的"深链接"URL粘贴到浏览器的地址栏。
  
  Adding a `'HeroDetail'` route seem an obvious place to start.
  
  添加`'HeroDetail'`路由，是一个显而易见的起点。
  
  ### Routing to a hero detail
  ### 路由到一个英雄详情
  
  We'll add a route to the `HeroDetailComponent`  in the `AppComponent` where our other routes are configured.
  
  我们将在`AppComponent`中添加一个到`HeroDetailComponent`的路由，那也是配置其它路由的地方。
  
  The new route is a bit unusual in that we must tell the `HeroDetailComponent` *which hero to show*. 
  We didn't have to tell the `HeroesComponent` or the `DashboardComponent` anything.
  
  新路由的不寻常之处在于，我们必须告诉`HeroDetailComponent` *该显示哪个英雄* 。
  以前的`HeroesComponent`组件和`DashboardComponent`组件都还不曾要求我们告诉它任何东西。
  
  At the moment the parent `HeroesComponent` sets the component's `hero` property to a hero object with a binding like this.
  
  现在，父组件`HeroesComponent`通过数据绑定来把一个英雄对象设置为组件的`hero`属性。就像这样：
  
code-example(format='').
  &lt;my-hero-detail [hero]="selectedHero">&lt;/my-hero-detail>
:marked
  That clearly won't work in any of our routing scenarios. 
  Certainly not the last one; we can't embed an entire hero object in the URL! Nor would we want to.
  
  显然，在我们的任何一个路由场景中它都无法工作。
  不仅如此，我们也没法把一个完整的hero对象嵌入到URL中！其实我们也不想这样。
  
  ### Parameterized route
  ### 参数化路由
  We *can* add the hero's `id` to the URL. When routing to the hero whose `id` is 11, we could expect to see an URL such as this:
  
  我们 *可以* 把英雄的`id`添加到URL中。当导航到一个`id`为11的英雄时，我们期望的URL是这样的：
code-example(format='').
  /detail/11
:marked
  The `/detail/` part of that URL is constant. The trailing numeric `id` part changes from hero to hero.
  We need to represent that variable part of the route with a *parameter* (or *token*) that stands for the hero's `id`.
  
  URL中的`/detail/`部分是不变的。结尾的数字`id`部分会随着英雄的不同而变化。
  我们要把路由中可变的那部分表示成一个 *参数(parameter)* 或 *标识(token)* ，用以获取英雄的`id`。
  
  ### Configure a Route with a Parameter
  ### 通过参数来配置路由
  
  Here's the *route definition* we'll use.
  
  下面是我们将使用的 *路由定义*
+makeExample('toh-5/ts/app/app.component.ts','hero-detail-route', 'app/app.component.ts (到HeroDetailComponent的路由)')(format=".")
:marked
  The colon (:) in the path indicates that `:id` is a placeholder to be filled with a specific hero `id` 
  when navigating to the `HeroDetailComponent`.
  
  路径中的冒号（:）标记`:id`是一个占位符，当导航到这个`HeroDetailComponent`组件时，它将被填成一个特定英雄的`id`。
.l-sub-section
  :marked
    Of course we have to import the `HeroDetailComponent` before we create this route:
    
    当然，在创建这个路由之前，我们必须导入`HeroDetailComponent`类。
  +makeExample('toh-5/ts/app/app.component.ts','hero-detail-import')(format=".")
:marked
  We're finished with the `AppComponent`.
  
  我们正在完成`AppComponent`组件。
  
  We won't add a `'Hero Detail'` link to the template because users
  don't click a navigation *link* to view a particular hero.
  They click a *hero* whether that hero is displayed on the dashboard or in the heroes list.
  
  我们没有往模板中添加一个`'英雄详情'`，这是因为用户不会直接点击导航栏中的链接去查看一个特定的英雄。
  他们只会从英雄列表或者仪表盘中点击一个英雄。
  
  We'll get to those *hero* clicks later in the chapter.
  There's no point in working on them until the `HeroDetailComponent`
  is ready to be navigated *to*.
  
  稍后我们会响应这些 *英雄* 的点击事件。
  现在对它们做什么都没有意义 —— 除非`HeroDetailComponent`已经做好了，并且能够被导航过去。
  
  That will require an `HeroDetailComponent` overhaul.
  
  那需要对`HeroDetailComponent`做一次大修。

.l-main-section  
:marked
  ## Revise the *HeroDetailComponent*
  ## 修改 *HeroDetailComponent*
  
  Before we rewrite the `HeroDetailComponent`, let's remember what it looks like now:
  
  在重写`HeroDetailComponent`之前，我们先记住它现在的样子：
+makeExample('toh-4/ts/app/hero-detail.component.ts', null, 'app/hero-detail.component.ts (当前)')
:marked
  The template won't change. We'll display a hero the same way. The big changes are driven by how we get the hero.
  
  模板不用修改。我们会用跟以前一样的方式显示英雄。导致这次大修的原因是如何获得这个英雄的数据。
  
  We will no longer receive the hero in a parent component property binding.
  The new `HeroDetailComponent` should take the `id` parameter from the router's `RouteParams` service
  and use the `HeroService` to fetch the hero with that `id` from storage.
  
  我们不会再从父组件的属性绑定中取得英雄数据。
  新的`HeroDetailComponent`应该从路由器的`RouteParams`服务取得`id`参数，并通过`HeroService`服务获取具有这个指定`id`的英雄数据。

  We need an import statement to reference the `RouteParams`.
  
  我们需要一个import语句，来引用`RouteParams`。
+makeExample('toh-5/ts/app/hero-detail.component.ts', 'import-route-params')(format=".")
:marked
  We import the `HeroService`so we can fetch a hero`.
  
  我们导入了`HeroService`，现在我们能获取一个英雄了。
+makeExample('toh-5/ts/app/hero-detail.component.ts', 'import-hero-service')(format=".")
:marked
  We import the `OnInit` interface because we'll call the `HeroService` inside the `ngOnInit` component lifecycle hook.
  
  我们要导入`OnInit`接口，是因为我们需要在组件的`ngOnInit`生命周期钩子中调用`HeroService`。
+makeExample('toh-5/ts/app/hero-detail.component.ts', 'import-oninit')(format=".")
:marked
  We inject the both the `RouteParams` service and the `HeroService` into the constructor as we've done before, 
  making private variables for both:
  
  像以前一样，我们把`RouteParams`服务和`HeroService`服务注入到构造函数中，让它们成为私有变量。
+makeExample('toh-5/ts/app/hero-detail.component.ts', 'ctor', 'app/hero-detail.component.ts (构造函数)')(format=".")
:marked
  We tell the class that we want to implement the `OnInit` interface.
  
  我们告诉这个类，我们要实现`OnInit`接口。
+makeExample('toh-5/ts/app/hero-detail.component.ts', 'implement')(format=".")
:marked
  Inside the `ngOnInit` lifecycle hook, extract the `id` parameter value from the `RouteParams` service
  and use the `HeroService` to fetch the hero with that `id`.
  
  在`ngOnInit`生命周期钩子中，从`RouteParams`服务中提取`id`参数，并且使用`HeroService`来获得具有这个`id`的英雄数据。
+makeExample('toh-5/ts/app/hero-detail.component.ts', 'ng-oninit', 'app/hero-detail.component.ts (ngOnInit)')(format=".")
:marked
  Notice how we extract the `id` by calling the `RouteParams.get` method.
  
  注意我们是如何通过调用`RouteParams.get`方法来获取`id`的。
+makeExample('toh-5/ts/app/hero-detail.component.ts', 'get-id')(format=".")
:marked
  The hero `id` is a number. Route parameters are *always strings*.
  So we convert the route parameter value to a number with the JavaScript (+) operator. 
  
  英雄的`id`是数字。路由参数 *永远是字符串* 。
  所以我们需要通过JavaScript的(+)操作符把路由参数的值转成数字。
  
  ### Add *HeroService.getHero*
  ### 添加 *HeroService.getHero*
  The problem with this bit of code is that `HeroService` doesn't have a `getHero` method!
  We better fix that quickly before someone notices that we broke the app.
  
  这些代码的问题在于`HeroService`并没有一个叫`getHero`的方法，我们最好在有人通知我们应用坏了之前赶快修复它。
  
  Open `HeroService` and add the `getHero` method. It's trivial given that we're still faking data access:
  
  打开`HeroService`，并且添加`getHero`方法进去。对于我们的假数据存取逻辑来说，这点修改是微不足道的：
+makeExample('toh-5/ts/app/hero.service.ts', 'get-hero', 'app/hero.service.ts (getHero)')(format=".")
:marked
  Return to the `HeroDetailComponent` to clean up loose ends.
  
  回到`HeroDetailComponent`来完成收尾工作。
  
  ### Find our way back
  ### 回到原路
  
  We can navigate *to* the `HeroDetailComponent` in several ways. 
  How do we navigate somewhere else when we're done?
  
  我们能用多种方式导航 *到* `HeroDetailComponent`。
  但当我们完工时，我们该导航到那里呢？
  
  The user could click one of the two links in the `AppComponent`. Or click the browser's back button.
  We'll add a third option, a `goBack` method that navigates backward one step in the browser's history stack 
  
  用户可以点击`AppComponent`中的两个链接，或者点击浏览器的“后退”按钮。
  我们来添加第三个选项：一个`goBack`方法，来根据浏览器的历史堆栈，往回退一步。
 
+makeExample('toh-5/ts/app/hero-detail.component.ts', 'go-back', 'app/hero-detail.component.ts (goBack)')(format=".")
.l-sub-section
 :marked
   Going back too far could take us out of the application. 
   That's acceptable in a demo. We'd guard against it in a real application,
   perhaps with the [*routerCanDeactivate* hook](../api/router/CanDeactivate-interface.html).
   
   回退太多步儿会离开我们的应用。
   在Demo中，这算不上问题。但在真实的应用中，我们需要对此进行防范。
   或许你该用[*routerCanDeactivate* 钩子](/docs/ts/latest/api/router/CanDeactivate-interface.html)。
:marked
  Then we wire this method with an event binding to a *Back* button that we add to the bottom of the component template.
  
  然后，我们通过一个事件绑定把此方法绑定到模板底部的 *后退(Back)* 按钮上。
+makeExample('toh-5/ts/app/hero-detail.component.html', 'back-button')(format=".")
:marked
  Modifing the template to add this button spurs us to take one more incremental improvement and migrate the template to its own file
  called `hero-detail.component.html`
  
  修改模板，添加这个按钮以提醒我们还要做更多的改进，并把模板移到独立的`hero-detail.component.html`文件中去。
+makeExample('toh-5/ts/app/hero-detail.component.html', '', 'app/hero-detail.component.html')(format=".")
:marked
  We update the component metadata with a `templateUrl` pointing to the template file that we just created.
  
  然后更新组件的元数据，用一个`templateUrl`属性指向我们刚刚创建的模板文件。
+makeExample('toh-5/ts/app/hero-detail.component.ts', 'template-url', 'app/hero-detail.component.ts (templateUrl)')(format=".")
:marked
  Here's the (nearly) finished `HeroDetailComponent`:
  
  下面是（几乎）完成的`HeroDetailComponent`：
+makeExample('toh-5/ts/app/hero-detail.component.ts', 'v2', 'app/hero-detail.component.ts (最新版)')(format=".")
:marked


.l-main-section
:marked
  ## Select a *Dashboard* Hero
  ## 选择一个 *仪表盘* 中的英雄
  When a user selects a hero in the dashboard, the app should navigate to the `HeroDetailComponent` to view and edit the selected hero.. 
  
  当用户从仪表盘中选择了一位英雄时，应用应该导航到`HeroDetailComponent`以查看和编辑所选的英雄。
  
  In the dashboard template we bound each hero's click event to the `gotoDetail` method, passing along the selected `hero` entity.
  
  在仪表盘模板中，我们把每个英雄的click事件都绑定成`gotoDetail`方法，并且传入选中的这个`hero`实体对象。
+makeExample('toh-5/ts/app/dashboard.component.html','click', 'app/dashboard.component.html (click绑定)')(format=".")
:marked
  We stubbed the `gotoDetail` method when we rewrote the `DashboardComponent`. 
  Now we give it a real implementation. 
  
  当初我们重写`DashboardComponent`的时候，`gotoDetail`还是一个“桩方法”。
  现在，我们给它一个真正的实现。
+makeExample('toh-5/ts/app/dashboard.component.ts','goto-detail', 'app/dashboard.component.ts (gotoDetail)')(format=".")
:marked
  The `gotoDetail` method navigates in two steps:
  
  `gotoDetail`方法分两步完成导航：
  1. set a route *link parameters array*
  1. 生成路由的 *链接参数数组*
  1. pass the array to the router's navigate method.
  1. 把这个数组传给路由器的navigate方法。
  
  We wrote *link parameters arrays* in the `AppComponent` for the navigation links.
  Those arrays had only one element, the name of the destination route.
  
  我们当初在`AppComponent`中生成导航链接的时候曾经写过 *链接参数数组* 。
  
  This array has two elements, the ***name*** of the destination route and a ***route parameter object*** 
  with an `id` field set to the value of the selected hero's `id`.
  
  这个数组有两个元素，目标路由的 ***名称(name)*** ，和一个 ***路由参数对象*** ，其中包括一个`id`字段，它的取值是所选英雄的`id`。
  
  The two array items align with the ***name*** and ***:id*** token in the parameterized `HeroDetail` route configuration we added to `AppComponent` earlier in the chapter.
  
  当初我们在`AppComponent`中添加路由的时候，这两个数组元素以 ***name*** 和 ***:id*** 为代号被参数化在路由配置对象`HeroDetail`中。
+makeExample('toh-5/ts/app/app.component.ts','hero-detail-route', 'app/app.component.ts (英雄详情路由)')(format=".")
:marked
  The `DashboardComponent` doesn't have the router yet. We obtain it in the usual way: 
  `import` the `router` reference and inject it in the constructor (along with the `HeroService`):

  `DashboardComponent`还没有路由器。我们使用常规的方式为它加上路由：
  `import` `router`对象的引用，并且把它注入到构造函数中（就像`HeroService`那样）：
  
+makeExample('toh-5/ts/app/dashboard.component.ts','import-router', 'app/dashboard.component.ts (节选)')(format=".")
+makeExample('toh-5/ts/app/dashboard.component.ts','ctor')(format=".")
:marked
  Refresh the browser and select a hero from the dashboard; the app should navigate directly to that hero’s details.
  
  刷新浏览器，并且从仪表盘中选择一位英雄；应用就会直接导航到英雄的详情。

.l-main-section
:marked
  ## Select a Hero in the *HeroesComponent*
  ## 在 *HeroesComponent* 中选择一位英雄
  We'll do something similar in the `HeroesComponent`.
  
  我们要做的事和`HeroesComponent`中很像。
  
  That component's current template exhibits a "master/detail" style with the list of heroes
  at the top and details of the selected hero below.
  
  那个组件现在的模板展示了一个主从风格的界面：上方是英雄列表，底下是所选英雄的详情。
+makeExample('toh-4/ts/app/app.component.ts','template', 'app/heroes.component.ts (当前的模板)')(format=".")
:marked
  Delete the last line of the template with the `<my-hero-detail>` tags.
  
  删除模板最后带有`<my-hero-detail>`标签的那一行。
  
  We'll no longer show the full `HeroDetailComponent` here. 
  We're going to display the hero detail on its own page and route to it as we did in the dashboard.
  
  这里我们不再展示完整的`HeroDetailComponent`了。
  我们要在它自己的页面中显示英雄详情，并且像我们在仪表盘中所做的那样路由到它。
  
  But we'll throw in a small twist for variety. 
  When the user selects a hero from the list, we *won't* go to the detail page.
  We'll show a *mini-detail* on *this* page instead and make the user click a button to navigate to the *full detail *page.
  
  但是，我们要做一点小小的改动。
  当用户从这个列表中选择一个英雄时，我们 *不会* 再跳转到详情页。
  而是在本页中显示一个 *Mini版英雄详情* ，并且让用户点击一个按钮，来导航到 *完整版英雄详情* 页。
  ### Add the *mini-detail*
  ### 添加 *Mini版英雄详情*
  Add the following HTML fragment at the bottom of the template where the `<my-hero-detail>` used to be:
  
  在模板底部原来放`<my-hero-detail>`的地方添加下列HTML片段：
+makeExample('toh-5/ts/app/heroes.component.html','mini-detail')(format=".")
:marked
  After clicking a hero, the user should see something like this below the hero list:
  
  点击一个英雄，用户将会在英雄列表的下方看到这些：
  
figure.image-display
  img(src='/resources/images/devguide/toh/mini-hero-detail.png' alt="Mini版英雄详情" height="70")
:marked
  ### Format with the *UpperCasePipe*
  ### 使用 *UpperCasePipe* 格式化
  
  Notice that the hero's name is displayed in CAPITAL LETTERS. That's the effect of the `UpperCasePipe`
  that we slipped into the interpolation binding. Look for it right after the pipe operator, ( | ).
  
  注意，英雄的名字全被显示成大写字母。那是 `UpperCasePipe`的效果，借助它，我们能插手“插值表达式绑定”的过程。去管道操作符 ( | ) 后面找它。
+makeExample('toh-5/ts/app/heroes.component.html','pipe')(format=".")
:marked
  Pipes are a good way to format strings, currency amounts, dates and other display data.
  Angular ships with several pipes and we can write our own.
  
  管道擅长做下列工作：格式化字符串、金额、日期和其它显示数据。
  Angular自带了好几个管道，并且我们还可以写自己的管道。
.l-sub-section
  :marked
    Learn about pipes in the [Pipes](../guide/pipes.html) chapter.
    
    要学习关于管道的更多知识，参见[管道](../guide/pipes.html)一章。
:marked
  ### Move content out of the component file
  ### 把内容移出组件文件
  We are not done. We still have to update the component class to support navigation to the
  `HeroDetailComponent` when the user clicks the *View Details* button.
  
  还没完呢。在用户点击 *查看详情* 按钮时，要让他能导航到 `HeroDetailComponent`，我们仍然不得不修改组件类。
  
  This component file is really big. Most of it is either template or CSS styles. 
  It's difficult to find the component logic amidst the noise of HTML and CSS.
  
  这个组件文件太大了。它大部分都是模板或css样式。
  要想在HTML和CSS的噪音中找出组件的工作逻辑太难了。
  
  Let's migrate the template and the styles to their own files before we make any more changes:
  
  在做更多修改之前，我们先把模板和样式移到它们自己的文件中去：
  1. *Cut-and-paste* the template contents into a new `heroes.component.html` file.
  1. *剪切并粘贴* 模板内容到新的`heroes.component.html`文件。
  1. *Cut-and-paste* the styles contents into a new `heroes.component.css` file.
  1. *剪切并粘贴* 样式内容到新的`heroes.component.css`文件。
  1. *Set* the component metadata's `templateUrl` and `styleUrls` properties to refer to both files.
  1. *设置* 组件元数据的`templateUrl`和`styleUrls`属性，来分别引用这两个文件。
  
  The revised component data looks like this:
  
  修改过的组件数据是这样的：
+makeExample('toh-5/ts/app/heroes.component.ts', 'metadata', 'app/heroes.component.ts (修改过的元数据)')(format=".")
:marked
  Now we can see what's going on as we update the component class along the same lines as the dashboard:
  
  现在，我们一下就明白该怎么像仪表盘中那样更新组件类了：
  1. Import the `router`
  1. 导入`router`
  1. Inject the `router` in the constructor (along with the `HeroService`)
  1. 把`router`注入到构造函数中（就像`HeroService`那样）
  1. Implement the `gotoDetail` method by calling the `router.navigate` method 
  with a two-part 'HeroDetail' *link parameters array*.
  1. 实现`gotoDetail`方法：以`HeroDetail`和 *链接参数数组* 为参数调用`router.navigate`方法。
  
  Here's the revised component class:
  
  下面是修改过的组件类：
+makeExample('toh-5/ts/app/heroes.component.ts', 'class', 'app/heroes.component.ts (类)')
:marked
  Refresh the browser and start clicking. 
  We can navigate around the app, from the dashboard to hero details and back,
  for heroes list to the mini-detail to the hero details and back to the heroes again. 
  We can jump back and forth between the dashboard and the heroes.
  
  刷新浏览器，并且开始点击。
  我们能在应用中导航：从仪表盘到英雄详情再回来，从英雄列表到Mini版英雄详情到英雄详情，然后再回到英雄列表。
  我们可以在仪表盘和英雄列表之间跳来跳去。
  
  We've met all of the navigational requirements that propelled this chapter.
  
  我们已经达成了本章最初设定的所有导航需求。

.l-main-section
:marked
  ## Styling the App
  ## 美化本应用
  The app is functional but pretty ugly.
  Our creative designer team provided some CSS files to make it look better.
  
  应用的功能已经正常了，但还太丑。
  我们富有创意的设计师团队提供了一些CSS文件，能让它更好看一些。

  ### A Dashboard with Style
  ### 具有样式的仪表盘
  The designers think we should display the dashboard heroes in a row of rectangles. 
  They've given us ~60 lines of CSS for this purpose including some simple media queries for responsive design.

  设计师认为我们应该把仪表盘的英雄们显示在一排方块中。
  他们给了我们大约60行CSS来实现它，包括一些简单的媒体查询语句以实现响应式设计。

  If we paste these ~60 lines into the component `styles` metadata,
  they'll completely obscure the component logic. 
  Let's not do that. It's easier to edit CSS in a separate `*.css` file anyway. 
  
  如果我们把这60来行CSS粘贴到组件元数据的`styles`中，它们会完全淹没组件的工作逻辑。
  不能那么做。在一个独立的`*.css`文件中编辑CSS当然会更简单。

  Add a `dashboard.component.css` file to the `app` folder and reference 
  that file in the component metadata's `styleUrls` array property like this:
  
  把`dashboard.component.css`文件添加到`app`目录下，并且在组件元数据的`styleUrls`数组属性中引用它。就像这样：
+makeExample('toh-5/ts/app/dashboard.component.ts', 'css', 'app/dashboard.component.ts (styleUrls)')(format=".")
:marked
.l-sub-section
  :marked
    The `styleUrls` property is an array of style file names (with paths).
    We could list multiple style files from different locations if we needed them.
    As with `templateUrl`, we must specify the path _all the way back to the application root_.
    
    `styleUrls`属性是一个由样式文件的文件名（包括路径）组成的数组。
    如果需要，我们还可以列出来自多个不同位置的样式文件。
    和`templateUrl`一样，我们必须指定 _相对于此应用根目录_ 的路径。
:marked
  ### Stylish Hero Details
  ### 美化英雄详情
  The designers also gave us CSS styles specifically for the `HeroDetailComponent`.
  
  设计师还给了我们`HeroDetailComponent`特有的CSS风格。
  
  Add a `hero-detail.component.css` to the `app` folder and refer to that file inside 
  the `styleUrls` array as we did for `DashboardComponent`.
  
  在`app`目录下添加`hero-detail.component.css`文件，并且在`styleUrls`数组中引用它 —— 就像当初在`DashboardComponent`中做过的那样。
  
  Here's the content for the aforementioned component CSS files.  
  
  上述组件的CSS文件内容如下：
+makeTabs(
  `toh-5/ts/app/hero-detail.component.css,
  toh-5/ts/app/dashboard.component.css`,
  null,
  `app/hero-detail.component.css,
  app/dashboard.component.css`)
:marked
  ### Style the Navigation Links
  ### 美化导航链接
  The designers gave us CSS to make the navigation links in our `AppComponent` look more like selectable buttons.
  We cooperated by surrounding those links in `<nav>` tags.
  
  设计师还给了我们一些CSS，用于让`AppComponent`中的导航链接看起来更像可被选择的按钮。
  要想让它们协同工作，我们只需要把那些链接包含在`<nav>`标签中。
  
  Add a `app.component.css` file to the `app` folder with the following content.
  
  在`app`目录下添加一个`app.component.css`文件，内容如下：
+makeExample('toh-5/ts/app/app.component.css', 'css', 'app/app.component.css (导航样式)')
.l-sub-section
  :marked
    **The *router-link-active* class**
    
    ** *router-link-active* 类**
    
    The Angular Router adds the `router-link-active` class to the HTML navigation element 
    whose route matches the active route. All we have to do is define the style for it. Sweet!
    
    Angular路由器会为与当前激活路由匹配的路由所在的导航元素加上`router-link-active`类。
    我们唯一要做的就是为它(`.router-link-active`类)定义样式。真好！
:marked
  Set the `AppComponent`’s `styleUrls` property to this CSS file. 
  
  设置`AppComponent`的`styleUrls`属性，指向这个CSS文件。
+makeExample('toh-5/ts/app/app.component.ts','style-urls', 'app/app.component.ts (styleUrls)')(format=".")
:marked
  ### Global application styles
  ### 应用的全局样式
  When we add styles to a component, we're keeping everything a component needs 
  &mdash; HTML, the CSS, the code &mdash; together in one convenient place.
  It's pretty easy to package it all up and re-use the component somewhere else.
  
  当我们把样式添加到组件中时，我们假定组件所需的一切 —— HTML、CSS、程序代码 —— 都在紧邻的地方。
  这样，把它们打包在一起并在别的组件中复用它都会很容易。
  
  We can also create styles at the *application level* outside of any component.
  
  我们也可以在应用中所有组件之外的地方创建样式。

  Our designers provided some basic styles to apply to elements across the entire app. 
  Add the following to a new file named `styles.css` in the root folder.
  
  我们的设计师提供了一组基础样式，这些样式适用的元素横跨整个应用。
  把下面这个名叫`styles.css`的新文件添加到根目录中：
+makeExample('toh-5/ts/styles.1.css', '', 'styles.css (应用级样式)')(format=".")

:marked
  Reference this stylesheet within the `index.html` in the traditional manner.
  
  用传统的方式，在`index.html`中引用这个样式表。
+makeExample('toh-5/ts/index.html','css', 'index.html (link ref)')(format=".")
:marked
 Look at the app now. Our dashboard, heroes, and navigation links are styling!
 
 看看现在的应用！我们的仪表盘、英雄列表和导航链接都漂亮多了！
 
figure.image-display
  img(src='/resources/images/devguide/toh/dashboard-top-heroes.png' alt="查看导航栏")

.l-main-section
:marked
  ## Application structure and code
  ## 应用结构和代码
  
  Review the sample source code [in the live example for this chapter](/resources/live-examples/toh-5/ts/plnkr.html).
  Verify that we have the following structure:
  
  在[本章的鲜活范例](/resources/live-examples/toh-5/ts/plnkr.html)中回顾范例代码。请验证一下我们已经有了下列结构：

.filetree
  .file angular2-tour-of-heroes
  .children
    .file app
    .children
      .file app.component.ts
      .file app.component.css
      .file dashboard.component.css
      .file dashboard.component.html
      .file dashboard.component.ts
      .file hero.ts
      .file hero-detail.component.css
      .file hero-detail.component.html
      .file hero-detail.component.ts
      .file hero.service.ts
      .file heroes.component.css
      .file heroes.component.html
      .file heroes.component.ts
      .file main.ts
      .file mock-heroes.ts
    .file node_modules ...
    .file typings ...      
    .file index.html
    .file package.json
    .file styles.css
    .file tsconfig.json
    .file typings.json
:marked

.l-main-section
:marked
  ## Recap
  ## 总结

  ### The Road Behind
  ### 走过的路
  We travelled a great distance in this chapter.
  在本章中，我们往前走了很远：
  - We added the Angular *Component Router* to navigate among different components.
  - 我们添加了Angular *组件路由器* 在各个不同的组件之间导航。
  - We learned how to create router links to represent navigation menu items
  - 我们学会了如何创建路由链接来表示导航栏的菜单项。
  - We used router parameters to navigate to the details of user selected hero
  - 我们使用路由参数来导航到用户所选的英雄详情。
  - We shared the `HeroService` among multiple components
  - 我们在多个组件之间共享了`HeroService`服务。
  - We moved HTML and CSS out of the component file and into their own files.
  - 我们把HTML和CSS从组件中移出来，放到它们自己的文件中去。
  - We added the `uppercase` pipe to format data
  - 我们添加了一个`uppercase`管道，来格式化数据。

  ### The Road Ahead
  ### 前方的路
  We have much of the foundation we need to build an application.
  We're still missing a key piece: remote data access. 
  
  我们有了很多用于构建应用的基石。
  但我们仍然缺少很关键的一部分：远程数据存取。
  
  In a forthcoming tutorial chapter, 
  we’ll replace our mock data with data retrieved from a server using http.
  
  在即将到来的章节中，我们将从硬编码模拟数据改为使用http服务从服务器获取数据。<|MERGE_RESOLUTION|>--- conflicted
+++ resolved
@@ -220,30 +220,14 @@
   换句话说，我们希望通过导航显示英雄列表。
   
   We'll need the Angular *Component Router*.
-  
-<<<<<<< HEAD
+
   我们需要Angular的 *组件路由器* 。
   
-  ### Include the Router Library
-  ### 包含路由库
-  Not all apps need routing which is why the Angular *Component Router* is in a separate, optional module library.
-  
-  不是所有的应用都需要路由，所以Angular的 *组件路由器* 是一个独立的、可选的模块库。
-
-  Our Tour of Heroes needs routing, 
-  so we load the library in the `index.html` in a script tag immediately *after* the angular script itself.
-  
-  我们的《英雄指南》需要路由。
-  所以我们在`index.html`的script标签中加载这个库，仅在加载Angular脚本之后。
-+makeExample('toh-5/ts/index.html', 'router', 'index.html (路由)')(format=".")
-:marked
-  While we're in `index.html`, we add `<base href="/">` at the top of the `<head>` section. 
-  
-  在`index.html`中，我们还要添加在`<head>`区的顶部添加`<base href="/">`语句。
-=======
   ### Set the base tag
+  ### 设置base标签
   Open the `index.html` and add `<base href="/">` at the top of the `<head>` section. 
->>>>>>> f513ee83
+  
+  打开`index.html`并且在`<head>`区的顶部添加`<base href="/">`语句。
 +makeExample('toh-5/ts/index.html', 'base-href', 'index.html (base href)')(format=".")
 .callout.is-important
   header base href is essential
@@ -1162,4 +1146,4 @@
   In a forthcoming tutorial chapter, 
   we’ll replace our mock data with data retrieved from a server using http.
   
-  在即将到来的章节中，我们将从硬编码模拟数据改为使用http服务从服务器获取数据。+  在即将到来的章节中，我们将从硬编码模拟数据改为使用http服务从服务器获取数据。
