--- conflicted
+++ resolved
@@ -54,18 +54,7 @@
   运行这部分的<live-example>在线例子</live-example>。
 
 +ifDocsFor('ts|js')
-<<<<<<< HEAD
-  .l-sub-section
-    img(src='/resources/images/devguide/plunker-separate-window-button.png' alt="弹出窗口" align="right" style="margin-right:-20px")
-
-    :marked
-      To see the URL changes in the browser address bar,
-      pop out the preview window by clicking the blue 'X' button in the upper right corner:
-=======
   include ../../../_includes/_see-addr-bar
->>>>>>> 747807e2
-
-      注意看浏览器地址栏中的 URL 变化，点击右上角的蓝色'X'按钮，弹出预览窗口。
 
 .l-main-section
 :marked
@@ -110,13 +99,9 @@
     Open a terminal/console window and enter the following command to
     start the TypeScript compiler, start the server, and watch for changes:
 
-<<<<<<< HEAD
     打开终端/控制台窗口，运行下列命令启动 TypeScript 编译器，它会监视文件变更，并启动开发服务器：
 
-  code-example(language="bash").
-=======
   code-example(language="sh" class="code-shell").
->>>>>>> 747807e2
     npm start
 
 :marked
@@ -193,25 +178,18 @@
   重命名的步骤如下：
 
   * <span ngio-ex>app.component.ts</span> file to <span ngio-ex>heroes.component.ts</span>
-<<<<<<< HEAD
 
     把<span ngio-ex>app.component.ts</span>文件重命名为<span ngio-ex>heroes.component.ts</span>
 
-  * `AppComponent` class to `HeroesComponent`
-
-    把`AppComponent`类重命名为`HeroesComponent`
+  * `AppComponent` class to `HeroesComponent` (rename locally, _only_ in this file)
+
+    把`AppComponent`类重命名为`HeroesComponent`（只在这个文件中局部改名）
 
   * Selector `my-app` to `my-heroes`
 
     把`my-app`选择器重命名为`my-heroes`
 
-+makeExcerpt('app/heroes.component.ts (showing renamings only)', 'renaming')
-=======
-  * `AppComponent` class to `HeroesComponent` (rename locally, _only_ in this file)
-  * Selector `my-app` to `my-heroes`
-
 +makeExcerpt('src/app/heroes.component.ts (showing renamings only)', 'renaming')
->>>>>>> 747807e2
 
 :marked
   ## Create *AppComponent*
@@ -226,20 +204,15 @@
 
   The initial steps are:
 
-<<<<<<< HEAD
   这些起始步骤是：
 
   * add the supporting `import` statements.
 
     添加支持性的`import`语句。
 
-  * Create the file <span ngio-ex>app/app.component.ts</span>.
-
-    创建一个名叫<span ngio-ex>app.component.ts</span>的新文件。
-
-=======
   * Create the file <span ngio-ex>src/app/app.component.ts</span>.
->>>>>>> 747807e2
+
+    创建一个名叫<span ngio-ex>src/app/app.component.ts</span>的新文件。
   * Define an <span if-docs="ts">exported</span> `AppComponent` class.
 
     定义一个<span if-docs="ts">导出的</span> `AppComponent`类。
@@ -343,27 +316,6 @@
     和一套配置(`Routes`)。我们将先配置路由。
 
 :marked
-<<<<<<< HEAD
-  ### Add the base tag
-
-  ### 设置 base 标签
-
-  Open `index.html` and add `<base href="/">` at the top of the `<head>` section.
-
-  打开`index.html`并且在`<head>`区的顶部添加`<base href="/">`语句。
-
-+makeExcerpt('index.html', 'base-href')
-
-.callout.is-important
-  header base href is essential
-  header base href是不可或缺的
-  :marked
-    See the *base href* section of the [Router](../guide/router.html#base-href)
-    chapter to learn why this matters.
-
-    查看[路由器](../guide/router-deprecated.html#!#base-href)一章的 *base href* 部分，了解为何如此。
-=======
->>>>>>> 747807e2
 a#configure-routes
 block router-config-intro
   :marked
@@ -425,13 +377,9 @@
     We've setup the initial route configuration. Now we'll add it to our `AppModule`.
     We'll add our configured `RouterModule` to the `AppModule` imports !{_array}.
 
-<<<<<<< HEAD
     我们设置了初始路由配置。现在把它添加到`AppModule`里。把配置好的`RouterModule`添加到`AppModule`的`imports`数组中。
 
-  +makeExcerpt('app/app.module.2.ts (app routing)', '')
-=======
   +makeExcerpt('src/app/app.module.2.ts (app routing)', '')
->>>>>>> 747807e2
 
   .l-sub-section
     :marked
@@ -475,13 +423,9 @@
 
   The revised template looks like this:
 
-<<<<<<< HEAD
   修改过的模板是这样的：
 
-+makeExcerpt('app/app.component.1.ts', 'template-v2')
-=======
 +makeExcerpt('src/app/app.component.1.ts', 'template-v2')
->>>>>>> 747807e2
 
 block routerLink
   :marked
@@ -530,13 +474,9 @@
 
   At this stage, our `AppComponent` looks like this.
 
-<<<<<<< HEAD
   在这个阶段，`AppComponent`看起来是这样的：
 
-+makeExample('app/app.component.1.ts', 'v2', 'app/app.component.ts (v2)')
-=======
 +makeExample('src/app/app.component.1.ts', 'v2', 'src/app/app.component.ts (v2)')
->>>>>>> 747807e2
 
 :marked
   The  *AppComponent* is now attached to a router and displaying routed views.
@@ -557,13 +497,9 @@
 
   Create a placeholder `DashboardComponent` that gives us something to navigate to and from.
 
-<<<<<<< HEAD
   先创建一个`DashboardComponent`的占位符，让我们可以导航到它或从它导航出来。
 
-+makeExcerpt('app/dashboard.component.1.ts (v1)', '')
-=======
 +makeExcerpt('src/app/dashboard.component.1.ts (v1)', '')
->>>>>>> 747807e2
 
 :marked
   We’ll come back and make it more useful later.
@@ -581,26 +517,18 @@
   Import the dashboard component and
   add the following route definition to the `!{_RoutesVsAtRouteConfig}` !{_array} of definitions.
 
-<<<<<<< HEAD
   先导入`DashboardComponent`类，然后把下列路由的定义添加到`!{_RoutesVsAtRouteConfig}`数组中。
 
-- var _file = _docsFor == 'dart' ? 'lib/app_component.dart' : 'app/app.module.3.ts'
-=======
 - var _file = _docsFor == 'dart' ? 'lib/app_component.dart' : 'src/app/app.module.3.ts'
->>>>>>> 747807e2
 +makeExcerpt(_file + ' (Dashboard route)', 'dashboard')
 
 +ifDocsFor('ts|js')
   :marked
     Also import and add `DashboardComponent` to our `AppModule`'s `declarations`.
 
-<<<<<<< HEAD
     还得把`DashboardComponent`添加到`AppModule`的`declarations`数组中。
 
-  +makeExcerpt('app/app.module.ts', 'dashboard')
-=======
   +makeExcerpt('src/app/app.module.ts', 'dashboard')
->>>>>>> 747807e2
 
 :marked
   #### !{_redirectTo}
@@ -619,13 +547,9 @@
     We can use a redirect route to make this happen. Add the following
     to our array of route definitions:
 
-<<<<<<< HEAD
     可以使用重定向路由来实现它。添加下面的内容到路由定义的数组中：
 
-  +makeExcerpt('app/app.module.3.ts','redirect')
-=======
   +makeExcerpt('src/app/app.module.3.ts','redirect')
->>>>>>> 747807e2
 
   .l-sub-section
     :marked
@@ -675,13 +599,9 @@
   :marked
     Set the `moduleId` property to `module.id` for module-relative loading of the `templateUrl`.
 
-<<<<<<< HEAD
     设置`moduleId`属性到`module.id`，相对模块加载`templateUrl`。
 
-+makeExcerpt('app/dashboard.component.ts', 'metadata')
-=======
 +makeExcerpt('src/app/dashboard.component.ts', 'metadata')
->>>>>>> 747807e2
 
 block templateUrl-path-resolution
   //- N/A for TS
@@ -689,13 +609,9 @@
 :marked
   Create that file with this content:
 
-<<<<<<< HEAD
   使用下列内容创建文件：
 
-+makeExample('app/dashboard.component.1.html', '', 'app/dashboard.component.html')
-=======
 +makeExample('src/app/dashboard.component.1.html', '', 'src/app/dashboard.component.html')
->>>>>>> 747807e2
 
 :marked
   We use `*ngFor` once again to iterate over a list of heroes and display their names.
@@ -730,13 +646,9 @@
 
   Open <span ngio-ex>dashboard.component.ts</span> and add the requisite `import` statements.
 
-<<<<<<< HEAD
   打开<span ngio-ex>dashboard.component.ts</span>文件，并把必备的`import`语句加进去。
 
-+makeExcerpt('app/dashboard.component.ts','imports')
-=======
 +makeExcerpt('src/app/dashboard.component.ts','imports')
->>>>>>> 747807e2
 
 :marked
   We need `OnInit` interface because we'll initialize the heroes in the `ngOnInit` method as we've done before.
@@ -747,13 +659,9 @@
 
   Now implement the `DashboardComponent` class like this:
 
-<<<<<<< HEAD
   我们现在就实现`DashboardComponent`类，像这样：
 
-+makeExcerpt('app/dashboard.component.ts (class)', 'class')
-=======
 +makeExcerpt('src/app/dashboard.component.ts (class)', 'class')
->>>>>>> 747807e2
 
 :marked
   We've seen this kind of logic before in the `HeroesComponent`:
@@ -844,13 +752,9 @@
   We *can* add the hero's `id` to the URL. When routing to the hero whose `id` is 11,
   we could expect to see a URL such as this:
 
-<<<<<<< HEAD
   我们*可以*把英雄的`id`添加到 URL 中。当导航到一个`id`为 11 的英雄时，我们期望的 URL 是这样的：
 
-code-example(format='').
-=======
 code-example(format="nocode").
->>>>>>> 747807e2
   /detail/11
 
 :marked
@@ -866,13 +770,9 @@
 
   Here's the *route definition* we'll use.
 
-<<<<<<< HEAD
   下面是我们将使用的*路由定义*。
 
-- var _file = _docsFor == 'dart' ? 'app/app.component.ts' : 'app/app.module.3.ts'
-=======
 - var _file = _docsFor == 'dart' ? 'src/app/app.component.ts' : 'src/app/app.module.3.ts'
->>>>>>> 747807e2
 +makeExcerpt(_file + ' (hero detail)','hero-detail')
 
 :marked
@@ -919,13 +819,9 @@
 
   Before we rewrite the `HeroDetailComponent`, let's review what it looks like now:
 
-<<<<<<< HEAD
   在重写`HeroDetailComponent`之前，我们先看看它现在的样子：
 
-+makeExample('toh-4/ts/app/hero-detail.component.ts', null, 'app/hero-detail.component.ts (current)')
-=======
 +makeExample('toh-4/ts/src/app/hero-detail.component.ts', null, 'src/app/hero-detail.component.ts (current)')
->>>>>>> 747807e2
 
 :marked
   The template won't change. We'll display a hero the same way.
@@ -956,35 +852,23 @@
   Let's have the `!{_ActivatedRoute}` service, the `HeroService` and the `Location` service injected
   into the constructor, saving their values in private fields:
 
-<<<<<<< HEAD
   然后注入`!{_ActivatedRoute}`和`HeroService`服务到构造函数中，将它们的值保存到私有变量中：
 
-+makeExcerpt('app/hero-detail.component.ts (constructor)', 'ctor')
-=======
 +makeExcerpt('src/app/hero-detail.component.ts (constructor)', 'ctor')
->>>>>>> 747807e2
 
 :marked
   Also import the `switchMap` operator to use later with the route parameters `Observable`.
 
-<<<<<<< HEAD
   然后导入`switchMap`运算符，之后会与路由参数`Observable`一起使用。
 
-+makeExcerpt('app/hero-detail.component.ts (switchMap import)', 'rxjs-import')
-=======
-  +makeExcerpt('src/app/hero-detail.component.ts (switchMap import)', 'rxjs-import')
->>>>>>> 747807e2
++makeExcerpt('src/app/hero-detail.component.ts (switchMap import)', 'rxjs-import')
 
 :marked
   We tell the class that we want to implement the `OnInit` interface.
 
-<<<<<<< HEAD
   我们告诉这个类，我们要实现`OnInit`接口。
 
-+makeExcerpt('app/hero-detail.component.ts', 'implement', '')
-=======
 +makeExcerpt('src/app/hero-detail.component.ts', 'implement', '')
->>>>>>> 747807e2
 
 block ngOnInit
   :marked
@@ -992,14 +876,10 @@
     extract the `id` parameter value from the `ActivatedRoute` service
     and use the `HeroService` to fetch the hero with that `id`.
 
-<<<<<<< HEAD
     在`ngOnInit`生命周期钩子中，我们从`ActivatedRoute`服务的可观察对象`params`中提取`id`参数，
     并且使用`HeroService`来获取具有这个`id`的英雄数据。。
 
-+makeExcerpt('app/hero-detail.component.ts', 'ngOnInit')
-=======
 +makeExcerpt('src/app/hero-detail.component.ts', 'ngOnInit')
->>>>>>> 747807e2
 
 block extract-id
   :marked
@@ -1049,13 +929,9 @@
 
   Open `HeroService` and add a `getHero` method that filters the heroes list from `getHeroes` by `id`:
 
-<<<<<<< HEAD
   打开`HeroService`，并添加一个`getHero`方法，用来通过`id`从`getHeros`过滤英雄列表：
 
-+makeExcerpt('app/hero.service.ts', 'getHero')
-=======
 +makeExcerpt('src/app/hero.service.ts', 'getHero')
->>>>>>> 747807e2
 
 :marked
   Let's return to the `HeroDetailComponent` to clean up loose ends.
@@ -1076,15 +952,11 @@
   We'll add a third option, a `goBack` method that navigates backward one step in the browser's history stack
   using the `Location` service we injected previously.
 
-<<<<<<< HEAD
   现在用户可以点击`AppComponent`中的两个链接，或点击浏览器的“后退”按钮。
   我们来添加第三个选项：一个`goBack`方法，它使用之前注入的`Location`服务，
   利用浏览器的历史堆栈，导航到上一步。
 
-+makeExcerpt('app/hero-detail.component.ts', 'goBack')
-=======
 +makeExcerpt('src/app/hero-detail.component.ts', 'goBack')
->>>>>>> 747807e2
 
 - var _CanDeactivateGuard = _docsFor == 'dart' ? '<em>routerCanDeactivate</em> hook' : '<em>CanDeactivate</em> guard'
 - var _CanDeactivateGuardUri = _docsFor == 'dart' ? 'angular2.router/CanDeactivate-class' : 'router/index/CanDeactivate-interface'
@@ -1102,38 +974,26 @@
   Then we wire this method with an event binding to a *Back* button that we
   add to the bottom of the component template.
 
-<<<<<<< HEAD
   然后，我们通过一个事件绑定把此方法绑定到模板底部的 *Back（后退）*按钮上。
 
-+makeExcerpt('app/hero-detail.component.html', 'back-button', '')
-=======
 +makeExcerpt('src/app/hero-detail.component.html', 'back-button', '')
->>>>>>> 747807e2
 
 :marked
   Modifying the template to add this button spurs us to take one more
   incremental improvement and migrate the template to its own file,
   called <span ngio-ex>hero-detail.component.html</span>:
 
-<<<<<<< HEAD
   修改模板，添加这个按钮以提醒我们还要做更多的改进，
   并把模板移到独立的<span ngio-ex>hero-detail.component.html</span>文件中去。
 
-+makeExample('app/hero-detail.component.html')
-=======
 +makeExample('src/app/hero-detail.component.html')
->>>>>>> 747807e2
 
 :marked
   We update the component metadata with a <span if-docs="ts">`moduleId` and a </span>`templateUrl` pointing to the template file that we just created.
 
-<<<<<<< HEAD
   然后更新组件的元数据<span if-docs="ts">`moduleId`和</span>`templateUrl`，`templateUrl`指向我们刚刚创建的模板文件。
 
-+makeExcerpt('app/hero-detail.component.ts', 'metadata')
-=======
 +makeExcerpt('src/app/hero-detail.component.ts', 'metadata')
->>>>>>> 747807e2
 
 :marked
   Refresh the browser and see the results.
@@ -1160,13 +1020,9 @@
   To achieve this effect, reopen the `dashboard.component.html` and replace the repeated `<div *ngFor...>` tags
   with `<a>` tags. The opening `<a>` tag looks like this:
 
-<<<<<<< HEAD
   要达到这个效果，再次打开`dashboard.component.html`，将用来迭代的`<div *ngFor...>`替换为`<a>`，就像这样：
 
-+makeExample('app/dashboard.component.html', 'click', 'app/dashboard.component.html (repeated <a> tag)')
-=======
 +makeExample('src/app/dashboard.component.html', 'click', 'src/app/dashboard.component.html (repeated <a> tag)')
->>>>>>> 747807e2
 
 +ifDocsFor('dart')
   .alert.is-important
@@ -1199,13 +1055,9 @@
   token in the parameterized hero detail route definition we added to
   `!{_appRoutingTsVsAppComp}` earlier in the chapter:
 
-<<<<<<< HEAD
   这两个数组项与之前在`!{_appRoutingTsVsAppComp}`添加的参数化的英雄详情路由定义中的 ***path*** 和 ***:id*** 对应。
 
-- var _file = _docsFor == 'dart' ? 'app/app.component.ts' : 'app/app.module.3.ts'
-=======
 - var _file = _docsFor == 'dart' ? 'src/app/app.component.ts' : 'src/app/app.module.3.ts'
->>>>>>> 747807e2
 +makeExcerpt(_file + ' (hero detail)', 'hero-detail')
 
 :marked
@@ -1248,13 +1100,9 @@
   
     Create an `app-routing.module.ts` file as a sibling to `app.module.ts`. Give it the following contents extracted from the `AppModule` class:
 
-<<<<<<< HEAD
     在`app.module.ts`所在目录创建`app-routing.module.ts`文件。将下面从`AppModule`类提取出来的代码拷贝进去：
 
-  +makeExample('app/app-routing.module.ts')
-=======
   +makeExample('src/app/app-routing.module.ts')
->>>>>>> 747807e2
   :marked
     Noteworthy points, typical of _Routing Modules_:
 
@@ -1292,22 +1140,13 @@
     （使用 ES `import`语句导入，**并**将它添加到`NgModule.imports`列表）。
 
     Here is the revised `AppModule`, compared to its pre-refactor state:
-<<<<<<< HEAD
-=======
-  +makeTabs(
-    `toh-5/ts/src/app/app.module.ts, toh-5/ts/src/app/app.module.3.ts`,
-     null,
-    `src/app/app.module.ts (after), src/app/app.module.ts (before)`)
-  :marked
-    It's simpler and focused on identifying the key pieces of the application.
->>>>>>> 747807e2
 
     下面是修改后的`AppModule`，与重构前的对比：
 
 +makeTabs(
-  `toh-5/ts/app/app.module.ts, toh-5/ts/app/app.module.3.ts`,
+  `toh-5/ts/src/app/app.module.ts, toh-5/ts/src/app/app.module.3.ts`,
    null,
-  `app/app.module.ts (after), app/app.module.ts (before)`)
+  `src/app/app.module.ts (after), src/app/app.module.ts (before)`)
 :marked
   It's simpler and focused on identifying the key pieces of the application.它更简单，专注于确定应用的关键部分。
 .l-main-section
@@ -1325,13 +1164,9 @@
   The `HeroesComponent` template exhibits a "master/detail" style with the list of heroes
   at the top and details of the selected hero below.
 
-<<<<<<< HEAD
   那个组件的当前模板展示了一个主从风格的界面：上方是英雄列表，底下是所选英雄的详情。
 
-+makeExample('toh-4/ts/app/app.component.ts','template', 'app/heroes.component.ts (current template)')(format=".")
-=======
 +makeExample('toh-4/ts/src/app/app.component.ts','template', 'src/app/heroes.component.ts (current template)')(format=".")
->>>>>>> 747807e2
 
 :marked
   Our goal is to move the detail to its own view and navigate to it when the user decides to edit a selected hero.
@@ -1368,13 +1203,9 @@
 
   Add the following HTML fragment at the bottom of the template where the `<my-hero-detail>` used to be:
 
-<<<<<<< HEAD
   在模板底部原来放`<my-hero-detail>`的地方添加下列 HTML 片段：
 
-+makeExcerpt('app/heroes.component.html', 'mini-detail', '')
-=======
 +makeExcerpt('src/app/heroes.component.html', 'mini-detail', '')
->>>>>>> 747807e2
 
 :marked
   After clicking a hero, the user should see something like this below the hero list:
@@ -1392,13 +1223,9 @@
   Notice that the hero's name is displayed in CAPITAL LETTERS. That's the effect of the `uppercase` pipe
   that we slipped into the interpolation binding. Look for it right after the pipe operator ( | ).
 
-<<<<<<< HEAD
   注意，英雄的名字全被显示成大写字母。那是`uppercase`管道的效果，借助它，我们能干预插值表达式绑定的过程。可以管道操作符 ( | ) 后面看到它。
 
-+makeExcerpt('app/heroes.component.html', 'pipe', '')
-=======
 +makeExcerpt('src/app/heroes.component.html', 'pipe', '')
->>>>>>> 747807e2
 
 :marked
   Pipes are a good way to format strings, currency amounts, dates and other display data.
@@ -1465,17 +1292,13 @@
 :marked
   ### Update the _HeroesComponent_ class.
 
-<<<<<<< HEAD
   ### 更新 _HeroesComponent_ 类
 
-  The `HeroesComponent` navigates to the `HeroesDetailComponent` in response to a button click.
-=======
-  The `HeroesComponent` navigates to the `HeroDetailComponent` in response to a button click. 
->>>>>>> 747807e2
+  The `HeroesComponent` navigates to the `HeroDetailComponent` in response to a button click.
   The button's _click_ event is bound to a `gotoDetail` method that navigates _imperatively_
   by telling the router where to go.
 
-  点击按钮时，`HeroesComponent`导航到`HeroesDetailComponent`。
+  点击按钮时，`HeroesComponent`导航到`HeroDetailComponent`。
   该按钮的_点击_事件被绑定到`gotoDetail`方法，它使用命令式的导航，告诉路由器去哪儿。
 
   This approach requires some changes to the component class:
@@ -1492,13 +1315,9 @@
 
   1. Implement `gotoDetail` by calling the `router.navigate` method
 
-<<<<<<< HEAD
      实现`gotoDetail`，调用`router.navigate`方法
 
-+makeExcerpt('app/heroes.component.ts', 'gotoDetail')
-=======
 +makeExcerpt('src/app/heroes.component.ts', 'gotoDetail')
->>>>>>> 747807e2
 
 :marked
   Note that we're passing a two-element **link parameters !{_array}**
@@ -1507,16 +1326,12 @@
   back in the `DashboardComponent`.
   Here's the fully revised `HeroesComponent` class:
 
-<<<<<<< HEAD
   注意，我们将一个包含两个元素的**链接参数数组** &mdash; 
   路径和路由参数 &mdash; 传递到`router.navigate`，
   与之前在`DashboardComponent`中使用`[routerLink]`绑定一样。
   修改完成的`HeroesComponent`类如下所示：
 
-+makeExcerpt('app/heroes.component.ts', 'class')
-=======
 +makeExcerpt('src/app/heroes.component.ts', 'class')
->>>>>>> 747807e2
 
 :marked
   Refresh the browser and start clicking.
@@ -1564,13 +1379,9 @@
   Add a <span ngio-ex>dashboard.component.css</span> file to the `!{_appDir}` folder and reference
   that file in the component metadata's `styleUrls` !{_array} property like this:
 
-<<<<<<< HEAD
   把<span ngio-ex>dashboard.component.css</span>文件添加到`!{_appDir}`目录下，并在组件元数据的`styleUrls`数组属性中引用它。就像这样：
 
-+makeExcerpt('app/dashboard.component.ts (styleUrls)', 'css')
-=======
 +makeExcerpt('src/app/dashboard.component.ts (styleUrls)', 'css')
->>>>>>> 747807e2
 
 :marked
   ### Stylish Hero Details
@@ -1617,13 +1428,9 @@
 
   Add a <span ngio-ex>app.component.css</span> file to the `!{_appDir}` folder with the following content.
 
-<<<<<<< HEAD
   在`!{_appDir}`目录下添加一个<span ngio-ex>app.component.css</span>文件，内容如下：
 
-+makeExcerpt('app/app.component.css (navigation styles)', '')
-=======
 +makeExcerpt('src/app/app.component.css (navigation styles)', '')
->>>>>>> 747807e2
 
 .l-sub-section
   block router-link-active
@@ -1636,14 +1443,10 @@
       add a class to the HTML navigation element whose route matches the active route.
       All we have to do is define the style for it. Sweet!
 
-<<<<<<< HEAD
       Angular路由器提供了`routerLinkActive`指令，我们可以用它来为匹配了活动路由的 HTML 导航元素自动添加一个 CSS 类。
       我们唯一要做的就是为它定义样式。真好！
 
-    +makeExcerpt('app/app.component.ts (active router links)', 'template')
-=======
     +makeExcerpt('src/app/app.component.ts (active router links)', 'template')
->>>>>>> 747807e2
 
 block style-urls
   :marked
@@ -1651,13 +1454,10 @@
     to enable _module-relative_ file URLs.
     Then add a `styleUrls` property that points to this CSS file as follows.
 
-<<<<<<< HEAD
-  设置`AppComponent`的`styleUrls`属性，指向这个 CSS 文件。
-
-+makeExcerpt('app/app.component.ts','styleUrls')
-=======
+    首先把`moduleId: module.id`添加到`AppComponent`组件的`@Component`元数据中以启用*相对于模块的*文件URL。
+    然后添加`styleUrls`属性，使其指向这个CSS文件，代码如下：
+
 +makeExcerpt('src/app/app.component.ts','styleUrls')
->>>>>>> 747807e2
 
 :marked
   ### Global application styles
@@ -1679,15 +1479,11 @@
   These correspond to the full set of master styles that we installed earlier during [setup](../guide/setup.html).
   Here is an excerpt:
 
-<<<<<<< HEAD
   我们的设计师提供了一组基础样式，这些样式应用到的元素横跨整个应用。
   它们与我们之前在[开发环境](../guide/setup.html)时安装的整套样式对应。
   下面是摘录：
 
-+makeExcerpt('styles.css (excerpt)', 'toh')
-=======
 +makeExcerpt('src/styles.css (excerpt)', 'toh')
->>>>>>> 747807e2
 
 - var styles_css = 'https://raw.githubusercontent.com/angular/angular.io/master/public/docs/_examples/_boilerplate/styles.css'
 
@@ -1700,13 +1496,9 @@
 
   If necessary, also edit <span ngio-ex>index.html</span> to refer to this stylesheet.
 
-<<<<<<< HEAD
   如有必要，也可以编辑<span ngio-ex>index.html</span>来引用这个样式表。
 
-+makeExcerpt('index.html (link ref)', 'css')
-=======
 +makeExcerpt('src/index.html (link ref)', 'css')
->>>>>>> 747807e2
 
 :marked
   Look at the app now. Our dashboard, heroes, and navigation links are styling!
