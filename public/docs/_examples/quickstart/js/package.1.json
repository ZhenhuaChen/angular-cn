--- conflicted
+++ resolved
@@ -27,14 +27,7 @@
     "core-js": "^2.4.1",
     "reflect-metadata": "^0.1.8",
     "rxjs": "5.0.0-beta.12",
-<<<<<<< HEAD
-    "zone.js": "^0.6.23",
-
-    "angular-in-memory-web-api": "0.1.3",
-    "bootstrap": "^3.3.6"
-=======
     "zone.js": "^0.6.25"
->>>>>>> 19a9e355
   },
   "devDependencies": {
     "concurrently": "^3.0.0",
