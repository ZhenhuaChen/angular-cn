--- conflicted
+++ resolved
@@ -26,16 +26,8 @@
     "core-js": "^2.4.1",
     "reflect-metadata": "^0.1.8",
     "rxjs": "5.0.0-beta.12",
-<<<<<<< HEAD
-    "systemjs": "0.19.27",
-    "zone.js": "^0.6.23",
-
-    "angular-in-memory-web-api": "0.1.3",
-    "bootstrap": "^3.3.6"
-=======
     "systemjs": "0.19.39",
     "zone.js": "^0.6.25"
->>>>>>> 66c567be
   },
   "devDependencies": {
     "concurrently": "^3.0.0",
