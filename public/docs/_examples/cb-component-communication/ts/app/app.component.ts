--- conflicted
+++ resolved
@@ -16,12 +16,6 @@
     NameParentComponent,
     VersionParentComponent,
     VoteTakerComponent,
-<<<<<<< HEAD
-    CountdownLocalVarParentComponent,
-    CountdownViewChildParentComponent,
-    MissionControlComponent
-  ]
-=======
     MissionControlComponent,
   ];
 
@@ -37,6 +31,5 @@
   selector: 'app',
   templateUrl: 'app/app.component.html',
   directives: directives
->>>>>>> f3205f5b
 })
 export class AppComponent { }