--- conflicted
+++ resolved
@@ -159,22 +159,10 @@
 * Navigation Links
 */
 
-<<<<<<< HEAD
-    @media handheld and (max-width: $phone-breakpoint),
-    screen and (max-device-width: $phone-breakpoint),
-    screen and (max-width: $tablet-breakpoint) {
-      display: none;
-      &.is-visible {
-        height: calc(100vh - 56px - 48px);
-        overflow: auto;
-      }
-    }
-=======
 #{$sidenav}-links {
   list-style-type: none;
   margin: 0px;
   padding: 0px;
->>>>>>> b9826c8d
 
   // SIDENAV MAIN SECTIONS
   #{$sidenav}-section {
