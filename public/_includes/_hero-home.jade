--- conflicted
+++ resolved
@@ -7,17 +7,10 @@
 
     announcement-bar
       .announcement-bar-slide.clearfix
-<<<<<<< HEAD
         img(src="/translate/cn/gdd.svg" width="64")
         p <strong>2016 Google 开发者大会来啦！（北京 & 上海）</strong>
         a(href="http://www.google.cn/intl/zh-CN/events/developerday2016/" target="_blank" class="button md-button") 立即报名
-=======
-        img(src="/resources/images/logos/google/gdd-logo.png" width="64")
-        p <strong>Google Developer Day Beijing & Shanghai</strong> 12/2016
-        a(href="http://services.google.cn/fb/forms/gddcn2016/" target="_blank" class="button md-button") Register now
 
-      .announcement-bar-slide.clearfix
         img(src="/resources/images/logos/anglebrackets/devintersection.png" width="64")
-        p Join us for <strong>DEVintersection Amsterdam</strong> Nov 14-16!
-        a(href="https://www.devintersectioneurope.com/#!/" target="_blank" class="button md-button") Register now
->>>>>>> 6714e171
+        p 参加<strong>DEVintersection Amsterdam</strong> 11月 14-16号！
+        a(href="https://www.devintersectioneurope.com/#!/" target="_blank" class="button md-button") 立即报名