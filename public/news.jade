.grid-fluid.l-space-bottom-2
  .c12.text-center
    h3.text-headline.text-uppercase  Core Team

    h3.text-headline.text-uppercase  核心团队
  .clear

.grid-fluid
  .c6
    .article-card
      .date June 30, 2016
      .title
        a(
        target="_blank"
        href="http://angularjs.blogspot.com/2016/06/rc4-now-available.html"
        ) RC2 Now Available
      p Today we’re happy to announce that we are shipping Angular 2.0.0-rc4. This release begins to lay the foundation for improved Angular Compilation, and makes improvements to testing....
      .author
        img(src="/resources/images/bios/stephenfluin.jpg")
        .posted 发稿人：<b>Stephen Fluin</b>

  .c6
    .article-card
      .date June 21, 2016
      .title
        a(
        target="_blank"
        href="http://angularjs.blogspot.com/2016/06/rc3-now-available.html"
        ) RC3 Now Available
      p Today we’re happy to announce that we are shipping Angular 2.0.0-rc3. This release includes a fix for a major performance regression in RC2...

      .author
        img(src="/resources/images/bios/stephenfluin.jpg")
        .posted 发稿人： <b>Stephen Fluin</b>

.grid-fluid.l-space-bottom-2.l-space-top-4
  .c12.text-center
    h3.text-headline.text-uppercase  Developer Community

    h3.text-headline.text-uppercase  开发者社区
  .clear
.grid-fluid
  .c6
    .article-card
<<<<<<< HEAD
      .date 2016年6月14日
      .title
        a(
        target="_blank"
        href="http://blog.thoughtram.io/angular/2016/06/14/routing-in-angular-2-revisited.html"
        ) Routing in Angular 2 Revisited

        a(
        target="_blank"
        href="http://blog.thoughtram.io/angular/2016/06/14/routing-in-angular-2-revisited.html"
        ) 重新考虑Angular 2的路由
      
      p Just recently, the Angular team announced yet another version of the new router. Take a first look at the new and better APIs, touching on the most common scenarios...
      
      p 最近，Angular团队宣布了又一个新路由器版本。抢先看看这些崭新、更好的API，涵盖最常用的场景...
      .author
        img(src="/resources/images/bios/pascalprecht.jpg")
        .posted 发稿人： <b>Pascal Precht</b>

  .c6
    .article-card
      .date 2016年6月13日
      .title
        a(
        target="_blank"
        href="https://toddmotto.com/rewriting-angular-styleguide-angular-2"
        ) A new Angular 1.x ES2015 styleguide, the path to Angular 2

        a(
        target="_blank"
        href="https://toddmotto.com/rewriting-angular-styleguide-angular-2"
        ) 全新Angular 1.x ES2015风格指南，走向Angular 2
      p Angular 1.x has changed vastly since the original styleguide, and ES6/ES2015 has now become a defacto standard. The new styleguide focuses on using ES2015, offering recommendations on tooling to use it today...

      p 从原始的风格指南到现在，Angular 1.x发生了很大的变化，而且ES6/ES2015也变成了事实上的新标准. 这个新的风格指南的重点是使用了ES2015，提供了环境和工具推荐，让我们可以现在就使用ES20155标准...
      .author
        img(src="/resources/images/bios/shield-bio-placeholder.png")
        .posted 发稿人：<b>Todd Motto</b>
.grid-fluid
  .c6
    .article-card
      .date 2016年6月9日
      .title
        a(
        target="_blank"
        href="https://medium.com/@urish/building-simon-with-angular2-iot-fceb78bb18e5"
        ) Building Simon with Angular2-IoT
        
        a(
        target="_blank"
        href="https://medium.com/@urish/building-simon-with-angular2-iot-fceb78bb18e5"
        ) 使用Angular2-IoT建造西蒙游戏
     
      p I thought it would be fun to see if I could make the same [Angular 2] control/logic code for both a web application and a physical, “Internet of Things” device....

      p 把同样的一套Angular 2的控制器和逻辑代码，应用到一个网络应用程序和一个物理的“物联网”设备....

      .author
        img(src="/resources/images/bios/angular-gde-bio-placeholder.png")
        .posted 发稿人：<b>Uri Shaked</b>

  .c6
    .article-card
      .date 2016年6月8日
      .title
        a(
        target="_blank"
        href="http://blog.thoughtram.io/angular/2016/06/08/component-relative-paths-in-angular-2.html"
        ) Component-Relative Paths in Angular 2

        a(
        target="_blank"
        href="http://blog.thoughtram.io/angular/2016/06/08/component-relative-paths-in-angular-2.html"
        ) Angular 2组件的相对路径

      p Component-based development is Angular 2’s most-loved feature. By now you should be familiar with using the @Component decorators to create components.\...

      p Angular 2最受欢迎的特征就是基于组件的开发。到现在，你应该对使用@Component装饰器来创建组件很熟悉\...
      .author
        img(src="/resources/images/bios/thomas.jpg")
        .posted 发稿人：<b>Thomas Burleson</b>
          
=======
      .date June 30, 2016
      .title
        a(
        target="_blank"
        href="http://www.bennadel.com/blog/3116-using-an-item-template-with-an-html-dropdown-menu-component-in-angular-2-rc-3.htm"
        ) Using An Item Template With An HTML Dropdown Menu Component
      p A while ago, I played around with trying to create an HTML Dropdown menu component in Angular 2. I discovered that you could pass Template references into components for dynamic rendering....
      .author
        img(src="/resources/images/bios/shield-bio-placeholder.png")
        .posted Posted by <b>Ben Nadel</b>

  .c6
    .article-card
      .date June 29, 2016
      .title
        a(
        target="_blank"
        href="https://channel9.msdn.com/Shows/Office-Dev-Show/Office-Dev-Show-Episode-35-Getting-Started-with-Angular-2-and-the-Microsoft-Graph"
        ) Getting Started with Angular 2 and the Microsoft Graph (Video)
      p Richard diZerega explores how to connect to the Microsoft Graph from Angular 2 and TypeScript. Richard starts with the Angular 2 quickstart template and gets it connecting to the the Microsoft Graph...
      .author
        img(src="/resources/images/bios/shield-bio-placeholder.png")
        .posted Posted by <b>Richard diZerega</b>
.grid-fluid
  .c6
    .article-card
      .date June 26, 2016
      .title
        a(
        target="_blank"
        href="http://blog.mgechev.com/2016/06/26/tree-shaking-angular2-production-build-rollup-javascript/"
        ) Building an Angular 2 Application for Production
      p During the keynote of ng-conf, the core team managed to drop the size of the “Hello world!” app to less than 50K! In this blog post we’ll explain all the steps we need to go through in order to achieve such results!.
      .author
        img(src="/resources/images/bios/shield-bio-placeholder.png")
        .posted Posted by <b>Minko Gechev</b>

  .c6
    .article-card
      .date June 14, 2016
      .title
        a(
        target="_blank"
        href="http://blog.thoughtram.io/angular/2016/06/14/routing-in-angular-2-revisited.html"
        ) Routing in Angular 2 Revisited
      p Just recently, the Angular team announced yet another version of the new router. Take a first look at the new and better APIs, touching on the most common scenarios...
      .author
        img(src="/resources/images/bios/pascalprecht.jpg")
        .posted Posted by <b>Pascal Precht</b>


>>>>>>> 3c42db3b
.grid-fluid.l-space-bottom-2.l-space-top-4
  .c12.text-center
    h3.text-headline.text-uppercase Twitter
  .clear
  .grid-fluid
    .c3
        p
    .c6
      .article-card
        .title
          a(
          href="http://twitter.com/angularjs"
          class="twitter-follow-button"
          data-show-count="false"
          ) Follow @angularjs
          a(
          href="http://twitter.com/angularjs"
          class="twitter-follow-button"
          data-show-count="false"
          ) 关注 @angularjs
        p.
          <a class="twitter-timeline" data-chrome="nofooter noborders noheader"
          href="http://twitter.com/angularjs" data-widget-id="700150278465523713"></a>
<|MERGE_RESOLUTION|>--- conflicted
+++ resolved
@@ -1,8 +1,6 @@
 .grid-fluid.l-space-bottom-2
   .c12.text-center
     h3.text-headline.text-uppercase  Core Team
-
-    h3.text-headline.text-uppercase  核心团队
   .clear
 
 .grid-fluid
@@ -17,7 +15,7 @@
       p Today we’re happy to announce that we are shipping Angular 2.0.0-rc4. This release begins to lay the foundation for improved Angular Compilation, and makes improvements to testing....
       .author
         img(src="/resources/images/bios/stephenfluin.jpg")
-        .posted 发稿人：<b>Stephen Fluin</b>
+        .posted Posted by <b>Stephen Fluin</b>
 
   .c6
     .article-card
@@ -31,101 +29,15 @@
 
       .author
         img(src="/resources/images/bios/stephenfluin.jpg")
-        .posted 发稿人： <b>Stephen Fluin</b>
+        .posted Posted by <b>Stephen Fluin</b>
 
 .grid-fluid.l-space-bottom-2.l-space-top-4
   .c12.text-center
     h3.text-headline.text-uppercase  Developer Community
-
-    h3.text-headline.text-uppercase  开发者社区
   .clear
 .grid-fluid
   .c6
     .article-card
-<<<<<<< HEAD
-      .date 2016年6月14日
-      .title
-        a(
-        target="_blank"
-        href="http://blog.thoughtram.io/angular/2016/06/14/routing-in-angular-2-revisited.html"
-        ) Routing in Angular 2 Revisited
-
-        a(
-        target="_blank"
-        href="http://blog.thoughtram.io/angular/2016/06/14/routing-in-angular-2-revisited.html"
-        ) 重新考虑Angular 2的路由
-      
-      p Just recently, the Angular team announced yet another version of the new router. Take a first look at the new and better APIs, touching on the most common scenarios...
-      
-      p 最近，Angular团队宣布了又一个新路由器版本。抢先看看这些崭新、更好的API，涵盖最常用的场景...
-      .author
-        img(src="/resources/images/bios/pascalprecht.jpg")
-        .posted 发稿人： <b>Pascal Precht</b>
-
-  .c6
-    .article-card
-      .date 2016年6月13日
-      .title
-        a(
-        target="_blank"
-        href="https://toddmotto.com/rewriting-angular-styleguide-angular-2"
-        ) A new Angular 1.x ES2015 styleguide, the path to Angular 2
-
-        a(
-        target="_blank"
-        href="https://toddmotto.com/rewriting-angular-styleguide-angular-2"
-        ) 全新Angular 1.x ES2015风格指南，走向Angular 2
-      p Angular 1.x has changed vastly since the original styleguide, and ES6/ES2015 has now become a defacto standard. The new styleguide focuses on using ES2015, offering recommendations on tooling to use it today...
-
-      p 从原始的风格指南到现在，Angular 1.x发生了很大的变化，而且ES6/ES2015也变成了事实上的新标准. 这个新的风格指南的重点是使用了ES2015，提供了环境和工具推荐，让我们可以现在就使用ES20155标准...
-      .author
-        img(src="/resources/images/bios/shield-bio-placeholder.png")
-        .posted 发稿人：<b>Todd Motto</b>
-.grid-fluid
-  .c6
-    .article-card
-      .date 2016年6月9日
-      .title
-        a(
-        target="_blank"
-        href="https://medium.com/@urish/building-simon-with-angular2-iot-fceb78bb18e5"
-        ) Building Simon with Angular2-IoT
-        
-        a(
-        target="_blank"
-        href="https://medium.com/@urish/building-simon-with-angular2-iot-fceb78bb18e5"
-        ) 使用Angular2-IoT建造西蒙游戏
-     
-      p I thought it would be fun to see if I could make the same [Angular 2] control/logic code for both a web application and a physical, “Internet of Things” device....
-
-      p 把同样的一套Angular 2的控制器和逻辑代码，应用到一个网络应用程序和一个物理的“物联网”设备....
-
-      .author
-        img(src="/resources/images/bios/angular-gde-bio-placeholder.png")
-        .posted 发稿人：<b>Uri Shaked</b>
-
-  .c6
-    .article-card
-      .date 2016年6月8日
-      .title
-        a(
-        target="_blank"
-        href="http://blog.thoughtram.io/angular/2016/06/08/component-relative-paths-in-angular-2.html"
-        ) Component-Relative Paths in Angular 2
-
-        a(
-        target="_blank"
-        href="http://blog.thoughtram.io/angular/2016/06/08/component-relative-paths-in-angular-2.html"
-        ) Angular 2组件的相对路径
-
-      p Component-based development is Angular 2’s most-loved feature. By now you should be familiar with using the @Component decorators to create components.\...
-
-      p Angular 2最受欢迎的特征就是基于组件的开发。到现在，你应该对使用@Component装饰器来创建组件很熟悉\...
-      .author
-        img(src="/resources/images/bios/thomas.jpg")
-        .posted 发稿人：<b>Thomas Burleson</b>
-          
-=======
       .date June 30, 2016
       .title
         a(
@@ -177,7 +89,6 @@
         .posted Posted by <b>Pascal Precht</b>
 
 
->>>>>>> 3c42db3b
 .grid-fluid.l-space-bottom-2.l-space-top-4
   .c12.text-center
     h3.text-headline.text-uppercase Twitter
@@ -185,7 +96,9 @@
   .grid-fluid
     .c3
         p
+
     .c6
+
       .article-card
         .title
           a(
@@ -193,11 +106,6 @@
           class="twitter-follow-button"
           data-show-count="false"
           ) Follow @angularjs
-          a(
-          href="http://twitter.com/angularjs"
-          class="twitter-follow-button"
-          data-show-count="false"
-          ) 关注 @angularjs
         p.
           <a class="twitter-timeline" data-chrome="nofooter noborders noheader"
           href="http://twitter.com/angularjs" data-widget-id="700150278465523713"></a>
