--- conflicted
+++ resolved
@@ -46,14 +46,6 @@
   },
 
   "tooling": {
-<<<<<<< HEAD
     "title": "工具与库"
-  },
-
-  "all-resources": {
-    "title": "资源"
-=======
-    "title": "Tooling and Libraries"
->>>>>>> 31fe01e0
   }
 }